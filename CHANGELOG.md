--- conflicted
+++ resolved
@@ -6,11 +6,7 @@
 
 # \[Unreleased\]
 
-<<<<<<< HEAD
-# 20230414.212621
-=======
 # 20230413.193011
->>>>>>> 4f5dcb17
 
 ## [holochain\_cli-0.1.4](crates/holochain_cli/CHANGELOG.md#0.1.4)
 
@@ -24,12 +20,8 @@
 - When uninstalling an app, local data is now cleaned up where appropriate. [\#1805](https://github.com/holochain/holochain/pull/1805)
   - Detail: any time an app is uninstalled, if the removal of that app’s cells would cause there to be no cell installed which uses a given DNA, the databases for that DNA space are deleted. So, if you have an app installed twice under two different agents and uninstall one of them, no data will be removed, but if you uninstall both, then all local data will be cleaned up. If any of your data was gossiped to other peers though, it will live on in the DHT, and even be gossiped back to you if you reinstall that same app with a new agent.
 - Renames `OpType` to `FlatOp`, and `Op::to_type()` to `Op::flattened()`. Aliases for the old names still exist, so this is not a breaking change. [\#1909](https://github.com/holochain/holochain/pull/1909)
-<<<<<<< HEAD
 - **SLIGHT BREAKING CHANGE**: Fixed a [problem with validation of Ops with private entry data](https://github.com/holochain/holochain/issues/1861), where  `Op::to_type()` would fail for private `StoreEntry` ops. [\#1910](https://github.com/holochain/holochain/pull/1910).
   - This is a “slight” breaking change because it may require a small update to existing code. The `FlatOp::StoreEntry(OpEntry)` enum has some new variants added, so if you are exhaustively matching on that enum, you will have to add the other new cases or a `_` catchall. The compiler will guide you.
-=======
-- Fixed a [problem with validation of Ops with private entry data](https://github.com/holochain/holochain/issues/1861), where  `Op::to_type()` would fail for private `StoreEntry` ops. [\#1910](https://github.com/holochain/holochain/pull/1910)
->>>>>>> 4f5dcb17
 
 ## [holochain\_test\_wasm\_common-0.1.2](crates/holochain_test_wasm_common/CHANGELOG.md#0.1.2)
 
