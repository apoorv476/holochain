--- conflicted
+++ resolved
@@ -6,11 +6,6 @@
 
 # \[Unreleased\]
 
-<<<<<<< HEAD
-- Adds new functionality to the conductor app API which returns disk storage information. It is possible to query for the
-  storage space being used by one app or all apps. The storage used is broken down by cell to make it easier to identify
-  intensive components of apps.
-=======
 # 20230412.003659
 
 - Adds new functionality to the conductor app API which returns disk storage information. It is possible to query for the storage space being used by one app or all apps. The storage used is broken down by cell to make it easier to identify intensive components of apps.
@@ -75,7 +70,6 @@
 ## [holo\_hash-0.2.0-beta-rc.3](crates/holo_hash/CHANGELOG.md#0.2.0-beta-rc.3)
 
 - **BREAKING CHANGE**: `HoloHash::retype()` is removed from the public API, and some `From<AnyDhtHash>` and `From<AnyLinkableHash>` impls were removed. Instances of casting one hash type to another must be done via the remaining From impls, or via `into_primitive()`, `into_entry_hash()`, `into_action_hash()`, etc. for converting from a composite hash to a primitive hash. See [holo\_hash::aliases](https://github.com/holochain/holochain/blob/bf242f00f7ef84cd7f09efc9770dc632f0da4310/crates/holo_hash/src/aliases.rs#L49-L140) for a full listing. [\#2191](https://github.com/holochain/holochain/pull/2191)
->>>>>>> 9a6f8cf0
 
 # 20230405.003224
 
