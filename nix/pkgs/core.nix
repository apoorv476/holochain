{ stdenv
, callPackage
, lib
, writeShellScriptBin

, holonix
, holonixPath
, hcToplevelDir
, releaseAutomation
}:

rec {
  hcTest = writeShellScriptBin "hc-test" ''
    set -euxo pipefail
    export RUST_BACKTRACE=1

    hc-test-standard
    hc-test-slow
    hc-test-wasm
  '';

  hcStandardTests = writeShellScriptBin "hc-test-standard" ''
    set -euxo pipefail
    export RUST_BACKTRACE=1

    # limit parallel jobs to reduce memory consumption
    export NUM_JOBS=''${NUM_JOBS:-8}
    export CARGO_BUILD_JOBS=''${CARGO_BUILD_JOBS:-8}

    # run all the non-slow cargo tests
    cargo build --features 'build' -p holochain_wasm_test_utils
<<<<<<< HEAD
    cargo test --workspace --features test_utils --exclude holochain --exclude release-automation --lib --tests --profile fast-test -- --nocapture
=======
    cargo test ''${CARGO_TEST_ARGS:-} --workspace --exclude holochain --exclude release-automation --lib --tests --profile fast-test -- --nocapture
>>>>>>> 25c1f8ba
  '';

  hcSlowTests = writeShellScriptBin "hc-test-slow" ''
    set -euxo pipefail
    export RUST_BACKTRACE=1

    # limit parallel jobs to reduce memory consumption
    export NUM_JOBS=''${NUM_JOBS:-8}
    export CARGO_BUILD_JOBS=''${CARGO_BUILD_JOBS:-8}

    # alas, we cannot specify --features in the virtual workspace
    # run the specific slow tests in the holochain crate
    cargo test ''${CARGO_TEST_ARGS:-} --manifest-path=crates/holochain/Cargo.toml --features slow_tests,test_utils,build_wasms,db-encryption --profile fast-test -- --nocapture
  '';

  hcWasmTests = writeShellScriptBin "hc-test-wasm" ''
    set -euxo pipefail
    export RUST_BACKTRACE=1

    # limit parallel jobs to reduce memory consumption
    export NUM_JOBS=''${NUM_JOBS:-8}
    export CARGO_BUILD_JOBS=''${CARGO_BUILD_JOBS:-8}

    # run all the wasm tests (within wasm) with the conductor mocked
    cargo test ''${CARGO_TEST_ARGS:-} --lib --manifest-path=crates/test_utils/wasm/wasm_workspace/Cargo.toml --all-features -- --nocapture
  '';

  hcReleaseAutomationTest = writeShellScriptBin "hc-release-automation-test" ''
    set -euxo pipefail
    export RUST_BACKTRACE=1

    # make sure the binary is built
    cargo build --locked --manifest-path=crates/release-automation/Cargo.toml
    # run the release-automation tests
    cargo test ''${CARGO_TEST_ARGS:-} --locked --manifest-path=crates/release-automation/Cargo.toml ''${@}
  '';

  hcReleaseAutomationTestRepo =
    let
      prepareWorkspaceCmd = ''
        rm -rf ''${TEST_WORKSPACE:?}
        git clone $PWD ''${TEST_WORKSPACE:?}
      '';

      crateCmd = logLevel: ''
        ${releaseAutomation} \
            --workspace-path=''${TEST_WORKSPACE:?} \
            --log-level=${logLevel} \
          crate \
            apply-dev-versions \
            --commit \
            --no-verify
      '';
      releaseCmd = logLevel: ''
        ${releaseAutomation} \
            --workspace-path=''${TEST_WORKSPACE:?} \
            --log-level=${logLevel} \
          release \
            --no-verify-pre \
            --force-branch-creation \
            --disallowed-version-reqs=">=0.1" \
            --allowed-matched-blockers=UnreleasableViaChangelogFrontmatter \
            --match-filter="^(holochain|holochain_cli|kitsune_p2p_proxy)$" \
            --additional-manifests=''${TEST_WORKSPACE}/crates/release-automation/Cargo.toml \
            --steps=CreateReleaseBranch,BumpReleaseVersions
      '';
    in
    writeShellScriptBin "hc-release-automation-test-repo" ''
      set -euxo pipefail

      export TEST_WORKSPACE=$(mktemp -d)
      trap "rm -rf ''${TEST_WORKSPACE:?}" EXIT

      # check the state of the repository
      (
        ${prepareWorkspaceCmd}
        ${crateCmd "debug"}
        ${releaseCmd "debug"}
      ) || (
        ${prepareWorkspaceCmd}
        ${crateCmd "trace"}
        ${releaseCmd "trace"}
      )
    '';

  hcStaticChecks =
    let
      pathPrefix = lib.makeBinPath
        (builtins.attrValues {
          inherit (holonix.pkgs)
            hnRustClippy
            hnRustFmtCheck
            hnRustFmtFmt
            ;
        })
      ;
    in
    writeShellScriptBin "hc-static-checks" ''
      export PATH=${pathPrefix}:$PATH

      set -euxo pipefail
      export RUST_BACKTRACE=1
      hn-rust-fmt-check
      hn-rust-clippy
    '';

  hcMergeTest = writeShellScriptBin "hc-merge-test" ''
    set -euxo pipefail
    export RUST_BACKTRACE=1
    hc-static-checks
    hc-test
  '';

  hcReleaseTest = writeShellScriptBin "hc-release-test" ''
    set -euxo pipefail
    export RUST_BACKTRACE=1

    # limit parallel jobs to reduce memory consumption
    export NUM_JOBS=8
    export CARGO_BUILD_JOBS=8

    ${hcReleaseAutomationTest}/bin/hc-release-automation-test
    ${hcReleaseAutomationTestRepo}/bin/hc-release-automation-test-repo
  '';

  hcSpeedTest = writeShellScriptBin "hc-speed-test" ''
    cargo test speed_test_prep --test speed_tests --release --manifest-path=crates/holochain/Cargo.toml --features "build_wasms" -- --ignored
    cargo test speed_test_all --test speed_tests --release --manifest-path=crates/holochain/Cargo.toml --features "build_wasms" -- --ignored --nocapture
  '';

  hcFlakyTest = writeShellScriptBin "hc-flaky-test" ''
    set -euxo pipefail
    export RUST_BACKTRACE=1

    for i in {0..100}
    do
      cargo test --manifest-path=crates/holochain/Cargo.toml --features slow_tests,build_wasms -- --nocapture
    done
    for i in {0..100}
    do
      cargo test --workspace --exclude holochain -- --nocapture
    done
    for i in {0..100}
    do
      cargo test --lib --manifest-path=crates/test_utils/wasm/wasm_workspace/Cargo.toml --all-features -- --nocapture
    done
  '';

  hcDoctor = writeShellScriptBin "hc-doctor" ''
    echo "### holochain doctor ###"
    echo

    echo "if you have installed holochain directly using hc-install it should be in the cargo root"
    echo "if that is what you want it may be worth running hc-install to 'refresh' it as HEAD moves quickly"
    echo
    echo "if you are using the more stable binaries provided by holonix it should be in /nix/store/../bin"
    echo

    echo "cargo install root:"
    echo $CARGO_INSTALL_ROOT
    echo

    echo "holochain binary installation:"
    command -v holochain
    echo

    echo "hc binary installation"
    command -v hc
    echo
  '';

  hcBench = writeShellScriptBin "hc-bench" ''
    cargo bench --bench bench
  '';

  hcFmtAll = writeShellScriptBin "hc-fmt-all" ''
    fd Cargo.toml crates | xargs -L 1 cargo fmt --manifest-path
  '';

  hcBenchGithub = writeShellScriptBin "hc-bench-github" ''
    set -x

    # the first arg is the authentication token for github
    # @todo this is only required because the repo is currently private
    token=''${1}

    # set the target dir to somewhere it is less likely to be accidentally deleted
    CARGO_TARGET_DIR=$BENCH_OUTPUT_DIR

    # run benchmarks from a github archive based on any ref github supports
    # @param ref: the github ref to benchmark
    function bench {

      ## vars
      ref=$1
      dir="$TMP/$ref"
      tarball="$dir/tarball.tar.gz"

      ## process

      ### fresh start
      mkdir -p $dir
      rm -f $dir/$tarball

      ### fetch code to bench
      curl -L --cacert $SSL_CERT_FILE -H "Authorization: token $token" "https://github.com/holochain/holochain/archive/$ref.tar.gz" > $tarball
      tar -zxvf $tarball -C $dir

      ### bench code
      cd $dir/holochain-$ref
      cargo bench --bench bench -- --save-baseline $ref

    }

    # load an existing report and push it as a comment to github
    function add_comment_to_commit {
      ## convert the report to POST-friendly json and push to github comment API
      jq \
      -n \
      --arg report \
      "\`\`\`$( cargo bench --bench bench -- --baseline $1 --load-baseline $2 )\`\`\`" \
      '{body: $report}' \
      | curl \
      -L \
      --cacert $SSL_CERT_FILE \
      -H "Authorization: token $token" \
      -X POST \
      -H "Accept: application/vnd.github.v3+json" \
      https://api.github.com/repos/holochain/holochain/commits/$2/comments \
      -d@-
    }

    commit=''${2}
    bench $commit

    # @todo make this flexible based on e.g. the PR base on github
    compare=develop
    bench $compare
    add_comment_to_commit $compare $commit
  '';

  hcRegenReadmes = writeShellScriptBin "hc-regen-readmes" ''
    cargo-readme readme --project-root=crates/release-automation/ --output=README.md;
  '';
} // (if stdenv.isLinux then {
  hcCoverageTest = writeShellScriptBin "hc-coverage-test" ''
    set -euxo pipefail

    # kcov does not work with the global /holochain-rust/target
    mkdir -p target

    # actually kcov does not work with workspace target either
    # we need to use targets in each crate - but that is slow
    # use symlinks so we don't have to recompile deps over and over
    for i in ''$(find crates -maxdepth 1 -mindepth 1 -type d | sort); do
      # skip some crates that aren't ready yet
      case "$i" in
        "crates/dpki" | "crates/keystore" )
          continue
          ;;
      esac

      # delete all other test binaries so they don't get run multiple times
      rm -rf $(find target/debug -maxdepth 1 -mindepth 1 -type f)

      echo "-------"
      echo "coverage for '$i'"
      echo "-------"

      # ensure we use the shared target dir
      export CARGO_TARGET_DIR=$(readlink -f ./target)

      # cd into crate dir
      # create temporary local target symlink
      # build the test binaries
      # run the code coverage
      # remove the temporary local target symlink
      (
        cd $i && \
        rm -rf target && \
        ln -s ../../target target && \
        cargo test --no-run && \
        cargo make coverage-kcov && \
        rm -rf target
      )
    done

    # we cannot do codecov.io right now with the private repo
    # so we'll just open the coverage report in a browser
    xdg-open target/coverage/index.html
  '';
} else { })<|MERGE_RESOLUTION|>--- conflicted
+++ resolved
@@ -29,11 +29,7 @@
 
     # run all the non-slow cargo tests
     cargo build --features 'build' -p holochain_wasm_test_utils
-<<<<<<< HEAD
-    cargo test --workspace --features test_utils --exclude holochain --exclude release-automation --lib --tests --profile fast-test -- --nocapture
-=======
-    cargo test ''${CARGO_TEST_ARGS:-} --workspace --exclude holochain --exclude release-automation --lib --tests --profile fast-test -- --nocapture
->>>>>>> 25c1f8ba
+    cargo test ''${CARGO_TEST_ARGS:-} --workspace --features test_utils --exclude holochain --exclude release-automation --lib --tests --profile fast-test -- --nocapture
   '';
 
   hcSlowTests = writeShellScriptBin "hc-test-slow" ''
