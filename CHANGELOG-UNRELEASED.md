--- conflicted
+++ resolved
@@ -22,12 +22,9 @@
 - BREAKING: (Almost) all HDK functions have been converted from macros to functions [#478](https://github.com/holochain/holochain/pull/478)
 - Admin interface method `install_app` has its `app_id` field renamed to `installed_app_id` so as not to conflict with the future concept of an "app id"
 - Admin interface method `list_active_app_ids` renamed to `list_active_apps`
-<<<<<<< HEAD
-- Websocket responses now return an `Option<Msg>` where `None` indicates the other side has closed before responding.
-=======
+- BREAKING: Websocket responses now return an `Option<Msg>` where `None` indicates the other side has closed before responding.
 - BREAKING: JSON replaced with YAML for DNA Properties as well as the DNA manifest (dna.yaml instead of dna.json) [#592](https://github.com/holochain/holochain/pull/592)
 - BREAKING: format of AppInfo changed
->>>>>>> d2ce21aa
 
 ### Deprecated
 
