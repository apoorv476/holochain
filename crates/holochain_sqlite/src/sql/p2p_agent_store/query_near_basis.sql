<<<<<<< HEAD
-- simple select the whole table
SELECT encoded FROM (
  SELECT
    encoded AS encoded,
    -- if we dont store anything
    CASE WHEN storage_start_loc IS NULL OR storage_end_loc IS NULL
    THEN 4294967295
    -- if we have one contiguous span
    WHEN storage_start_loc <= storage_end_loc
    THEN
      -- if it is within our one span
      CASE WHEN :basis >= storage_start_loc AND :basis <= storage_end_loc
      THEN 0
      -- if it is before our one span
      WHEN :basis < storage_start_loc
      THEN min(storage_start_loc - :basis, (4294967295 - storage_end_loc) + :basis)
      -- otherwise it must be after our one span
      ELSE min(:basis - storage_end_loc, (4294967295 - :basis) + storage_start_loc)
      END
    -- if we have two logical spans (one wrapping span)
    ELSE
      -- if it is inside the covered area
      CASE WHEN :basis <= storage_end_loc OR :basis >= storage_start_loc
      THEN 0
      -- if it is in the center, uncovered area
      ELSE min(:basis - storage_end_loc, storage_start_loc - :basis)
      END
    END AS distance
    FROM p2p_agent_store
    WHERE is_active = TRUE
    ORDER BY distance
    LIMIT :limit
)
;
=======
/* simple select the whole table */
SELECT
  encoded
FROM
  (
    SELECT
      encoded AS encoded,
      CASE
        /* if we dont store anything */
        WHEN (
          storage_start_loc IS NULL
          OR storage_end_loc IS NULL
        ) THEN 4294967295
        /* if we have one contiguous span */
        WHEN storage_start_loc <= storage_end_loc THEN CASE
          /* if it is within our one span */
          WHEN (
            :basis >= storage_start_loc
            AND :basis <= storage_end_loc
          ) THEN 0
          /* if it is before our one span */
          WHEN :basis < storage_start_loc THEN min(
            storage_start_loc - :basis,
            (4294967295 - storage_end_loc) + :basis
          )
          /* otherwise it must be after our one span */
          ELSE min(
            :basis - storage_end_loc,
            (4294967295 - :basis) + storage_start_loc
          )
        END
        /* if we have two logical spans (one wrapping span) */
        ELSE CASE
          /* if it is covered by the wrapping span */
          WHEN (
            :basis <= storage_end_loc
            OR :basis >= storage_start_loc
          ) THEN 0
          /* if it is in the center, uncovered area */
          ELSE min(
            :basis - storage_end_loc,
            storage_start_loc - :basis
          )
        END
      END AS distance
    FROM
      p2p_agent_store
    ORDER BY
      distance
    LIMIT
      :limit
  );
>>>>>>> ab80f842
<|MERGE_RESOLUTION|>--- conflicted
+++ resolved
@@ -1,39 +1,3 @@
-<<<<<<< HEAD
--- simple select the whole table
-SELECT encoded FROM (
-  SELECT
-    encoded AS encoded,
-    -- if we dont store anything
-    CASE WHEN storage_start_loc IS NULL OR storage_end_loc IS NULL
-    THEN 4294967295
-    -- if we have one contiguous span
-    WHEN storage_start_loc <= storage_end_loc
-    THEN
-      -- if it is within our one span
-      CASE WHEN :basis >= storage_start_loc AND :basis <= storage_end_loc
-      THEN 0
-      -- if it is before our one span
-      WHEN :basis < storage_start_loc
-      THEN min(storage_start_loc - :basis, (4294967295 - storage_end_loc) + :basis)
-      -- otherwise it must be after our one span
-      ELSE min(:basis - storage_end_loc, (4294967295 - :basis) + storage_start_loc)
-      END
-    -- if we have two logical spans (one wrapping span)
-    ELSE
-      -- if it is inside the covered area
-      CASE WHEN :basis <= storage_end_loc OR :basis >= storage_start_loc
-      THEN 0
-      -- if it is in the center, uncovered area
-      ELSE min(:basis - storage_end_loc, storage_start_loc - :basis)
-      END
-    END AS distance
-    FROM p2p_agent_store
-    WHERE is_active = TRUE
-    ORDER BY distance
-    LIMIT :limit
-)
-;
-=======
 /* simple select the whole table */
 SELECT
   encoded
@@ -41,8 +5,8 @@
   (
     SELECT
       encoded AS encoded,
+      /* if we dont store anything */
       CASE
-        /* if we dont store anything */
         WHEN (
           storage_start_loc IS NULL
           OR storage_end_loc IS NULL
@@ -67,7 +31,7 @@
         END
         /* if we have two logical spans (one wrapping span) */
         ELSE CASE
-          /* if it is covered by the wrapping span */
+          /* if it is inside the covered area */
           WHEN (
             :basis <= storage_end_loc
             OR :basis >= storage_start_loc
@@ -81,9 +45,10 @@
       END AS distance
     FROM
       p2p_agent_store
+    WHERE
+      is_active = TRUE
     ORDER BY
       distance
     LIMIT
       :limit
-  );
->>>>>>> ab80f842
+  );