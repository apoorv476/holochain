--- conflicted
+++ resolved
@@ -1,17 +1,12 @@
-<<<<<<< HEAD
 SELECT
-  agent
+  agent,
+  storage_start_loc,
+  storage_end_loc
 FROM
   p2p_agent_store
 WHERE
   signed_at_ms >= :since_ms -- between given signed_at range
-=======
-SELECT agent, storage_start_loc, storage_end_loc
-FROM p2p_agent_store
-WHERE signed_at_ms >= :since_ms -- between given signed_at range
->>>>>>> 32d89c66
-  AND signed_at_ms <= :until_ms
-  -- if a null range is passed in, return no result
+  AND signed_at_ms <= :until_ms -- if a null range is passed in, return no result
   -- TODO: is this check actually necessary? if both are null,
   --       both cases will return false anyway.
   AND :storage_start_loc IS NOT NULL
@@ -21,39 +16,16 @@
       -- non-wrapping case: everything within the given range
       :storage_start_loc <= :storage_end_loc
       AND (
-<<<<<<< HEAD
-        (
-          storage_center_loc >= :storage_start_1
-          AND storage_center_loc <= :storage_end_1
-        )
-        OR (
-          storage_center_loc >= :storage_start_2
-          AND storage_center_loc <= :storage_end_2
-        )
+        storage_center_loc >= :storage_start_loc
+        AND storage_center_loc <= :storage_end_loc
       )
     )
-    OR -- if the input has only one range, check it
-    (
-      :storage_start_1 IS NOT NULL
-      AND :storage_end_1 IS NOT NULL
-      AND storage_center_loc >= :storage_start_1
-      AND storage_center_loc <= :storage_end_1
-    ) -- if the input has no ranges, no records will match
-  );
-=======
-          storage_center_loc >= :storage_start_loc
-          AND storage_center_loc <= :storage_end_loc
-      )
-    )
-    OR
-    (
+    OR (
       -- wrapping case: everything *outside* the given range
       :storage_start_loc > :storage_end_loc
       AND (
-          storage_center_loc <= :storage_end_loc
-          OR storage_center_loc >= :storage_start_loc
+        storage_center_loc <= :storage_end_loc
+        OR storage_center_loc >= :storage_start_loc
       )
     )
-  )
-;
->>>>>>> 32d89c66
+  );