-- because UPSERT isn't guaranteed to exist on our sqlite version
-- we need to fashion our own with an INSERT SELECT statement
INSERT INTO
  p2p_agent_store
SELECT
  :agent AS agent,
  :encoded AS encoded,
  :signed_at_ms AS signed_at_ms,
  :expires_at_ms AS expires_at_ms,
  :storage_center_loc AS storage_center_loc,
<<<<<<< HEAD
  :storage_start_1 AS storage_start_1,
  :storage_end_1 AS storage_end_1,
  :storage_start_2 AS storage_start_2,
  :storage_end_2 AS storage_end_2
WHERE
  (
    -- count the rows that should supercede the one we're trying to insert
    SELECT
      count(rowid)
    FROM
      p2p_agent_store
    WHERE
      agent = :agent
      AND signed_at_ms > :signed_at_ms
  ) = 0 -- if there are none, proceed with the insert
=======
  :storage_start_loc AS storage_start_loc,
  :storage_end_loc AS storage_end_loc
WHERE (
  -- count the rows that should supercede the one we're trying to insert
  SELECT count(rowid)
  FROM p2p_agent_store
  WHERE agent = :agent
    AND signed_at_ms > :signed_at_ms
) = 0 -- if there are none, proceed with the insert
>>>>>>> 32d89c66
;<|MERGE_RESOLUTION|>--- conflicted
+++ resolved
@@ -8,11 +8,8 @@
   :signed_at_ms AS signed_at_ms,
   :expires_at_ms AS expires_at_ms,
   :storage_center_loc AS storage_center_loc,
-<<<<<<< HEAD
-  :storage_start_1 AS storage_start_1,
-  :storage_end_1 AS storage_end_1,
-  :storage_start_2 AS storage_start_2,
-  :storage_end_2 AS storage_end_2
+  :storage_start_loc AS storage_start_loc,
+  :storage_end_loc AS storage_end_loc
 WHERE
   (
     -- count the rows that should supercede the one we're trying to insert
@@ -24,15 +21,4 @@
       agent = :agent
       AND signed_at_ms > :signed_at_ms
   ) = 0 -- if there are none, proceed with the insert
-=======
-  :storage_start_loc AS storage_start_loc,
-  :storage_end_loc AS storage_end_loc
-WHERE (
-  -- count the rows that should supercede the one we're trying to insert
-  SELECT count(rowid)
-  FROM p2p_agent_store
-  WHERE agent = :agent
-    AND signed_at_ms > :signed_at_ms
-) = 0 -- if there are none, proceed with the insert
->>>>>>> 32d89c66
 ;