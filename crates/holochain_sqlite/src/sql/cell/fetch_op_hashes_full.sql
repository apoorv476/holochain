SELECT
<<<<<<< HEAD
    hash, authored_timestamp_ms
=======
  hash
>>>>>>> b7b92bba
FROM
  DHtOp
WHERE
  DhtOp.authored_timestamp_ms >= :from
  AND DhtOp.authored_timestamp_ms < :to
  AND DhtOp.when_integrated IS NOT NULL<|MERGE_RESOLUTION|>--- conflicted
+++ resolved
@@ -1,9 +1,5 @@
 SELECT
-<<<<<<< HEAD
     hash, authored_timestamp_ms
-=======
-  hash
->>>>>>> b7b92bba
 FROM
   DHtOp
 WHERE
