--- conflicted
+++ resolved
@@ -3,11 +3,7 @@
 --
 -- This is one version of this query. There is another version which may be faster.
 SELECT
-<<<<<<< HEAD
     hash, authored_timestamp_ms
-=======
-  hash
->>>>>>> b7b92bba
 FROM
   DHtOp
 WHERE
