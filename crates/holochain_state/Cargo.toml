[package]
name = "holochain_state"
version = "0.0.1"
description = "TODO minimize deps"
license-file = "LICENSE_CAL-1.0"
homepage = "https://github.com/holochain/holochain"
documentation = "https://github.com/holochain/holochain"
authors = [ "Holochain Core Dev Team <devcore@holochain.org>" ]
edition = "2018"

[dependencies]
byteorder = "1.3.4"
chrono = "0.4.6"
derive_more = "0.99.3"
either = "1.5"
holochain_sqlite = { version = "0.0.1", path = "../holochain_sqlite" }
holo_hash = { version = "^0.0.2-alpha.1", path = "../holo_hash", features = ["full"] }
fallible-iterator = "0.2.0"
holochain_keystore = { version = "0.0.1", path = "../holochain_keystore" }
holochain_serialized_bytes = "=0.0.50"
holochain_p2p = { version = "0.0.1", path = "../holochain_p2p" }
holochain_types = { version = "0.0.1", path = "../holochain_types" }
holochain_wasm_test_utils = { path = "../test_utils/wasm", optional = true }
holochain_zome_types = { version = "^0.0.2-alpha.1", path = "../holochain_zome_types", features = [ "full" ] }
mockall = "0.8"
shrinkwraprs = "0.3.0"
serde = { version = "1.0", features = [ "derive" ] }
serde_json = { version = "1.0.51", features = [ "preserve_order" ] }
thiserror = "1.0.22"
tokio = { version = "1.3", features = [ "full" ] }
tokio_helper = { version = "0.0.1", path = "../tokio_helper" }
tracing = "=0.1.21"
tracing-futures = "0.2.4"

tempdir = { version = "0.3", optional = true }
base64 = {version = "0.13", optional = true}

# contrafact
# contrafact = { git = "https://github.com/maackle/contrafact.git", branch = "main", optional = true }
contrafact = { path = "../../../contrafact", optional = true }

[dev-dependencies]
anyhow = "1.0.26"
fixt = { version = "^0.0.2-alpha.1", path = "../fixt" }
hdk = { version = "^0.0.101-alpha.0", path = "../hdk" }
holochain_wasm_test_utils = { path = "../test_utils/wasm" }
matches = "0.1.8"
observability = "0.1.3"
pretty_assertions = "0.6.1"

tempdir = "0.3"

[features]
default = ["test_utils"]

test_utils = [
    "holochain_types/test_utils",
    "holochain_zome_types/test_utils",
    "holochain_wasm_test_utils",
<<<<<<< HEAD
    "tempdir",
    "base64",
=======
    "contrafact",
>>>>>>> 2d1e8c01
]<|MERGE_RESOLUTION|>--- conflicted
+++ resolved
@@ -57,10 +57,7 @@
     "holochain_types/test_utils",
     "holochain_zome_types/test_utils",
     "holochain_wasm_test_utils",
-<<<<<<< HEAD
+    "base64",
+    "contrafact",
     "tempdir",
-    "base64",
-=======
-    "contrafact",
->>>>>>> 2d1e8c01
 ]