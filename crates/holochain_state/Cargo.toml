--- conflicted
+++ resolved
@@ -21,14 +21,8 @@
 holochain_p2p = { version = "0.0.15", path = "../holochain_p2p" }
 holochain_types = { version = "0.0.15", path = "../holochain_types" }
 holochain_util = { version = "0.0.4", path = "../holochain_util" }
-<<<<<<< HEAD
-holochain_wasm_test_utils = { path = "../test_utils/wasm", optional = true, version = "0.0.15"}
 holochain_zome_types = { version = "0.0.17", path = "../holochain_zome_types", features = [ "full" ] }
 kitsune_p2p = { version = "0.0.13", path = "../kitsune_p2p/kitsune_p2p" }
-=======
-holochain_zome_types = { version = "0.0.16", path = "../holochain_zome_types", features = [ "full" ] }
-kitsune_p2p = { version = "0.0.12", path = "../kitsune_p2p/kitsune_p2p" }
->>>>>>> 77ea93f5
 mockall = "0.10.2"
 one_err = "0.0.5"
 parking_lot = "0.10"
