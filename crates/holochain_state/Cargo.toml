--- conflicted
+++ resolved
@@ -1,10 +1,6 @@
 [package]
 name = "holochain_state"
-<<<<<<< HEAD
-version = "0.2.0-beta-rc.2"
-=======
 version = "0.2.0-beta-rc.3"
->>>>>>> 9a6f8cf0
 description = "TODO minimize deps"
 license-file = "LICENSE_CAL-1.0"
 homepage = "https://github.com/holochain/holochain"
@@ -18,21 +14,6 @@
 chrono = { version = "0.4.22", default-features = false, features = ["clock", "std", "oldtime", "serde"] }
 derive_more = "0.99.3"
 either = "1.5"
-<<<<<<< HEAD
-holochain_sqlite = { version = "^0.2.0-beta-rc.2", path = "../holochain_sqlite" }
-holo_hash = { version = "^0.2.0-beta-rc.2", path = "../holo_hash", features = ["full"] }
-fallible-iterator = "0.2.0"
-futures = "0.3"
-holochain_keystore = { version = "^0.2.0-beta-rc.2", path = "../holochain_keystore" }
-holochain_serialized_bytes = "=0.0.51"
-holochain_p2p = { version = "^0.2.0-beta-rc.2", path = "../holochain_p2p" }
-holochain_types = { version = "^0.2.0-beta-rc.2", path = "../holochain_types" }
-holochain_util = { version = "^0.2.0-beta-rc.0", path = "../holochain_util" }
-holochain_zome_types = { version = "^0.2.0-beta-rc.2", path = "../holochain_zome_types", features = [
-    "full",
-] }
-kitsune_p2p = { version = "^0.2.0-beta-rc.2", path = "../kitsune_p2p/kitsune_p2p" }
-=======
 holochain_sqlite = { version = "^0.2.0-beta-rc.3", path = "../holochain_sqlite" }
 holo_hash = { version = "^0.2.0-beta-rc.3", path = "../holo_hash", features = ["full"] }
 fallible-iterator = "0.2.0"
@@ -46,7 +27,6 @@
     "full",
 ] }
 kitsune_p2p = { version = "^0.2.0-beta-rc.3", path = "../kitsune_p2p/kitsune_p2p" }
->>>>>>> 9a6f8cf0
 mockall = "0.11.3"
 one_err = "0.0.8"
 parking_lot = "0.10"
