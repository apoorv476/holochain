use std::sync::Arc;

use crate::integrate::authored_ops_to_dht_db;
use crate::integrate::authored_ops_to_dht_db_without_check;
use crate::scratch::ScratchError;
use crate::scratch::SyncScratchError;
use async_recursion::async_recursion;
use holo_hash::ActionHash;
use holo_hash::AgentPubKey;
use holo_hash::DhtOpHash;
use holo_hash::DnaHash;
use holo_hash::HasHash;
use holochain_keystore::MetaLairClient;
use holochain_p2p::HolochainP2pDnaT;
use holochain_sqlite::rusqlite::Transaction;
use holochain_types::db::DbRead;
use holochain_types::db::DbWrite;
use holochain_types::db_cache::DhtDbQueryCache;
use holochain_types::dht_op::produce_op_lights_from_iter;
use holochain_types::dht_op::produce_op_lights_from_records;
use holochain_types::dht_op::DhtOp;
use holochain_types::dht_op::DhtOpLight;
use holochain_types::dht_op::OpOrder;
use holochain_types::dht_op::UniqueForm;
use holochain_types::record::SignedActionHashedExt;
use holochain_types::sql::AsSql;
use holochain_zome_types::action;
use holochain_zome_types::query::ChainQueryFilterRange;
use holochain_zome_types::Action;
use holochain_zome_types::ActionBuilder;
use holochain_zome_types::ActionBuilderCommon;
use holochain_zome_types::ActionExt;
use holochain_zome_types::ActionHashed;
use holochain_zome_types::ActionUnweighed;
use holochain_zome_types::CapAccess;
use holochain_zome_types::CapGrant;
use holochain_zome_types::CapSecret;
use holochain_zome_types::CellId;
use holochain_zome_types::ChainTopOrdering;
use holochain_zome_types::CounterSigningAgentState;
use holochain_zome_types::CounterSigningSessionData;
use holochain_zome_types::Entry;
use holochain_zome_types::EntryRateWeight;
use holochain_zome_types::EntryVisibility;
use holochain_zome_types::GrantedFunction;
use holochain_zome_types::MembraneProof;
use holochain_zome_types::PreflightRequest;
use holochain_zome_types::QueryFilter;
use holochain_zome_types::Record;
use holochain_zome_types::Signature;
use holochain_zome_types::SignedAction;
use holochain_zome_types::SignedActionHashed;
use holochain_zome_types::Timestamp;
use holochain_zome_types::UnweighedCountersigningHeader;

use crate::chain_lock::is_chain_locked;
use crate::chain_lock::is_lock_expired;
use crate::prelude::*;
use crate::query::chain_head::ChainHeadQuery;
use crate::scratch::Scratch;
use crate::scratch::SyncScratch;
use holo_hash::EntryHash;
use holochain_serialized_bytes::prelude::*;

pub use error::*;

mod error;

#[derive(Clone)]
pub struct SourceChain<AuthorDb = DbWrite<DbKindAuthored>, DhtDb = DbWrite<DbKindDht>> {
    scratch: SyncScratch,
    vault: AuthorDb,
    dht_db: DhtDb,
    dht_db_cache: DhtDbQueryCache,
    keystore: MetaLairClient,
    author: Arc<AgentPubKey>,
    persisted_seq: u32,
    persisted_head: ActionHash,
    persisted_timestamp: Timestamp,
    public_only: bool,
}

/// A source chain with read only access to the underlying databases.
pub type SourceChainRead = SourceChain<DbRead<DbKindAuthored>, DbRead<DbKindDht>>;

// TODO fix this.  We shouldn't really have nil values but this would
// show if the database is corrupted and doesn't have a record
#[derive(Serialize, Debug, Clone, Deserialize)]
pub struct SourceChainJsonDump {
    pub records: Vec<SourceChainJsonRecord>,
    pub published_ops_count: usize,
}

#[derive(Serialize, Debug, Clone, Deserialize)]
pub struct SourceChainJsonRecord {
    pub signature: Signature,
    pub action_address: ActionHash,
    pub action: Action,
    pub entry: Option<Entry>,
}

// TODO: document that many functions here are only reading from the scratch,
//       not the entire source chain!
/// Writable functions for a source chain with write access.
impl SourceChain {
    pub async fn unlock_chain(&self) -> SourceChainResult<()> {
        let author = self.author.clone();
        self.vault
            .async_commit(move |txn| unlock_chain(txn, &author))
            .await?;
        Ok(())
    }

    pub async fn accept_countersigning_preflight_request(
        &self,
        preflight_request: PreflightRequest,
        agent_index: u8,
    ) -> SourceChainResult<CounterSigningAgentState> {
        let hashed_preflight_request = holo_hash::encode::blake2b_256(
            &holochain_serialized_bytes::encode(&preflight_request)?,
        );

        // This all needs to be ensured in a non-panicky way BEFORE calling into the source chain here.
        let author = self.author.clone();
        assert_eq!(
            *author,
            preflight_request.signing_agents()[agent_index as usize].0
        );

        let countersigning_agent_state = self
            .vault
            .async_commit(move |txn| {
                if is_chain_locked(txn, &hashed_preflight_request, author.as_ref())? {
                    return Err(SourceChainError::ChainLocked);
                }
                let (persisted_head, persisted_seq, _) = chain_head_db(txn, author.clone())?;
                let countersigning_agent_state =
                    CounterSigningAgentState::new(agent_index, persisted_head, persisted_seq);
                lock_chain(
                    txn,
                    &hashed_preflight_request,
                    author.as_ref(),
                    preflight_request.session_times().end(),
                )?;
                SourceChainResult::Ok(countersigning_agent_state)
            })
            .await?;
        Ok(countersigning_agent_state)
    }

    pub async fn put_with_action(
        &self,
        action: Action,
        maybe_entry: Option<Entry>,
        chain_top_ordering: ChainTopOrdering,
    ) -> SourceChainResult<ActionHash> {
        let action = ActionHashed::from_content_sync(action);
        let hash = action.as_hash().clone();
        let action = SignedActionHashed::sign(&self.keystore, action).await?;
        let record = Record::new(action, maybe_entry);
        self.scratch
            .apply(|scratch| insert_record_scratch(scratch, record, chain_top_ordering))?;
        Ok(hash)
    }

    pub async fn put_countersigned(
        &self,
        entry: Entry,
        chain_top_ordering: ChainTopOrdering,
        weight: EntryRateWeight,
    ) -> SourceChainResult<ActionHash> {
        let entry_hash = EntryHash::with_data_sync(&entry);
        if let Entry::CounterSign(ref session_data, _) = entry {
<<<<<<< HEAD
            self.put_with_header(
                UnweighedCountersigningHeader::from_countersigning_data(
=======
            self.put_with_action(
                Action::from_countersigning_data(
>>>>>>> 9040c977
                    entry_hash,
                    session_data,
                    (*self.author).clone(),
                )?
                .weighed(weight)
                .into(),
                Some(entry),
                chain_top_ordering,
            )
            .await
        } else {
            // The caller MUST guard against this case.
            unreachable!("Put countersigned called with the wrong entry type");
        }
    }

    /// Put a new record at the end of the source chain, using a ActionBuilder
    /// for an action type which has no weight data.
    /// If needing to `put` an action with weight data, use
    /// [`SourceChain::put_weighed`] instead.
    pub async fn put<U: ActionUnweighed<Weight = ()>, B: ActionBuilder<U>>(
        &self,
        action_builder: B,
        maybe_entry: Option<Entry>,
        chain_top_ordering: ChainTopOrdering,
    ) -> SourceChainResult<ActionHash> {
        self.put_weighed(action_builder, maybe_entry, chain_top_ordering, ())
            .await
    }

    /// Put a new record at the end of the source chain, using a ActionBuilder
    /// and the specified weight for rate limiting.
    pub async fn put_weighed<W, U: ActionUnweighed<Weight = W>, B: ActionBuilder<U>>(
        &self,
        action_builder: B,
        maybe_entry: Option<Entry>,
        chain_top_ordering: ChainTopOrdering,
        weight: W,
    ) -> SourceChainResult<ActionHash> {
        let (prev_action, chain_head_seq, chain_head_timestamp) = self.chain_head()?;
        let action_seq = chain_head_seq + 1;

        // Build the action.
        let common = ActionBuilderCommon {
            author: (*self.author).clone(),
            // If the current time is equal to the current chain head timestamp,
            // or even has drifted to be before it, just set the next timestamp
            // to be one unit ahead of the previous.
            //
            // TODO: put a limit on the size of the negative time interval
            //       we are willing to accept, beyond which we emit an error
            //       rather than bumping the timestamp
            timestamp: std::cmp::max(
                Timestamp::now(),
                (chain_head_timestamp + std::time::Duration::from_micros(1))?,
            ),
            action_seq,
            prev_action,
        };
        self.put_with_action(
            action_builder.build(common).weighed(weight).into(),
            maybe_entry,
            chain_top_ordering,
        )
        .await
    }

    #[cfg(feature = "test_utils")]
    pub async fn put_weightless<W: Default, U: ActionUnweighed<Weight = W>, B: ActionBuilder<U>>(
        &self,
        action_builder: B,
        maybe_entry: Option<Entry>,
        chain_top_ordering: ChainTopOrdering,
    ) -> SourceChainResult<ActionHash> {
        self.put_weighed(
            action_builder,
            maybe_entry,
            chain_top_ordering,
            Default::default(),
        )
        .await
    }

    #[async_recursion]
    pub async fn flush(
        &self,
        network: &(dyn HolochainP2pDnaT + Send + Sync),
    ) -> SourceChainResult<Vec<SignedActionHashed>> {
        // Nothing to write
        if self.scratch.apply(|s| s.is_empty())? {
            return Ok(Vec::new());
        }
        let (scheduled_fns, actions, ops, entries) = self.scratch.apply_and_then(|scratch| {
            let (actions, ops) =
                build_ops_from_actions(scratch.drain_actions().collect::<Vec<_>>())?;

            // Drain out any entries.
            let entries = scratch.drain_entries().collect::<Vec<_>>();
            let scheduled_fns = scratch.drain_scheduled_fns().collect::<Vec<_>>();
            SourceChainResult::Ok((scheduled_fns, actions, ops, entries))
        })?;

        let maybe_countersigned_entry = entries
            .iter()
            .map(|entry| entry.as_content())
            .find(|entry| matches!(entry, Entry::CounterSign(_, _)));

        if matches!(maybe_countersigned_entry, Some(Entry::CounterSign(_, _))) && actions.len() != 1
        {
            return Err(SourceChainError::DirtyCounterSigningWrite);
        }
        let lock = lock_for_entry(maybe_countersigned_entry)?;

        // If the lock isn't empty this is a countersigning session.
        let is_countersigning_session = !lock.is_empty();

        let ops_to_integrate = ops
            .iter()
            .map(|op| (op.1.clone(), op.0.dht_basis().clone()))
            .collect::<Vec<_>>();

        // Write the entries, actions and ops to the database in one transaction.
        let author = self.author.clone();
        let persisted_head = self.persisted_head.clone();
        match self
            .vault
            .async_commit(move |txn: &mut Transaction| {
                let now = Timestamp::now();
                for scheduled_fn in scheduled_fns {
                    schedule_fn(txn, author.as_ref(), scheduled_fn, None, now)?;
                }
                // As at check.
                let (new_persisted_head, new_head_seq, new_timestamp) =
                    chain_head_db(txn, author.clone())?;
                if actions.last().is_none() {
                    // Nothing to write
                    return Ok(Vec::new());
                }
                if persisted_head != new_persisted_head {
                    return Err(SourceChainError::HeadMoved(
                        actions,
                        entries,
                        Some(persisted_head),
                        Some((new_persisted_head, new_head_seq, new_timestamp)),
                    ));
                }

                if is_chain_locked(txn, &lock, author.as_ref())? {
                    return Err(SourceChainError::ChainLocked);
                }
                // If this is a countersigning session, and the chain is NOT
                // locked then either the session expired or the countersigning
                // entry being committed now is the correct one for the lock.
                else if is_countersigning_session {
                    // If the lock is expired then we can't write this countersigning session.
                    if is_lock_expired(txn, &lock, author.as_ref())? {
                        return Err(SourceChainError::LockExpired);
                    }
                }

                for entry in entries {
                    insert_entry(txn, entry.as_hash(), entry.as_content())?;
                }
                for shh in actions.iter() {
                    insert_action(txn, shh)?;
                }
                for (op, op_hash, op_order, timestamp, _) in &ops {
                    insert_op_lite_into_authored(txn, op, op_hash, op_order, timestamp)?;
                    // If this is a countersigning session we want to withhold
                    // publishing the ops until the session is successful.
                    if is_countersigning_session {
                        set_withhold_publish(txn, op_hash)?;
                    }
                }
                SourceChainResult::Ok(actions)
            })
            .await
        {
            Err(SourceChainError::HeadMoved(
                actions,
                entries,
                old_head,
                Some((new_persisted_head, new_head_seq, new_timestamp)),
            )) => {
                let is_relaxed =
                    self.scratch
                        .apply_and_then::<bool, SyncScratchError, _>(|scratch| {
                            Ok(scratch.chain_top_ordering() == ChainTopOrdering::Relaxed)
                        })?;
                if is_relaxed {
                    let keystore = self.keystore.clone();
                    // A child chain is needed with a new as-at that matches
                    // the rebase.
                    let child_chain = Self::new(
                        self.vault.clone(),
                        self.dht_db.clone(),
                        self.dht_db_cache.clone(),
                        keystore.clone(),
                        (*self.author).clone(),
                    )
                    .await?;
                    let rebased_actions = rebase_actions_on(
                        &keystore,
                        actions,
                        new_persisted_head,
                        new_head_seq,
                        new_timestamp,
                    )
                    .await?;
                    child_chain.scratch.apply(move |scratch| {
                        for action in rebased_actions {
                            scratch.add_action(action, ChainTopOrdering::Relaxed);
                        }
                        for entry in entries {
                            scratch.add_entry(entry, ChainTopOrdering::Relaxed);
                        }
                    })?;
                    child_chain.flush(network).await
                } else {
                    Err(SourceChainError::HeadMoved(
                        actions,
                        entries,
                        old_head,
                        Some((new_persisted_head, new_head_seq, new_timestamp)),
                    ))
                }
            }
            Ok(actions) => {
                authored_ops_to_dht_db(
                    network,
                    ops_to_integrate,
                    &self.vault,
                    &self.dht_db,
                    &self.dht_db_cache,
                )
                .await?;
                SourceChainResult::Ok(actions)
            }
            result => result,
        }
    }

    pub fn author(&self) -> Arc<AgentPubKey> {
        self.author.clone()
    }
}

impl<AuthorDb, DhtDb> SourceChain<AuthorDb, DhtDb>
where
    AuthorDb: ReadAccess<DbKindAuthored>,
    DhtDb: ReadAccess<DbKindDht>,
{
    pub async fn new(
        vault: AuthorDb,
        dht_db: DhtDb,
        dht_db_cache: DhtDbQueryCache,
        keystore: MetaLairClient,
        author: AgentPubKey,
    ) -> SourceChainResult<Self> {
        let scratch = Scratch::new().into_sync();
        let author = Arc::new(author);
        let (persisted_head, persisted_seq, persisted_timestamp) = vault
            .async_reader({
                let author = author.clone();
                move |txn| chain_head_db(&txn, author)
            })
            .await?;
        Ok(Self {
            scratch,
            vault,
            dht_db,
            dht_db_cache,
            keystore,
            author,
            persisted_seq,
            persisted_head,
            persisted_timestamp,
            public_only: false,
        })
    }

    /// Create a source chain with a blank chain head.
    /// You probably don't want this.
    /// This type is only useful for when a source chain
    /// really needs to be constructed before genesis runs.
    pub async fn raw_empty(
        vault: AuthorDb,
        dht_db: DhtDb,
        dht_db_cache: DhtDbQueryCache,
        keystore: MetaLairClient,
        author: AgentPubKey,
    ) -> SourceChainResult<Self> {
        let scratch = Scratch::new().into_sync();
        let author = Arc::new(author);
        let (persisted_head, persisted_seq, persisted_timestamp) = vault
            .async_reader({
                let author = author.clone();
                move |txn| chain_head_db(&txn, author)
            })
            .await
            .unwrap_or_else(|_| {
                (
                    ActionHash::from_raw_32(vec![0u8; 32]),
                    0,
                    Timestamp::from_micros(0),
                )
            });
        Ok(Self {
            scratch,
            vault,
            dht_db,
            dht_db_cache,
            keystore,
            author,
            persisted_seq,
            persisted_head,
            persisted_timestamp,
            public_only: false,
        })
    }

    pub fn public_only(&mut self) {
        self.public_only = true;
    }

    pub fn keystore(&self) -> &MetaLairClient {
        &self.keystore
    }

    pub fn author_db(&self) -> &AuthorDb {
        &self.vault
    }

    /// Take a snapshot of the scratch space that will
    /// not remain in sync with future updates.
    pub fn snapshot(&self) -> SourceChainResult<Scratch> {
        Ok(self.scratch.apply(|scratch| scratch.clone())?)
    }

    pub fn scratch(&self) -> SyncScratch {
        self.scratch.clone()
    }

    pub fn agent_pubkey(&self) -> &AgentPubKey {
        self.author.as_ref()
    }

    pub fn to_agent_pubkey(&self) -> Arc<AgentPubKey> {
        self.author.clone()
    }

    pub fn cell_id(&self) -> CellId {
        CellId::new(
            self.vault.kind().dna_hash().clone(),
            self.agent_pubkey().clone(),
        )
    }

    /// This has to clone all the data because we can't return
    /// references to constructed data.
    // TODO: Maybe we should store data as records in the scratch?
    // TODO: document that this is only the records in the SCRATCH, not the
    //       entire source chain!
    pub fn scratch_records(&self) -> SourceChainResult<Vec<Record>> {
        Ok(self.scratch.apply(|scratch| scratch.records().collect())?)
    }

    pub fn has_initialized(&self) -> SourceChainResult<bool> {
        Ok(self.len()? > 3)
    }

    pub fn is_empty(&self) -> SourceChainResult<bool> {
        Ok(self.len()? == 0)
    }

    /// Accessor for the chain head that will be used at flush time to check
    /// the "as at" for ordering integrity etc.
    pub fn persisted_chain_head(&self) -> (ActionHash, u32, Timestamp) {
        (
            self.persisted_head.clone(),
            self.persisted_seq,
            self.persisted_timestamp,
        )
    }

    pub fn chain_head(&self) -> SourceChainResult<(ActionHash, u32, Timestamp)> {
        // Check scratch for newer head.
        Ok(self.scratch.apply(|scratch| {
            scratch
                .chain_head()
                .unwrap_or_else(|| self.persisted_chain_head())
        })?)
    }

    #[allow(clippy::len_without_is_empty)]
    pub fn len(&self) -> SourceChainResult<u32> {
        Ok(self.scratch.apply(|scratch| {
            let scratch_max = scratch.chain_head().map(|(_, s, _)| s);
            scratch_max
                .map(|s| std::cmp::max(s, self.persisted_seq))
                .unwrap_or(self.persisted_seq)
                + 1
        })?)
    }
    pub async fn valid_cap_grant(
        &self,
        check_function: GrantedFunction,
        check_agent: AgentPubKey,
        check_secret: Option<CapSecret>,
    ) -> SourceChainResult<Option<CapGrant>> {
        let author_grant = CapGrant::from(self.agent_pubkey().clone());
        if author_grant.is_valid(&check_function, &check_agent, check_secret.as_ref()) {
            return Ok(Some(author_grant));
        }
        let author = self.author.clone();
        // TODO: SQL_PERF: This query could have a fast upper bound if we add indexes.
        let valid_cap_grant = self
            .vault
            .async_reader(move |txn| {
                let not_referenced_action = "
            SELECT COUNT(H_REF.hash)
            FROM Action AS H_REF
            JOIN DhtOp AS D_REF ON D_REF.action_hash = H_REF.hash
            WHERE
            H_REF.author = :author
            AND
            (H_REF.original_action_hash = Action.hash
            OR
            H_REF.deletes_action_hash = Action.hash)
            ";
                let sql = format!(
                    "
                SELECT DISTINCT Entry.blob
                FROM Entry
                JOIN Action ON Action.entry_hash = Entry.hash
                JOIN DhtOp ON Action.hash = DhtOp.action_hash
                WHERE
                Action.author = :author
                AND
                Entry.access_type IS NOT NULL
                AND
                ({}) = 0
                ",
                    not_referenced_action
                );
                txn.prepare(&sql)?
                    .query_and_then(
                        named_params! {
                            ":author": author,
                        },
                        |row| from_blob(row.get("blob")?),
                    )?
                    .filter_map(|result: StateQueryResult<Entry>| match result {
                        Ok(entry) => entry
                            .as_cap_grant()
                            .filter(|grant| !matches!(grant, CapGrant::ChainAuthor(_)))
                            .filter(|grant| {
                                grant.is_valid(&check_function, &check_agent, check_secret.as_ref())
                            })
                            .map(|cap| Some(Ok(cap)))
                            .unwrap_or(None),
                        Err(e) => Some(Err(e)),
                    })
                    // if there are still multiple grants, fold them down based on specificity
                    // authorship > assigned > transferable > unrestricted
                    .fold(
                        Ok(None),
                        |acc: StateQueryResult<Option<CapGrant>>, grant| {
                            let grant = grant?;
                            let acc = acc?;
                            let acc = match &grant {
                                CapGrant::RemoteAgent(zome_call_cap_grant) => {
                                    match &zome_call_cap_grant.access {
                                        CapAccess::Assigned { .. } => match &acc {
                                            Some(CapGrant::RemoteAgent(
                                                acc_zome_call_cap_grant,
                                            )) => {
                                                match acc_zome_call_cap_grant.access {
                                                    // an assigned acc takes precedence
                                                    CapAccess::Assigned { .. } => acc,
                                                    // current grant takes precedence over all other accs
                                                    _ => Some(grant),
                                                }
                                            }
                                            None => Some(grant),
                                            // authorship should be short circuit and filtered
                                            _ => unreachable!(),
                                        },
                                        CapAccess::Transferable { .. } => match &acc {
                                            Some(CapGrant::RemoteAgent(
                                                acc_zome_call_cap_grant,
                                            )) => {
                                                match acc_zome_call_cap_grant.access {
                                                    // an assigned acc takes precedence
                                                    CapAccess::Assigned { .. } => acc,
                                                    // transferable acc takes precedence
                                                    CapAccess::Transferable { .. } => acc,
                                                    // current grant takes preference over other accs
                                                    _ => Some(grant),
                                                }
                                            }
                                            None => Some(grant),
                                            // authorship should be short circuited and filtered by now
                                            _ => unreachable!(),
                                        },
                                        CapAccess::Unrestricted => match acc {
                                            Some(_) => acc,
                                            None => Some(grant),
                                        },
                                    }
                                }
                                // ChainAuthor should have short circuited and be filtered out already
                                _ => unreachable!(),
                            };
                            Ok(acc)
                        },
                    )
            })
            .await?;
        Ok(valid_cap_grant)
    }

    /// Query Actions in the source chain.
    /// This returns a Vec rather than an iterator because it is intended to be
    /// used by the `query` host function, which crosses the wasm boundary
    // FIXME: This query needs to be tested.
    pub async fn query(&self, query: QueryFilter) -> SourceChainResult<Vec<Record>> {
        let author = self.author.clone();
        let public_only = self.public_only;
        let mut records = self
            .vault
            .async_reader({
                let query = query.clone();
                move |txn| {
                    let mut sql = "
                SELECT DISTINCT
                Action.hash AS action_hash, Action.blob AS action_blob
            "
                    .to_string();
                    if query.include_entries {
                        sql.push_str(
                            "
                    , Entry.blob AS entry_blob
                    ",
                        );
                    }
                    sql.push_str(
                        "
                FROM Action
                ",
                    );
                    if query.include_entries {
                        sql.push_str(
                            "
                    LEFT JOIN Entry On Action.entry_hash = Entry.hash
                    ",
                        );
                    }
                    sql.push_str(
                        "
                JOIN DhtOp On DhtOp.action_hash = Action.hash
                WHERE
                Action.author = :author
                AND
                (:range_start IS NULL AND :range_end IS NULL AND :range_start_hash IS NULL AND :range_end_hash IS NULL AND :range_prior_count IS NULL)
                ",
                    );
                    sql.push_str(match query.sequence_range {
                        ChainQueryFilterRange::Unbounded => "",
                        ChainQueryFilterRange::ActionSeqRange(_, _) => "
                        OR (Action.seq BETWEEN :range_start AND :range_end)",
                        ChainQueryFilterRange::ActionHashRange(_, _) => "
                        OR (
                            Action.seq BETWEEN
                            (SELECT Action.seq WHERE Action.hash = :range_start_hash)
                            AND
                            (SELECT Action.seq WHERE Action.hash = :range_end_hash)
                        )",
                        ChainQueryFilterRange::ActionHashTerminated(_, _) => "
                        OR (
                            Action.seq BETWEEN
                            (SELECT Action.seq WHERE Action.hash = :range_end_hash) - :range_prior_count
                            AND
                            (SELECT Action.seq WHERE Action.hash = :range_end_hash)
                        )",
                    });
                    sql.push_str(
                        "
                AND
                (:entry_type IS NULL OR Action.entry_type = :entry_type)
                AND
                (:action_type IS NULL OR Action.type = :action_type)
                ORDER BY Action.seq ASC
                ",
                    );
                    let mut stmt = txn.prepare(&sql)?;
                    let records = stmt
                        .query_and_then(
                        named_params! {
                                ":author": author.as_ref(),
                                ":entry_type": query.entry_type.as_sql(),
                                ":action_type": query.action_type.as_sql(),
                                ":range_start": match query.sequence_range {
                                    ChainQueryFilterRange::ActionSeqRange(start, _) => Some(start),
                                    _ => None,
                                },
                                ":range_end": match query.sequence_range {
                                    ChainQueryFilterRange::ActionSeqRange(_, end) => Some(end),
                                    _ => None,
                                },
                                ":range_start_hash": match &query.sequence_range {
                                    ChainQueryFilterRange::ActionHashRange(start_hash, _) => Some(start_hash.clone()),
                                    _ => None,
                                },
                                ":range_end_hash": match &query.sequence_range {
                                    ChainQueryFilterRange::ActionHashRange(_, end_hash)
                                    | ChainQueryFilterRange::ActionHashTerminated(end_hash, _) => Some(end_hash.clone()),
                                    _ => None,
                                },
                                ":range_prior_count": match query.sequence_range {
                                    ChainQueryFilterRange::ActionHashTerminated(_, prior_count) => Some(prior_count),
                                    _ => None,
                                },
                            },
                            |row| {
                                let action = from_blob::<SignedAction>(row.get("action_blob")?)?;
                                let SignedAction(action, signature) = action;
                                let private_entry = action
                                    .entry_type()
                                    .map_or(false, |e| *e.visibility() == EntryVisibility::Private);
                                let hash: ActionHash = row.get("action_hash")?;
                                let action = ActionHashed::with_pre_hashed(action, hash);
                                let shh = SignedActionHashed::with_presigned(action, signature);
                                let entry =
                                    if query.include_entries && (!private_entry || !public_only) {
                                        let entry: Option<Vec<u8>> = row.get("entry_blob")?;
                                        match entry {
                                            Some(entry) => Some(from_blob::<Entry>(entry)?),
                                            None => None,
                                        }
                                    } else {
                                        None
                                    };
                                StateQueryResult::Ok(Record::new(shh, entry))
                            },
                        )?
                        .collect::<StateQueryResult<Vec<_>>>();
                    records
                }
            })
            .await?;
        self.scratch.apply(|scratch| {
            let mut scratch_records: Vec<_> = scratch
                .actions()
                .filter_map(|shh| {
                    let entry = match shh.action().entry_hash() {
                        Some(eh) if query.include_entries => scratch.get_entry(eh).ok()?,
                        _ => None,
                    };
                    Some(Record::new(shh.clone(), entry))
                })
                .collect();
            scratch_records.sort_unstable_by_key(|e| e.action().action_seq());

            records.extend(scratch_records);
        })?;
        Ok(query.filter_records(records))
    }

    pub async fn is_chain_locked(&self, lock: Vec<u8>) -> SourceChainResult<bool> {
        let author = self.author.clone();
        Ok(self
            .vault
            .async_reader(move |txn| is_chain_locked(&txn, &lock, author.as_ref()))
            .await?)
    }

    /// If there is a countersigning session get the
    /// StoreEntry op to send to the entry authorities.
    pub fn countersigning_op(&self) -> SourceChainResult<Option<DhtOp>> {
        let r = self.scratch.apply(|scratch| {
            scratch
                .entries()
                .find(|e| matches!(**e.1, Entry::CounterSign(_, _)))
                .and_then(|(entry_hash, entry)| {
                    scratch
                        .actions()
                        .find(|shh| {
                            shh.action()
                                .entry_hash()
                                .map(|eh| eh == entry_hash)
                                .unwrap_or(false)
                        })
                        .and_then(|shh| {
                            Some(DhtOp::StoreEntry(
                                shh.signature().clone(),
                                shh.action().clone().try_into().ok()?,
                                Box::new((**entry).clone()),
                            ))
                        })
                })
        })?;
        Ok(r)
    }
}

pub fn lock_for_entry(entry: Option<&Entry>) -> SourceChainResult<Vec<u8>> {
    Ok(match entry {
        Some(Entry::CounterSign(session_data, _)) => holo_hash::encode::blake2b_256(
            &holochain_serialized_bytes::encode(session_data.preflight_request())?,
        ),
        _ => Vec::with_capacity(0),
    })
}

#[allow(clippy::complexity)]
fn build_ops_from_actions(
    actions: Vec<SignedActionHashed>,
) -> SourceChainResult<(
    Vec<SignedActionHashed>,
    Vec<(DhtOpLight, DhtOpHash, OpOrder, Timestamp, Dependency)>,
)> {
    // Actions end up back in here.
    let mut actions_output = Vec::with_capacity(actions.len());
    // The op related data ends up here.
    let mut ops = Vec::with_capacity(actions.len());

    // Loop through each action and produce op related data.
    for shh in actions {
        // &ActionHash, &Action, EntryHash are needed to produce the ops.
        let entry_hash = shh.action().entry_hash().cloned();
        let item = (shh.as_hash(), shh.action(), entry_hash);
        let ops_inner = produce_op_lights_from_iter(vec![item].into_iter())?;

        // Break apart the SignedActionHashed.
        let (action, sig) = shh.into_inner();
        let (action, hash) = action.into_inner();

        // We need to take the action by value and put it back each loop.
        let mut h = Some(action);
        for op in ops_inner {
            let op_type = op.get_type();
            // Action is required by value to produce the DhtOpHash.
            let (action, op_hash) = UniqueForm::op_hash(op_type, h.expect("This can't be empty"))?;
            let op_order = OpOrder::new(op_type, action.timestamp());
            let timestamp = action.timestamp();
            // Put the action back by value.
            let dependency = get_dependency(op_type, &action);
            h = Some(action);
            // Collect the DhtOpLight, DhtOpHash and OpOrder.
            ops.push((op, op_hash, op_order, timestamp, dependency));
        }

        // Put the SignedActionHashed back together.
        let shh = SignedActionHashed::with_presigned(
            ActionHashed::with_pre_hashed(h.expect("This can't be empty"), hash),
            sig,
        );
        // Put the action back in the list.
        actions_output.push(shh);
    }
    Ok((actions_output, ops))
}

async fn rebase_actions_on(
    keystore: &MetaLairClient,
    mut actions: Vec<SignedActionHashed>,
    mut rebase_action: ActionHash,
    mut rebase_seq: u32,
    mut rebase_timestamp: Timestamp,
) -> Result<Vec<SignedActionHashed>, ScratchError> {
    actions.sort_by_key(|shh| shh.action().action_seq());
    for shh in actions.iter_mut() {
        let mut action = shh.action().clone();
        action.rebase_on(rebase_action.clone(), rebase_seq, rebase_timestamp)?;
        rebase_seq = action.action_seq();
        rebase_timestamp = action.timestamp();
        let hh = ActionHashed::from_content_sync(action);
        rebase_action = hh.as_hash().clone();
        let new_shh = SignedActionHashed::sign(keystore, hh).await?;
        *shh = new_shh;
    }
    Ok(actions)
}

pub async fn genesis(
    authored: DbWrite<DbKindAuthored>,
    dht_db: DbWrite<DbKindDht>,
    dht_db_cache: &DhtDbQueryCache,
    keystore: MetaLairClient,
    dna_hash: DnaHash,
    agent_pubkey: AgentPubKey,
    membrane_proof: Option<MembraneProof>,
) -> SourceChainResult<()> {
    let dna_action = Action::Dna(action::Dna {
        author: agent_pubkey.clone(),
        timestamp: Timestamp::now(),
        hash: dna_hash,
    });
    let dna_action = ActionHashed::from_content_sync(dna_action);
    let dna_action = SignedActionHashed::sign(&keystore, dna_action).await?;
    let dna_action_address = dna_action.as_hash().clone();
    let record = Record::new(dna_action, None);
    let dna_ops = produce_op_lights_from_records(vec![&record])?;
    let (dna_action, _) = record.into_inner();

    // create the agent validation entry and add it directly to the store
    let agent_validation_action = Action::AgentValidationPkg(action::AgentValidationPkg {
        author: agent_pubkey.clone(),
        timestamp: Timestamp::now(),
        action_seq: 1,
        prev_action: dna_action_address,
        membrane_proof,
    });
    let agent_validation_action = ActionHashed::from_content_sync(agent_validation_action);
    let agent_validation_action =
        SignedActionHashed::sign(&keystore, agent_validation_action).await?;
    let avh_addr = agent_validation_action.as_hash().clone();
    let record = Record::new(agent_validation_action, None);
    let avh_ops = produce_op_lights_from_records(vec![&record])?;
    let (agent_validation_action, _) = record.into_inner();

    // create a agent chain record and add it directly to the store
    let agent_action = Action::Create(action::Create {
        author: agent_pubkey.clone(),
        timestamp: Timestamp::now(),
        action_seq: 2,
        prev_action: avh_addr,
        entry_type: action::EntryType::AgentPubKey,
        entry_hash: agent_pubkey.clone().into(),
        // AgentPubKey is weightless
        weight: Default::default(),
    });
    let agent_action = ActionHashed::from_content_sync(agent_action);
    let agent_action = SignedActionHashed::sign(&keystore, agent_action).await?;
    let record = Record::new(agent_action, Some(Entry::Agent(agent_pubkey)));
    let agent_ops = produce_op_lights_from_records(vec![&record])?;
    let (agent_action, agent_entry) = record.into_inner();
    let agent_entry = agent_entry.into_option();

    let mut ops_to_integrate = Vec::new();

    let ops_to_integrate = authored
        .async_commit(move |txn| {
            ops_to_integrate.extend(source_chain::put_raw(txn, dna_action, dna_ops, None)?);
            ops_to_integrate.extend(source_chain::put_raw(
                txn,
                agent_validation_action,
                avh_ops,
                None,
            )?);
            ops_to_integrate.extend(source_chain::put_raw(
                txn,
                agent_action,
                agent_ops,
                agent_entry,
            )?);
            SourceChainResult::Ok(ops_to_integrate)
        })
        .await?;
    authored_ops_to_dht_db_without_check(ops_to_integrate, &authored, &dht_db, dht_db_cache)
        .await?;
    Ok(())
}

pub fn put_raw(
    txn: &mut Transaction,
    shh: SignedActionHashed,
    ops: Vec<DhtOpLight>,
    entry: Option<Entry>,
) -> StateMutationResult<Vec<DhtOpHash>> {
    let (action, signature) = shh.into_inner();
    let (action, hash) = action.into_inner();
    let mut action = Some(action);
    let mut hashes = Vec::with_capacity(ops.len());
    let mut ops_to_integrate = Vec::with_capacity(ops.len());
    for op in &ops {
        let op_type = op.get_type();
        let (h, op_hash) =
            UniqueForm::op_hash(op_type, action.take().expect("This can't be empty"))?;
        let op_order = OpOrder::new(op_type, h.timestamp());
        let timestamp = h.timestamp();
        action = Some(h);
        hashes.push((op_hash.clone(), op_order, timestamp));
        ops_to_integrate.push(op_hash);
    }
    let shh = SignedActionHashed::with_presigned(
        ActionHashed::with_pre_hashed(action.expect("This can't be empty"), hash),
        signature,
    );
    if let Some(entry) = entry {
        insert_entry(txn, &EntryHash::with_data_sync(&entry), &entry)?;
    }
    insert_action(txn, &shh)?;
    for (op, (op_hash, op_order, timestamp)) in ops.into_iter().zip(hashes) {
        insert_op_lite(txn, &op, &op_hash, &op_order, &timestamp)?;
    }
    Ok(ops_to_integrate)
}

/// Get the current chain head of the database.
pub fn chain_head_db(
    txn: &Transaction,
    author: Arc<AgentPubKey>,
) -> SourceChainResult<(ActionHash, u32, Timestamp)> {
    let chain_head = ChainHeadQuery::new(author);
    let (prev_action, last_action_seq, last_action_timestamp) = chain_head
        .run(Txn::from(txn))?
        .ok_or(SourceChainError::ChainEmpty)?;
    Ok((prev_action, last_action_seq, last_action_timestamp))
}

/// Check if there is a current countersigning session and if so, return the
/// session data and the entry hash.
pub fn current_countersigning_session(
    txn: &Transaction<'_>,
    author: Arc<AgentPubKey>,
) -> SourceChainResult<Option<(EntryHash, CounterSigningSessionData)>> {
    // The chain must be locked for a session to be active.
    if is_chain_locked(txn, &[], author.as_ref())? {
        match chain_head_db(txn, author) {
            // We haven't done genesis so no session can be active.
            Err(SourceChainError::ChainEmpty) => Ok(None),
            Err(e) => Err(e),
            Ok((hash, _, _)) => {
                let txn: Txn = txn.into();
                // Get the session data from the database.
                let record = match txn.get_record(&hash.into())? {
                    Some(record) => record,
                    None => return Ok(None),
                };
                let (shh, ee) = record.into_inner();
                Ok(match (shh.action().entry_hash(), ee.into_option()) {
                    (Some(entry_hash), Some(Entry::CounterSign(cs, _))) => {
                        Some((entry_hash.to_owned(), *cs))
                    }
                    _ => None,
                })
            }
        }
    } else {
        Ok(None)
    }
}

#[cfg(test)]
async fn _put_db<H: holochain_zome_types::ActionUnweighed, B: ActionBuilder<H>>(
    vault: holochain_types::db::DbWrite<DbKindAuthored>,
    keystore: &MetaLairClient,
    author: Arc<AgentPubKey>,
    action_builder: B,
    maybe_entry: Option<Entry>,
) -> SourceChainResult<ActionHash> {
    let (prev_action, last_action_seq, _) =
        fresh_reader_test!(vault, |txn| { chain_head_db(&txn, author.clone()) })?;
    let action_seq = last_action_seq + 1;

    let common = ActionBuilderCommon {
        author: (*author).clone(),
        timestamp: Timestamp::now(),
        action_seq,
        prev_action: prev_action.clone(),
    };
    let action = action_builder.build(common).weightless().into();
    let action = ActionHashed::from_content_sync(action);
    let action = SignedActionHashed::sign(keystore, action).await?;
    let record = Record::new(action, maybe_entry);
    let ops = produce_op_lights_from_records(vec![&record])?;
    let (action, entry) = record.into_inner();
    let entry = entry.into_option();
    let hash = action.as_hash().clone();
    vault.conn()?.with_commit_sync(|txn: &mut Transaction| {
        let (new_head, new_seq, new_timestamp) = chain_head_db(txn, author.clone())?;
        if new_head != prev_action {
            let entries = match (entry, action.action().entry_hash()) {
                (Some(e), Some(entry_hash)) => {
                    vec![holochain_types::EntryHashed::with_pre_hashed(
                        e,
                        entry_hash.clone(),
                    )]
                }
                _ => vec![],
            };
            return Err(SourceChainError::HeadMoved(
                vec![action],
                entries,
                Some(prev_action),
                Some((new_head, new_seq, new_timestamp)),
            ));
        }
        SourceChainResult::Ok(put_raw(txn, action, ops, entry)?)
    })?;
    Ok(hash)
}

/// dump the entire source chain as a pretty-printed json string
pub async fn dump_state(
    vault: DbRead<DbKindAuthored>,
    author: AgentPubKey,
) -> Result<SourceChainJsonDump, SourceChainError> {
    Ok(vault
        .async_reader(move |txn| {
            let records = txn
                .prepare(
                    "
                SELECT DISTINCT
                Action.blob AS action_blob, Entry.blob AS entry_blob,
                Action.hash AS action_hash
                FROM Action
                JOIN DhtOp ON DhtOp.action_hash = Action.hash
                LEFT JOIN Entry ON Action.entry_hash = Entry.hash
                WHERE
                Action.author = :author
                ORDER BY Action.seq ASC
                ",
                )?
                .query_and_then(
                    named_params! {
                        ":author": author,
                    },
                    |row| {
                        let SignedAction(action, signature) = from_blob(row.get("action_blob")?)?;
                        let action_address = row.get("action_hash")?;
                        let entry: Option<Vec<u8>> = row.get("entry_blob")?;
                        let entry: Option<Entry> = match entry {
                            Some(entry) => Some(from_blob(entry)?),
                            None => None,
                        };
                        StateQueryResult::Ok(SourceChainJsonRecord {
                            signature,
                            action_address,
                            action,
                            entry,
                        })
                    },
                )?
                .collect::<StateQueryResult<Vec<_>>>()?;
            let published_ops_count = txn.query_row(
                "
                SELECT COUNT(DhtOp.hash) FROM DhtOp
                JOIN Action ON DhtOp.action_hash = Action.hash
                WHERE
                Action.author = :author
                AND
                last_publish_time IS NOT NULL
                ",
                named_params! {
                ":author": author,
                },
                |row| row.get(0),
            )?;
            StateQueryResult::Ok(SourceChainJsonDump {
                records,
                published_ops_count,
            })
        })
        .await?)
}

impl From<SourceChain> for SourceChainRead {
    fn from(chain: SourceChain) -> Self {
        SourceChainRead {
            vault: chain.vault.into(),
            dht_db: chain.dht_db.into(),
            dht_db_cache: chain.dht_db_cache,
            scratch: chain.scratch,
            keystore: chain.keystore,
            author: chain.author,
            persisted_seq: chain.persisted_seq,
            persisted_head: chain.persisted_head,
            persisted_timestamp: chain.persisted_timestamp,
            public_only: chain.public_only,
        }
    }
}

#[cfg(test)]
pub mod tests {
    use super::*;
    use crate::prelude::*;
    use ::fixt::prelude::*;
    use hdk::prelude::*;
    use holochain_p2p::MockHolochainP2pDnaT;
    use matches::assert_matches;

    use crate::source_chain::SourceChainResult;
    use holochain_zome_types::Entry;

    #[tokio::test(flavor = "multi_thread")]
    async fn test_relaxed_ordering() -> SourceChainResult<()> {
        let test_db = test_authored_db();
        let dht_db = test_dht_db();
        let keystore = test_keystore();
        let db = test_db.to_db();
        let alice = fixt!(AgentPubKey, Predictable, 0);

        let mut mock = MockHolochainP2pDnaT::new();
        mock.expect_authority_for_hash().returning(|_| Ok(false));
        let dht_db_cache = DhtDbQueryCache::new(dht_db.to_db().into());

        source_chain::genesis(
            db.clone(),
            dht_db.to_db(),
            &dht_db_cache,
            keystore.clone(),
            fake_dna_hash(1),
            alice.clone(),
            None,
        )
        .await
        .unwrap();
        let chain_1 = SourceChain::new(
            db.clone().into(),
            dht_db.to_db(),
            dht_db_cache.clone(),
            keystore.clone(),
            alice.clone(),
        )
        .await?;
        let chain_2 = SourceChain::new(
            db.clone().into(),
            dht_db.to_db(),
            dht_db_cache.clone(),
            keystore.clone(),
            alice.clone(),
        )
        .await?;
        let chain_3 = SourceChain::new(
            db.clone().into(),
            dht_db.to_db(),
            dht_db_cache.clone(),
            keystore.clone(),
            alice.clone(),
        )
        .await?;

        let action_builder = builder::CloseChain {
            new_dna_hash: fixt!(DnaHash),
        };
        chain_1
            .put(action_builder.clone(), None, ChainTopOrdering::Strict)
            .await?;
        chain_2
            .put(action_builder.clone(), None, ChainTopOrdering::Strict)
            .await?;
        chain_3
            .put(action_builder, None, ChainTopOrdering::Relaxed)
            .await?;

        let author = Arc::new(alice);
        chain_1.flush(&mock).await?;
        let author_1 = Arc::clone(&author);
        let (_, seq, _) = db
            .async_commit(move |txn: &mut Transaction| chain_head_db(&txn, author_1))
            .await?;
        assert_eq!(seq, 3);

        assert!(matches!(
            chain_2.flush(&mock).await,
            Err(SourceChainError::HeadMoved(_, _, _, _))
        ));
        let author_2 = Arc::clone(&author);
        let (_, seq, _) = db
            .async_commit(move |txn: &mut Transaction| chain_head_db(&txn, author_2))
            .await?;
        assert_eq!(seq, 3);

        chain_3.flush(&mock).await?;
        let author_3 = Arc::clone(&author);
        let (_, seq, _) = db
            .async_commit(move |txn: &mut Transaction| chain_head_db(&txn, author_3))
            .await?;
        assert_eq!(seq, 4);

        Ok(())
    }
    #[tokio::test(flavor = "multi_thread")]
    async fn test_relaxed_ordering_with_entry() -> SourceChainResult<()> {
        let test_db = test_authored_db();
        let dht_db = test_dht_db();
        let keystore = test_keystore();
        let db = test_db.to_db();
        let alice = fixt!(AgentPubKey, Predictable, 0);

        let mut mock = MockHolochainP2pDnaT::new();
        mock.expect_authority_for_hash().returning(|_| Ok(false));
        let dht_db_cache = DhtDbQueryCache::new(dht_db.to_db().into());

        source_chain::genesis(
            db.clone(),
            dht_db.to_db(),
            &dht_db_cache,
            keystore.clone(),
            fake_dna_hash(1),
            alice.clone(),
            None,
        )
        .await
        .unwrap();

        let chain_1 = SourceChain::new(
            db.clone().into(),
            dht_db.to_db(),
            dht_db_cache.clone(),
            keystore.clone(),
            alice.clone(),
        )
        .await?;
        let chain_2 = SourceChain::new(
            db.clone().into(),
            dht_db.to_db(),
            dht_db_cache.clone(),
            keystore.clone(),
            alice.clone(),
        )
        .await?;
        let chain_3 = SourceChain::new(
            db.clone().into(),
            dht_db.to_db(),
            dht_db_cache.clone(),
            keystore.clone(),
            alice.clone(),
        )
        .await?;

        let entry_1 = Entry::App(fixt!(AppEntryBytes));
        let eh1 = EntryHash::with_data_sync(&entry_1);
        let create = builder::Create {
            entry_type: EntryType::App(fixt!(AppEntryType)),
            entry_hash: eh1.clone(),
        };
        let h1 = chain_1
            .put_weightless(create, Some(entry_1.clone()), ChainTopOrdering::Strict)
            .await
            .unwrap();

        let entry_err = Entry::App(fixt!(AppEntryBytes));
        let entry_hash_err = EntryHash::with_data_sync(&entry_err);
        let create = builder::Create {
            entry_type: EntryType::App(fixt!(AppEntryType)),
            entry_hash: entry_hash_err.clone(),
        };
        chain_2
            .put_weightless(create, Some(entry_err.clone()), ChainTopOrdering::Strict)
            .await
            .unwrap();

        let entry_2 = Entry::App(fixt!(AppEntryBytes));
        let eh2 = EntryHash::with_data_sync(&entry_2);
        let create = builder::Create {
            entry_type: EntryType::App(AppEntryType::new(
                EntryDefIndex(0),
                EntryVisibility::Private,
            )),
            entry_hash: eh2.clone(),
        };
        let old_h2 = chain_3
            .put_weightless(create, Some(entry_2.clone()), ChainTopOrdering::Relaxed)
            .await
            .unwrap();

        let author = Arc::new(alice);
        chain_1.flush(&mock).await?;
        let author_1 = Arc::clone(&author);
        let (_, seq, _) = db
            .async_commit(move |txn: &mut Transaction| chain_head_db(&txn, author_1))
            .await?;
        assert_eq!(seq, 3);

        assert!(matches!(
            chain_2.flush(&mock).await,
            Err(SourceChainError::HeadMoved(_, _, _, _))
        ));

        chain_3.flush(&mock).await?;
        let author_2 = Arc::clone(&author);
        let (h2, seq, _) = db
            .async_commit(move |txn: &mut Transaction| chain_head_db(&txn, author_2.clone()))
            .await?;

        // not equal since action hash change due to rebasing
        assert_ne!(h2, old_h2);
        assert_eq!(seq, 4);

        fresh_reader_test!(db, |txn| {
            // get the full record
            let store = Txn::from(&txn);
            let h1_record_entry_fetched = store
                .get_record(&h1.clone().into())
                .expect("error retrieving")
                .expect("entry not found")
                .into_inner()
                .1;
            let h2_record_entry_fetched = store
                .get_record(&h2.clone().into())
                .expect("error retrieving")
                .expect("entry not found")
                .into_inner()
                .1;
            assert_eq!(RecordEntry::Present(entry_1), h1_record_entry_fetched);
            assert_eq!(RecordEntry::Present(entry_2), h2_record_entry_fetched);
        });

        Ok(())
    }

    #[tokio::test(flavor = "multi_thread")]
    async fn test_get_cap_grant() -> SourceChainResult<()> {
        let test_db = test_authored_db();
        let dht_db = test_dht_db();
        let dht_db_cache = DhtDbQueryCache::new(dht_db.to_db().into());
        let keystore = test_keystore();
        let db = test_db.to_db();
        let secret = Some(CapSecretFixturator::new(Unpredictable).next().unwrap());
        let access = CapAccess::from(secret.unwrap());
        let mut mock = MockHolochainP2pDnaT::new();
        mock.expect_authority_for_hash().returning(|_| Ok(false));

        // @todo curry
        let _curry = CurryPayloadsFixturator::new(Empty).next().unwrap();
        let function: GrantedFunction = ("foo".into(), "bar".into());
        let mut functions: GrantedFunctions = BTreeSet::new();
        functions.insert(function.clone());
        let grant = ZomeCallCapGrant::new("tag".into(), access.clone(), functions.clone());
        let mut agents = AgentPubKeyFixturator::new(Predictable);
        let alice = agents.next().unwrap();
        let bob = agents.next().unwrap();
        source_chain::genesis(
            db.clone(),
            dht_db.to_db(),
            &dht_db_cache,
            keystore.clone(),
            fake_dna_hash(1),
            alice.clone(),
            None,
        )
        .await
        .unwrap();

        {
            let chain = SourceChain::new(
                db.clone(),
                dht_db.to_db(),
                dht_db_cache.clone(),
                keystore.clone(),
                alice.clone(),
            )
            .await?;
            assert_eq!(
                chain
                    .valid_cap_grant(function.clone(), alice.clone(), secret.clone())
                    .await?,
                Some(CapGrant::ChainAuthor(alice.clone())),
            );

            // bob should not match anything as the secret hasn't been committed yet
            assert_eq!(
                chain
                    .valid_cap_grant(function.clone(), bob.clone(), secret.clone())
                    .await?,
                None
            );
        }

        let (original_action_address, original_entry_address) = {
            let chain = SourceChain::new(
                db.clone().into(),
                dht_db.to_db(),
                dht_db_cache.clone(),
                keystore.clone(),
                alice.clone(),
            )
            .await?;
            let (entry, entry_hash) =
                EntryHashed::from_content_sync(Entry::CapGrant(grant.clone())).into_inner();
            let action_builder = builder::Create {
                entry_type: EntryType::CapGrant,
                entry_hash: entry_hash.clone(),
            };
            let action = chain
                .put_weightless(action_builder, Some(entry), ChainTopOrdering::default())
                .await?;

            chain.flush(&mock).await.unwrap();

            (action, entry_hash)
        };

        {
            let chain = SourceChain::new(
                db.clone(),
                dht_db.to_db(),
                dht_db_cache.clone(),
                keystore.clone(),
                alice.clone(),
            )
            .await?;
            // alice should find her own authorship with higher priority than the committed grant
            // even if she passes in the secret
            assert_eq!(
                chain
                    .valid_cap_grant(function.clone(), alice.clone(), secret.clone())
                    .await?,
                Some(CapGrant::ChainAuthor(alice.clone())),
            );

            // bob should be granted with the committed grant as it matches the secret he passes to
            // alice at runtime
            assert_eq!(
                chain
                    .valid_cap_grant(function.clone(), bob.clone(), secret.clone())
                    .await?,
                Some(grant.clone().into())
            );
        }

        // let's roll the secret and assign the grant to bob specifically
        let mut assignees = BTreeSet::new();
        assignees.insert(bob.clone());
        let updated_secret = Some(CapSecretFixturator::new(Unpredictable).next().unwrap());
        let updated_access = CapAccess::from((updated_secret.clone().unwrap(), assignees));
        let updated_grant = ZomeCallCapGrant::new("tag".into(), updated_access.clone(), functions);

        let (updated_action_hash, updated_entry_hash) = {
            let chain = SourceChain::new(
                db.clone().into(),
                dht_db.to_db(),
                dht_db_cache.clone(),
                keystore.clone(),
                alice.clone(),
            )
            .await?;
            let (entry, entry_hash) =
                EntryHashed::from_content_sync(Entry::CapGrant(updated_grant.clone())).into_inner();
            let action_builder = builder::Update {
                entry_type: EntryType::CapGrant,
                entry_hash: entry_hash.clone(),
                original_action_address,
                original_entry_address,
            };
            let action = chain
                .put_weightless(action_builder, Some(entry), ChainTopOrdering::default())
                .await?;

            chain.flush(&mock).await.unwrap();

            (action, entry_hash)
        };

        {
            let chain = SourceChain::new(
                db.clone(),
                dht_db.to_db(),
                dht_db_cache.clone(),
                keystore.clone(),
                alice.clone(),
            )
            .await?;
            // alice should find her own authorship with higher priority than the committed grant
            // even if she passes in the secret
            assert_eq!(
                chain
                    .valid_cap_grant(function.clone(), alice.clone(), secret.clone())
                    .await?,
                Some(CapGrant::ChainAuthor(alice.clone())),
            );
            assert_eq!(
                chain
                    .valid_cap_grant(function.clone(), alice.clone(), updated_secret.clone())
                    .await?,
                Some(CapGrant::ChainAuthor(alice.clone())),
            );

            // bob MUST provide the updated secret as the old one is invalidated by the new one
            assert_eq!(
                chain
                    .valid_cap_grant(function.clone(), bob.clone(), secret.clone())
                    .await?,
                None
            );
            assert_eq!(
                chain
                    .valid_cap_grant(function.clone(), bob.clone(), updated_secret.clone())
                    .await?,
                Some(updated_grant.into())
            );
        }

        {
            let chain = SourceChain::new(
                db.clone().into(),
                dht_db.to_db(),
                dht_db_cache.clone(),
                keystore.clone(),
                alice.clone(),
            )
            .await?;
            let action_builder = builder::Delete {
                deletes_address: updated_action_hash,
                deletes_entry_address: updated_entry_hash,
            };
            chain
                .put_weightless(action_builder, None, ChainTopOrdering::default())
                .await?;

            chain.flush(&mock).await.unwrap();
        }

        {
            let chain = SourceChain::new(
                db.clone(),
                dht_db.to_db(),
                dht_db_cache.clone(),
                keystore.clone(),
                alice.clone(),
            )
            .await?;
            // alice should find her own authorship
            assert_eq!(
                chain
                    .valid_cap_grant(function.clone(), alice.clone(), secret.clone())
                    .await?,
                Some(CapGrant::ChainAuthor(alice.clone())),
            );
            assert_eq!(
                chain
                    .valid_cap_grant(function.clone(), alice.clone(), updated_secret.clone())
                    .await?,
                Some(CapGrant::ChainAuthor(alice)),
            );

            // bob has no access
            assert_eq!(
                chain
                    .valid_cap_grant(function.clone(), bob.clone(), secret.clone())
                    .await?,
                None
            );
            assert_eq!(
                chain
                    .valid_cap_grant(function.clone(), bob.clone(), updated_secret.clone())
                    .await?,
                None
            );
        }

        Ok(())
    }

    // @todo bring all this back when we want to administer cap claims better
    // #[tokio::test(flavor = "multi_thread")]
    // async fn test_get_cap_claim() -> SourceChainResult<()> {
    //     let test_db = test_cell_db();
    //     let db = test_db.db();
    //     let db = db.conn().unwrap().await;
    //     let secret = CapSecretFixturator::new(Unpredictable).next().unwrap();
    //     let agent_pubkey = fake_agent_pubkey_1().into();
    //     let claim = CapClaim::new("tag".into(), agent_pubkey, secret.clone());
    //     {
    //         let mut store = SourceChainBuf::new(db.clone().into(), &db).await?;
    //         store
    //             .genesis(fake_dna_hash(1), fake_agent_pubkey_1(), None)
    //             .await?;
    //         arc.conn().unwrap().with_commit(|writer| store.flush_to_txn(writer))?;
    //     }
    //
    //     {
    //         let mut chain = SourceChain::new(db.clone().into(), &db).await?;
    //         chain.put_cap_claim(claim.clone()).await?;
    //
    // // ideally the following would work, but it won't because currently
    // // we can't get claims from the scratch space
    // // this will be fixed once we add the capability index
    //
    // // assert_eq!(
    // //     chain.get_persisted_cap_claim_by_secret(&secret)?,
    // //     Some(claim.clone())
    // // );
    //
    //         arc.conn().unwrap().with_commit(|writer| chain.flush_to_txn(writer))?;
    //     }
    //
    //     {
    //         let chain = SourceChain::new(db.clone().into(), &db).await?;
    //         assert_eq!(
    //             chain.get_persisted_cap_claim_by_secret(&secret).await?,
    //             Some(claim)
    //         );
    //     }
    //
    //     Ok(())

    #[tokio::test(flavor = "multi_thread")]
    async fn source_chain_buffer_iter_back() -> SourceChainResult<()> {
        observability::test_run().ok();
        let test_db = test_authored_db();
        let dht_db = test_dht_db();
        let dht_db_cache = DhtDbQueryCache::new(dht_db.to_db().into());
        let keystore = test_keystore();
        let vault = test_db.to_db();
        let mut mock = MockHolochainP2pDnaT::new();
        mock.expect_authority_for_hash().returning(|_| Ok(false));

        let author = Arc::new(keystore.new_sign_keypair_random().await.unwrap());

        fresh_reader_test!(vault, |txn| {
            assert_matches!(
                chain_head_db(&txn, author.clone()),
                Err(SourceChainError::ChainEmpty)
            );
        });
        genesis(
            vault.clone().into(),
            dht_db.to_db(),
            &dht_db_cache,
            keystore.clone(),
            fixt!(DnaHash),
            (*author).clone(),
            None,
        )
        .await
        .unwrap();

        let source_chain = SourceChain::new(
            vault.clone().into(),
            dht_db.to_db(),
            dht_db_cache.clone(),
            keystore.clone(),
            (*author).clone(),
        )
        .await
        .unwrap();
        let entry = Entry::App(fixt!(AppEntryBytes));
        let create = builder::Create {
            entry_type: EntryType::App(fixt!(AppEntryType)),
            entry_hash: EntryHash::with_data_sync(&entry),
        };
        let h1 = source_chain
            .put_weightless(create, Some(entry), ChainTopOrdering::default())
            .await
            .unwrap();
        let entry = Entry::App(fixt!(AppEntryBytes));
        let create = builder::Create {
            entry_type: EntryType::App(fixt!(AppEntryType)),
            entry_hash: EntryHash::with_data_sync(&entry),
        };
        let h2 = source_chain
            .put_weightless(create, Some(entry), ChainTopOrdering::default())
            .await
            .unwrap();
        source_chain.flush(&mock).await.unwrap();

        fresh_reader_test!(vault, |txn| {
            assert_eq!(chain_head_db(&txn, author.clone()).unwrap().0, h2);
            // get the full record
            let store = Txn::from(&txn);
            let h1_record_fetched = store
                .get_record(&h1.clone().into())
                .expect("error retrieving")
                .expect("entry not found");
            let h2_record_fetched = store
                .get_record(&h2.clone().into())
                .expect("error retrieving")
                .expect("entry not found");
            assert_eq!(h1, *h1_record_fetched.action_address());
            assert_eq!(h2, *h2_record_fetched.action_address());
        });

        // check that you can iterate on the chain
        let source_chain = SourceChain::new(
            vault.clone(),
            dht_db.to_db(),
            dht_db_cache.clone(),
            keystore.clone(),
            (*author).clone(),
        )
        .await
        .unwrap();
        let res = source_chain.query(QueryFilter::new()).await.unwrap();
        assert_eq!(res.len(), 5);
        assert_eq!(*res[3].action_address(), h1);
        assert_eq!(*res[4].action_address(), h2);

        Ok(())
    }

    #[tokio::test(flavor = "multi_thread")]
    async fn source_chain_buffer_dump_entries_json() -> SourceChainResult<()> {
        let test_db = test_authored_db();
        let dht_db = test_dht_db();
        let dht_db_cache = DhtDbQueryCache::new(dht_db.to_db().into());
        let keystore = test_keystore();
        let vault = test_db.to_db();
        let author = keystore.new_sign_keypair_random().await.unwrap();
        genesis(
            vault.clone().into(),
            dht_db.to_db(),
            &dht_db_cache,
            keystore.clone(),
            fixt!(DnaHash),
            author.clone(),
            None,
        )
        .await
        .unwrap();

        let json = dump_state(vault.clone().into(), author.clone()).await?;
        let json = serde_json::to_string_pretty(&json)?;
        let parsed: serde_json::Value = serde_json::from_str(&json).unwrap();

        assert_eq!(parsed["records"][0]["action"]["type"], "Dna");
        assert_eq!(parsed["records"][0]["entry"], serde_json::Value::Null);

        assert_eq!(parsed["records"][2]["action"]["type"], "Create");
        assert_eq!(parsed["records"][2]["action"]["entry_type"], "AgentPubKey");
        assert_eq!(parsed["records"][2]["entry"]["entry_type"], "Agent");
        assert_ne!(
            parsed["records"][2]["entry"]["entry"],
            serde_json::Value::Null
        );

        Ok(())
    }
}<|MERGE_RESOLUTION|>--- conflicted
+++ resolved
@@ -51,7 +51,7 @@
 use holochain_zome_types::SignedAction;
 use holochain_zome_types::SignedActionHashed;
 use holochain_zome_types::Timestamp;
-use holochain_zome_types::UnweighedCountersigningHeader;
+use holochain_zome_types::UnweighedCountersigningAction;
 
 use crate::chain_lock::is_chain_locked;
 use crate::chain_lock::is_lock_expired;
@@ -171,13 +171,8 @@
     ) -> SourceChainResult<ActionHash> {
         let entry_hash = EntryHash::with_data_sync(&entry);
         if let Entry::CounterSign(ref session_data, _) = entry {
-<<<<<<< HEAD
-            self.put_with_header(
-                UnweighedCountersigningHeader::from_countersigning_data(
-=======
             self.put_with_action(
-                Action::from_countersigning_data(
->>>>>>> 9040c977
+                UnweighedCountersigningAction::from_countersigning_data(
                     entry_hash,
                     session_data,
                     (*self.author).clone(),
