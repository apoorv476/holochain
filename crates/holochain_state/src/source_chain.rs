use std::sync::Arc;

use crate::integrate::authored_ops_to_dht_db;
use crate::integrate::authored_ops_to_dht_db_without_check;
use crate::scratch::ScratchError;
use crate::scratch::SyncScratchError;
use async_recursion::async_recursion;
use holo_hash::AgentPubKey;
use holo_hash::DhtOpHash;
use holo_hash::DnaHash;
use holo_hash::HasHash;
use holo_hash::HeaderHash;
use holochain_keystore::MetaLairClient;
use holochain_p2p::HolochainP2pDnaT;
use holochain_sqlite::rusqlite::Transaction;
use holochain_types::db::DbRead;
use holochain_types::db::DbWrite;
use holochain_types::db_cache::DhtDbQueryCache;
use holochain_types::dht_op::produce_op_lights_from_elements;
use holochain_types::dht_op::produce_op_lights_from_iter;
use holochain_types::dht_op::DhtOp;
use holochain_types::dht_op::DhtOpLight;
use holochain_types::dht_op::OpOrder;
use holochain_types::dht_op::UniqueForm;
use holochain_types::element::SignedHeaderHashedExt;
use holochain_types::sql::AsSql;
use holochain_zome_types::header;
use holochain_zome_types::query::ChainQueryFilterRange;
use holochain_zome_types::CapAccess;
use holochain_zome_types::CapGrant;
use holochain_zome_types::CapSecret;
use holochain_zome_types::CellId;
use holochain_zome_types::ChainTopOrdering;
use holochain_zome_types::CounterSigningAgentState;
use holochain_zome_types::CounterSigningSessionData;
use holochain_zome_types::Element;
use holochain_zome_types::Entry;
use holochain_zome_types::EntryRateWeight;
use holochain_zome_types::EntryVisibility;
use holochain_zome_types::GrantedFunction;
use holochain_zome_types::Header;
use holochain_zome_types::HeaderBuilder;
use holochain_zome_types::HeaderBuilderCommon;
use holochain_zome_types::HeaderExt;
use holochain_zome_types::HeaderHashed;
use holochain_zome_types::HeaderUnweighed;
use holochain_zome_types::MembraneProof;
use holochain_zome_types::PreflightRequest;
use holochain_zome_types::QueryFilter;
use holochain_zome_types::Signature;
use holochain_zome_types::SignedHeader;
use holochain_zome_types::SignedHeaderHashed;
use holochain_zome_types::Timestamp;

use crate::chain_lock::is_chain_locked;
use crate::chain_lock::is_lock_expired;
use crate::prelude::*;
use crate::query::chain_head::ChainHeadQuery;
use crate::scratch::Scratch;
use crate::scratch::SyncScratch;
use holo_hash::EntryHash;
use holochain_serialized_bytes::prelude::*;

pub use error::*;

mod error;

#[derive(Clone)]
pub struct SourceChain<AuthorDb = DbWrite<DbKindAuthored>, DhtDb = DbWrite<DbKindDht>> {
    scratch: SyncScratch,
    vault: AuthorDb,
    dht_db: DhtDb,
    dht_db_cache: DhtDbQueryCache,
    keystore: MetaLairClient,
    author: Arc<AgentPubKey>,
    persisted_seq: u32,
    persisted_head: HeaderHash,
    persisted_timestamp: Timestamp,
    public_only: bool,
}

/// A source chain with read only access to the underlying databases.
pub type SourceChainRead = SourceChain<DbRead<DbKindAuthored>, DbRead<DbKindDht>>;

// TODO fix this.  We shouldn't really have nil values but this would
// show if the database is corrupted and doesn't have an element
#[derive(Serialize, Debug, Clone, Deserialize)]
pub struct SourceChainJsonDump {
    pub elements: Vec<SourceChainJsonElement>,
    pub published_ops_count: usize,
}

#[derive(Serialize, Debug, Clone, Deserialize)]
pub struct SourceChainJsonElement {
    pub signature: Signature,
    pub header_address: HeaderHash,
    pub header: Header,
    pub entry: Option<Entry>,
}

// TODO: document that many functions here are only reading from the scratch,
//       not the entire source chain!
/// Writable functions for a source chain with write access.
impl SourceChain {
    pub async fn unlock_chain(&self) -> SourceChainResult<()> {
        let author = self.author.clone();
        self.vault
            .async_commit(move |txn| unlock_chain(txn, &author))
            .await?;
        Ok(())
    }

    pub async fn accept_countersigning_preflight_request(
        &self,
        preflight_request: PreflightRequest,
        agent_index: u8,
    ) -> SourceChainResult<CounterSigningAgentState> {
        let hashed_preflight_request = holo_hash::encode::blake2b_256(
            &holochain_serialized_bytes::encode(&preflight_request)?,
        );

        // This all needs to be ensured in a non-panicky way BEFORE calling into the source chain here.
        let author = self.author.clone();
        assert_eq!(
            *author,
            preflight_request.signing_agents()[agent_index as usize].0
        );

        let countersigning_agent_state = self
            .vault
            .async_commit(move |txn| {
                if is_chain_locked(txn, &hashed_preflight_request, author.as_ref())? {
                    return Err(SourceChainError::ChainLocked);
                }
                let (persisted_head, persisted_seq, _) = chain_head_db(txn, author.clone())?;
                let countersigning_agent_state =
                    CounterSigningAgentState::new(agent_index, persisted_head, persisted_seq);
                lock_chain(
                    txn,
                    &hashed_preflight_request,
                    author.as_ref(),
                    preflight_request.session_times().end(),
                )?;
                SourceChainResult::Ok(countersigning_agent_state)
            })
            .await?;
        Ok(countersigning_agent_state)
    }

    pub async fn put_with_header(
        &self,
        header: Header,
        maybe_entry: Option<Entry>,
        chain_top_ordering: ChainTopOrdering,
    ) -> SourceChainResult<HeaderHash> {
        let header = HeaderHashed::from_content_sync(header);
        let hash = header.as_hash().clone();
        let header = SignedHeaderHashed::sign(&self.keystore, header).await?;
        let element = Element::new(header, maybe_entry);
        self.scratch
            .apply(|scratch| insert_element_scratch(scratch, element, chain_top_ordering))?;
        Ok(hash)
    }

<<<<<<< HEAD
=======
    pub async fn put_countersigned(
        &self,
        entry: Entry,
        chain_top_ordering: ChainTopOrdering,
        weight: EntryRateWeight,
    ) -> SourceChainResult<HeaderHash> {
        let entry_hash = EntryHash::with_data_sync(&entry);
        if let Entry::CounterSign(ref session_data, _) = entry {
            self.put_with_header(
                Header::from_countersigning_data(
                    entry_hash,
                    session_data,
                    (*self.author).clone(),
                    weight,
                )?,
                Some(entry),
                chain_top_ordering,
            )
            .await
        } else {
            // The caller MUST guard against this case.
            unreachable!("Put countersigned called with the wrong entry type");
        }
    }

>>>>>>> f97c4478
    /// Put a new element at the end of the source chain, using a HeaderBuilder
    /// for a header type which has no weight data.
    /// If needing to `put` a header with weight data, use
    /// [`SourceChain::put_weighed`] instead.
    pub async fn put<U: HeaderUnweighed<Weight = ()>, B: HeaderBuilder<U>>(
        &self,
        header_builder: B,
        maybe_entry: Option<Entry>,
        chain_top_ordering: ChainTopOrdering,
    ) -> SourceChainResult<HeaderHash> {
        self.put_weighed(header_builder, maybe_entry, chain_top_ordering, ())
            .await
    }

    /// Put a new element at the end of the source chain, using a HeaderBuilder
    /// and the specified weight for rate limiting.
    pub async fn put_weighed<W, U: HeaderUnweighed<Weight = W>, B: HeaderBuilder<U>>(
        &self,
        header_builder: B,
        maybe_entry: Option<Entry>,
        chain_top_ordering: ChainTopOrdering,
        weight: W,
    ) -> SourceChainResult<HeaderHash> {
        let (prev_header, chain_head_seq, chain_head_timestamp) = self.chain_head()?;
        let header_seq = chain_head_seq + 1;

        // Build the header.
        let common = HeaderBuilderCommon {
            author: (*self.author).clone(),
            // If the current time is equal to the current chain head timestamp,
            // or even has drifted to be before it, just set the next timestamp
            // to be one unit ahead of the previous.
            //
            // TODO: put a limit on the size of the negative time interval
            //       we are willing to accept, beyond which we emit an error
            //       rather than bumping the timestamp
            timestamp: std::cmp::max(
                Timestamp::now(),
                (chain_head_timestamp + std::time::Duration::from_micros(1))?,
            ),
            header_seq,
            prev_header,
        };
        self.put_with_header(
            header_builder.build(common).weighed(weight).into(),
            maybe_entry,
            chain_top_ordering,
        )
        .await
    }

    #[cfg(feature = "test_utils")]
    pub async fn put_weightless<W: Default, U: HeaderUnweighed<Weight = W>, B: HeaderBuilder<U>>(
        &self,
        header_builder: B,
        maybe_entry: Option<Entry>,
        chain_top_ordering: ChainTopOrdering,
    ) -> SourceChainResult<HeaderHash> {
        self.put_weighed(
            header_builder,
            maybe_entry,
            chain_top_ordering,
            Default::default(),
        )
        .await
    }

    #[async_recursion]
    pub async fn flush(
        &self,
        network: &(dyn HolochainP2pDnaT + Send + Sync),
    ) -> SourceChainResult<Vec<SignedHeaderHashed>> {
        // Nothing to write
        if self.scratch.apply(|s| s.is_empty())? {
            return Ok(Vec::new());
        }
        let (scheduled_fns, headers, ops, entries) = self.scratch.apply_and_then(|scratch| {
            let (headers, ops) =
                build_ops_from_headers(scratch.drain_headers().collect::<Vec<_>>())?;

            // Drain out any entries.
            let entries = scratch.drain_entries().collect::<Vec<_>>();
            let scheduled_fns = scratch.drain_scheduled_fns().collect::<Vec<_>>();
            SourceChainResult::Ok((scheduled_fns, headers, ops, entries))
        })?;

        let maybe_countersigned_entry = entries
            .iter()
            .map(|entry| entry.as_content())
            .find(|entry| matches!(entry, Entry::CounterSign(_, _)));

        if matches!(maybe_countersigned_entry, Some(Entry::CounterSign(_, _))) && headers.len() != 1
        {
            return Err(SourceChainError::DirtyCounterSigningWrite);
        }
        let lock = lock_for_entry(maybe_countersigned_entry)?;

        // If the lock isn't empty this is a countersigning session.
        let is_countersigning_session = !lock.is_empty();

        let ops_to_integrate = ops
            .iter()
            .map(|op| (op.1.clone(), op.0.dht_basis().clone()))
            .collect::<Vec<_>>();

        // Write the entries, headers and ops to the database in one transaction.
        let author = self.author.clone();
        let persisted_head = self.persisted_head.clone();
        match self
            .vault
            .async_commit(move |txn: &mut Transaction| {
                let now = Timestamp::now();
                for scheduled_fn in scheduled_fns {
                    schedule_fn(txn, author.as_ref(), scheduled_fn, None, now)?;
                }
                // As at check.
                let (new_persisted_head, new_head_seq, new_timestamp) =
                    chain_head_db(txn, author.clone())?;
                if headers.last().is_none() {
                    // Nothing to write
                    return Ok(Vec::new());
                }
                if persisted_head != new_persisted_head {
                    return Err(SourceChainError::HeadMoved(
                        headers,
                        entries,
                        Some(persisted_head),
                        Some((new_persisted_head, new_head_seq, new_timestamp)),
                    ));
                }

                if is_chain_locked(txn, &lock, author.as_ref())? {
                    return Err(SourceChainError::ChainLocked);
                }
                // If this is a countersigning session, and the chain is NOT
                // locked then either the session expired or the countersigning
                // entry being committed now is the correct one for the lock.
                else if is_countersigning_session {
                    // If the lock is expired then we can't write this countersigning session.
                    if is_lock_expired(txn, &lock, author.as_ref())? {
                        return Err(SourceChainError::LockExpired);
                    }
                }

                for entry in entries {
                    insert_entry(txn, entry.as_hash(), entry.as_content())?;
                }
                for shh in headers.iter() {
                    insert_header(txn, shh)?;
                }
                for (op, op_hash, op_order, timestamp, _) in &ops {
                    insert_op_lite_into_authored(txn, op, op_hash, op_order, timestamp)?;
                    // If this is a countersigning session we want to withhold
                    // publishing the ops until the session is successful.
                    if is_countersigning_session {
                        set_withhold_publish(txn, op_hash)?;
                    }
                }
                SourceChainResult::Ok(headers)
            })
            .await
        {
            Err(SourceChainError::HeadMoved(
                headers,
                entries,
                old_head,
                Some((new_persisted_head, new_head_seq, new_timestamp)),
            )) => {
                let is_relaxed =
                    self.scratch
                        .apply_and_then::<bool, SyncScratchError, _>(|scratch| {
                            Ok(scratch.chain_top_ordering() == ChainTopOrdering::Relaxed)
                        })?;
                if is_relaxed {
                    let keystore = self.keystore.clone();
                    // A child chain is needed with a new as-at that matches
                    // the rebase.
                    let child_chain = Self::new(
                        self.vault.clone(),
                        self.dht_db.clone(),
                        self.dht_db_cache.clone(),
                        keystore.clone(),
                        (*self.author).clone(),
                    )
                    .await?;
                    let rebased_headers = rebase_headers_on(
                        &keystore,
                        headers,
                        new_persisted_head,
                        new_head_seq,
                        new_timestamp,
                    )
                    .await?;
                    child_chain.scratch.apply(move |scratch| {
                        for header in rebased_headers {
                            scratch.add_header(header, ChainTopOrdering::Relaxed);
                        }
                        for entry in entries {
                            scratch.add_entry(entry, ChainTopOrdering::Relaxed);
                        }
                    })?;
                    child_chain.flush(network).await
                } else {
                    Err(SourceChainError::HeadMoved(
                        headers,
                        entries,
                        old_head,
                        Some((new_persisted_head, new_head_seq, new_timestamp)),
                    ))
                }
            }
            Ok(headers) => {
                authored_ops_to_dht_db(
                    network,
                    ops_to_integrate,
                    &self.vault,
                    &self.dht_db,
                    &self.dht_db_cache,
                )
                .await?;
                SourceChainResult::Ok(headers)
            }
            result => result,
        }
    }

    pub fn author(&self) -> Arc<AgentPubKey> {
        self.author.clone()
    }
}

impl<AuthorDb, DhtDb> SourceChain<AuthorDb, DhtDb>
where
    AuthorDb: ReadAccess<DbKindAuthored>,
    DhtDb: ReadAccess<DbKindDht>,
{
    pub async fn new(
        vault: AuthorDb,
        dht_db: DhtDb,
        dht_db_cache: DhtDbQueryCache,
        keystore: MetaLairClient,
        author: AgentPubKey,
    ) -> SourceChainResult<Self> {
        let scratch = Scratch::new().into_sync();
        let author = Arc::new(author);
        let (persisted_head, persisted_seq, persisted_timestamp) = vault
            .async_reader({
                let author = author.clone();
                move |txn| chain_head_db(&txn, author)
            })
            .await?;
        Ok(Self {
            scratch,
            vault,
            dht_db,
            dht_db_cache,
            keystore,
            author,
            persisted_seq,
            persisted_head,
            persisted_timestamp,
            public_only: false,
        })
    }

    /// Create a source chain with a blank chain head.
    /// You probably don't want this.
    /// This type is only useful for when a source chain
    /// really needs to be constructed before genesis runs.
    pub async fn raw_empty(
        vault: AuthorDb,
        dht_db: DhtDb,
        dht_db_cache: DhtDbQueryCache,
        keystore: MetaLairClient,
        author: AgentPubKey,
    ) -> SourceChainResult<Self> {
        let scratch = Scratch::new().into_sync();
        let author = Arc::new(author);
        let (persisted_head, persisted_seq, persisted_timestamp) = vault
            .async_reader({
                let author = author.clone();
                move |txn| chain_head_db(&txn, author)
            })
            .await
            .unwrap_or_else(|_| {
                (
                    HeaderHash::from_raw_32(vec![0u8; 32]),
                    0,
                    Timestamp::from_micros(0),
                )
            });
        Ok(Self {
            scratch,
            vault,
            dht_db,
            dht_db_cache,
            keystore,
            author,
            persisted_seq,
            persisted_head,
            persisted_timestamp,
            public_only: false,
        })
    }

    pub fn public_only(&mut self) {
        self.public_only = true;
    }

    pub fn keystore(&self) -> &MetaLairClient {
        &self.keystore
    }

    pub fn author_db(&self) -> &AuthorDb {
        &self.vault
    }

    /// Take a snapshot of the scratch space that will
    /// not remain in sync with future updates.
    pub fn snapshot(&self) -> SourceChainResult<Scratch> {
        Ok(self.scratch.apply(|scratch| scratch.clone())?)
    }

    pub fn scratch(&self) -> SyncScratch {
        self.scratch.clone()
    }

    pub fn agent_pubkey(&self) -> &AgentPubKey {
        self.author.as_ref()
    }

    pub fn to_agent_pubkey(&self) -> Arc<AgentPubKey> {
        self.author.clone()
    }

    pub fn cell_id(&self) -> CellId {
        CellId::new(
            self.vault.kind().dna_hash().clone(),
            self.agent_pubkey().clone(),
        )
    }

    /// This has to clone all the data because we can't return
    /// references to constructed data.
    // TODO: Maybe we should store data as elements in the scratch?
    // TODO: document that this is only the elements in the SCRATCH, not the
    //       entire source chain!
    pub fn scratch_elements(&self) -> SourceChainResult<Vec<Element>> {
        Ok(self.scratch.apply(|scratch| scratch.elements().collect())?)
    }

    pub fn has_initialized(&self) -> SourceChainResult<bool> {
        Ok(self.len()? > 3)
    }

    pub fn is_empty(&self) -> SourceChainResult<bool> {
        Ok(self.len()? == 0)
    }

    /// Accessor for the chain head that will be used at flush time to check
    /// the "as at" for ordering integrity etc.
    pub fn persisted_chain_head(&self) -> (HeaderHash, u32, Timestamp) {
        (
            self.persisted_head.clone(),
            self.persisted_seq,
            self.persisted_timestamp,
        )
    }

    pub fn chain_head(&self) -> SourceChainResult<(HeaderHash, u32, Timestamp)> {
        // Check scratch for newer head.
        Ok(self.scratch.apply(|scratch| {
            scratch
                .chain_head()
                .unwrap_or_else(|| self.persisted_chain_head())
        })?)
    }

    #[allow(clippy::len_without_is_empty)]
    pub fn len(&self) -> SourceChainResult<u32> {
        Ok(self.scratch.apply(|scratch| {
            let scratch_max = scratch.chain_head().map(|(_, s, _)| s);
            scratch_max
                .map(|s| std::cmp::max(s, self.persisted_seq))
                .unwrap_or(self.persisted_seq)
                + 1
        })?)
    }
    pub async fn valid_cap_grant(
        &self,
        check_function: GrantedFunction,
        check_agent: AgentPubKey,
        check_secret: Option<CapSecret>,
    ) -> SourceChainResult<Option<CapGrant>> {
        let author_grant = CapGrant::from(self.agent_pubkey().clone());
        if author_grant.is_valid(&check_function, &check_agent, check_secret.as_ref()) {
            return Ok(Some(author_grant));
        }
        let author = self.author.clone();
        // TODO: SQL_PERF: This query could have a fast upper bound if we add indexes.
        let valid_cap_grant = self
            .vault
            .async_reader(move |txn| {
                let not_referenced_header = "
            SELECT COUNT(H_REF.hash)
            FROM Header AS H_REF
            JOIN DhtOp AS D_REF ON D_REF.header_hash = H_REF.hash
            WHERE
            H_REF.author = :author
            AND
            (H_REF.original_header_hash = Header.hash
            OR
            H_REF.deletes_header_hash = Header.hash)
            ";
                let sql = format!(
                    "
                SELECT DISTINCT Entry.blob
                FROM Entry
                JOIN Header ON Header.entry_hash = Entry.hash
                JOIN DhtOp ON Header.hash = DhtOp.header_hash
                WHERE
                Header.author = :author
                AND
                Entry.access_type IS NOT NULL
                AND
                ({}) = 0
                ",
                    not_referenced_header
                );
                txn.prepare(&sql)?
                    .query_and_then(
                        named_params! {
                            ":author": author,
                        },
                        |row| from_blob(row.get("blob")?),
                    )?
                    .filter_map(|result: StateQueryResult<Entry>| match result {
                        Ok(entry) => entry
                            .as_cap_grant()
                            .filter(|grant| !matches!(grant, CapGrant::ChainAuthor(_)))
                            .filter(|grant| {
                                grant.is_valid(&check_function, &check_agent, check_secret.as_ref())
                            })
                            .map(|cap| Some(Ok(cap)))
                            .unwrap_or(None),
                        Err(e) => Some(Err(e)),
                    })
                    // if there are still multiple grants, fold them down based on specificity
                    // authorship > assigned > transferable > unrestricted
                    .fold(
                        Ok(None),
                        |acc: StateQueryResult<Option<CapGrant>>, grant| {
                            let grant = grant?;
                            let acc = acc?;
                            let acc = match &grant {
                                CapGrant::RemoteAgent(zome_call_cap_grant) => {
                                    match &zome_call_cap_grant.access {
                                        CapAccess::Assigned { .. } => match &acc {
                                            Some(CapGrant::RemoteAgent(
                                                acc_zome_call_cap_grant,
                                            )) => {
                                                match acc_zome_call_cap_grant.access {
                                                    // an assigned acc takes precedence
                                                    CapAccess::Assigned { .. } => acc,
                                                    // current grant takes precedence over all other accs
                                                    _ => Some(grant),
                                                }
                                            }
                                            None => Some(grant),
                                            // authorship should be short circuit and filtered
                                            _ => unreachable!(),
                                        },
                                        CapAccess::Transferable { .. } => match &acc {
                                            Some(CapGrant::RemoteAgent(
                                                acc_zome_call_cap_grant,
                                            )) => {
                                                match acc_zome_call_cap_grant.access {
                                                    // an assigned acc takes precedence
                                                    CapAccess::Assigned { .. } => acc,
                                                    // transferable acc takes precedence
                                                    CapAccess::Transferable { .. } => acc,
                                                    // current grant takes preference over other accs
                                                    _ => Some(grant),
                                                }
                                            }
                                            None => Some(grant),
                                            // authorship should be short circuited and filtered by now
                                            _ => unreachable!(),
                                        },
                                        CapAccess::Unrestricted => match acc {
                                            Some(_) => acc,
                                            None => Some(grant),
                                        },
                                    }
                                }
                                // ChainAuthor should have short circuited and be filtered out already
                                _ => unreachable!(),
                            };
                            Ok(acc)
                        },
                    )
            })
            .await?;
        Ok(valid_cap_grant)
    }

    /// Query Headers in the source chain.
    /// This returns a Vec rather than an iterator because it is intended to be
    /// used by the `query` host function, which crosses the wasm boundary
    // FIXME: This query needs to be tested.
    pub async fn query(&self, query: QueryFilter) -> SourceChainResult<Vec<Element>> {
        let author = self.author.clone();
        let public_only = self.public_only;
        let mut elements = self
            .vault
            .async_reader({
                let query = query.clone();
                move |txn| {
                    let mut sql = "
                SELECT DISTINCT
                Header.hash AS header_hash, Header.blob AS header_blob
            "
                    .to_string();
                    if query.include_entries {
                        sql.push_str(
                            "
                    , Entry.blob AS entry_blob
                    ",
                        );
                    }
                    sql.push_str(
                        "
                FROM Header
                ",
                    );
                    if query.include_entries {
                        sql.push_str(
                            "
                    LEFT JOIN Entry On Header.entry_hash = Entry.hash
                    ",
                        );
                    }
                    sql.push_str(
                        "
                JOIN DhtOp On DhtOp.header_hash = Header.hash
                WHERE
                Header.author = :author
                AND
                (:range_start IS NULL AND :range_end IS NULL AND :range_start_hash IS NULL AND :range_end_hash IS NULL AND :range_prior_count IS NULL)
                ",
                    );
                    sql.push_str(match query.sequence_range {
                        ChainQueryFilterRange::Unbounded => "",
                        ChainQueryFilterRange::HeaderSeqRange(_, _) => "
                        OR (Header.seq BETWEEN :range_start AND :range_end)",
                        ChainQueryFilterRange::HeaderHashRange(_, _) => "
                        OR (
                            Header.seq BETWEEN
                            (SELECT Header.seq WHERE Header.hash = :range_start_hash)
                            AND
                            (SELECT Header.seq WHERE Header.hash = :range_end_hash)
                        )",
                        ChainQueryFilterRange::HeaderHashTerminated(_, _) => "
                        OR (
                            Header.seq BETWEEN
                            (SELECT Header.seq WHERE Header.hash = :range_end_hash) - :range_prior_count
                            AND
                            (SELECT Header.seq WHERE Header.hash = :range_end_hash)
                        )",
                    });
                    sql.push_str(
                        "
                AND
                (:entry_type IS NULL OR Header.entry_type = :entry_type)
                AND
                (:header_type IS NULL OR Header.type = :header_type)
                ORDER BY Header.seq ASC
                ",
                    );
                    let mut stmt = txn.prepare(&sql)?;
                    let elements = stmt
                        .query_and_then(
                        named_params! {
                                ":author": author.as_ref(),
                                ":entry_type": query.entry_type.as_sql(),
                                ":header_type": query.header_type.as_sql(),
                                ":range_start": match query.sequence_range {
                                    ChainQueryFilterRange::HeaderSeqRange(start, _) => Some(start),
                                    _ => None,
                                },
                                ":range_end": match query.sequence_range {
                                    ChainQueryFilterRange::HeaderSeqRange(_, end) => Some(end),
                                    _ => None,
                                },
                                ":range_start_hash": match &query.sequence_range {
                                    ChainQueryFilterRange::HeaderHashRange(start_hash, _) => Some(start_hash.clone()),
                                    _ => None,
                                },
                                ":range_end_hash": match &query.sequence_range {
                                    ChainQueryFilterRange::HeaderHashRange(_, end_hash)
                                    | ChainQueryFilterRange::HeaderHashTerminated(end_hash, _) => Some(end_hash.clone()),
                                    _ => None,
                                },
                                ":range_prior_count": match query.sequence_range {
                                    ChainQueryFilterRange::HeaderHashTerminated(_, prior_count) => Some(prior_count),
                                    _ => None,
                                },
                            },
                            |row| {
                                let header = from_blob::<SignedHeader>(row.get("header_blob")?)?;
                                let SignedHeader(header, signature) = header;
                                let private_entry = header
                                    .entry_type()
                                    .map_or(false, |e| *e.visibility() == EntryVisibility::Private);
                                let hash: HeaderHash = row.get("header_hash")?;
                                let header = HeaderHashed::with_pre_hashed(header, hash);
                                let shh = SignedHeaderHashed::with_presigned(header, signature);
                                let entry =
                                    if query.include_entries && (!private_entry || !public_only) {
                                        let entry: Option<Vec<u8>> = row.get("entry_blob")?;
                                        match entry {
                                            Some(entry) => Some(from_blob::<Entry>(entry)?),
                                            None => None,
                                        }
                                    } else {
                                        None
                                    };
                                StateQueryResult::Ok(Element::new(shh, entry))
                            },
                        )?
                        .collect::<StateQueryResult<Vec<_>>>();
                    elements
                }
            })
            .await?;
        self.scratch.apply(|scratch| {
            let mut scratch_elements: Vec<_> = scratch
                .headers()
                .filter_map(|shh| {
                    let entry = match shh.header().entry_hash() {
                        Some(eh) if query.include_entries => scratch.get_entry(eh).ok()?,
                        _ => None,
                    };
                    Some(Element::new(shh.clone(), entry))
                })
                .collect();
            scratch_elements.sort_unstable_by_key(|e| e.header().header_seq());

            elements.extend(scratch_elements);
        })?;
        Ok(query.filter_elements(elements))
    }

    pub async fn is_chain_locked(&self, lock: Vec<u8>) -> SourceChainResult<bool> {
        let author = self.author.clone();
        Ok(self
            .vault
            .async_reader(move |txn| is_chain_locked(&txn, &lock, author.as_ref()))
            .await?)
    }

    /// If there is a countersigning session get the
    /// StoreEntry op to send to the entry authorities.
    pub fn countersigning_op(&self) -> SourceChainResult<Option<DhtOp>> {
        let r = self.scratch.apply(|scratch| {
            scratch
                .entries()
                .find(|e| matches!(**e.1, Entry::CounterSign(_, _)))
                .and_then(|(entry_hash, entry)| {
                    scratch
                        .headers()
                        .find(|shh| {
                            shh.header()
                                .entry_hash()
                                .map(|eh| eh == entry_hash)
                                .unwrap_or(false)
                        })
                        .and_then(|shh| {
                            Some(DhtOp::StoreEntry(
                                shh.signature().clone(),
                                shh.header().clone().try_into().ok()?,
                                Box::new((**entry).clone()),
                            ))
                        })
                })
        })?;
        Ok(r)
    }
}

pub fn lock_for_entry(entry: Option<&Entry>) -> SourceChainResult<Vec<u8>> {
    Ok(match entry {
        Some(Entry::CounterSign(session_data, _)) => holo_hash::encode::blake2b_256(
            &holochain_serialized_bytes::encode(session_data.preflight_request())?,
        ),
        _ => Vec::with_capacity(0),
    })
}

#[allow(clippy::complexity)]
fn build_ops_from_headers(
    headers: Vec<SignedHeaderHashed>,
) -> SourceChainResult<(
    Vec<SignedHeaderHashed>,
    Vec<(DhtOpLight, DhtOpHash, OpOrder, Timestamp, Dependency)>,
)> {
    // Headers end up back in here.
    let mut headers_output = Vec::with_capacity(headers.len());
    // The op related data ends up here.
    let mut ops = Vec::with_capacity(headers.len());

    // Loop through each header and produce op related data.
    for shh in headers {
        // &HeaderHash, &Header, EntryHash are needed to produce the ops.
        let entry_hash = shh.header().entry_hash().cloned();
        let item = (shh.as_hash(), shh.header(), entry_hash);
        let ops_inner = produce_op_lights_from_iter(vec![item].into_iter())?;

        // Break apart the SignedHeaderHashed.
        let (header, sig) = shh.into_inner();
        let (header, hash) = header.into_inner();

        // We need to take the header by value and put it back each loop.
        let mut h = Some(header);
        for op in ops_inner {
            let op_type = op.get_type();
            // Header is required by value to produce the DhtOpHash.
            let (header, op_hash) = UniqueForm::op_hash(op_type, h.expect("This can't be empty"))?;
            let op_order = OpOrder::new(op_type, header.timestamp());
            let timestamp = header.timestamp();
            // Put the header back by value.
            let dependency = get_dependency(op_type, &header);
            h = Some(header);
            // Collect the DhtOpLight, DhtOpHash and OpOrder.
            ops.push((op, op_hash, op_order, timestamp, dependency));
        }

        // Put the SignedHeaderHashed back together.
        let shh = SignedHeaderHashed::with_presigned(
            HeaderHashed::with_pre_hashed(h.expect("This can't be empty"), hash),
            sig,
        );
        // Put the header back in the list.
        headers_output.push(shh);
    }
    Ok((headers_output, ops))
}

async fn rebase_headers_on(
    keystore: &MetaLairClient,
    mut headers: Vec<SignedHeaderHashed>,
    mut rebase_header: HeaderHash,
    mut rebase_seq: u32,
    mut rebase_timestamp: Timestamp,
) -> Result<Vec<SignedHeaderHashed>, ScratchError> {
    headers.sort_by_key(|shh| shh.header().header_seq());
    for shh in headers.iter_mut() {
        let mut header = shh.header().clone();
        header.rebase_on(rebase_header.clone(), rebase_seq, rebase_timestamp)?;
        rebase_seq = header.header_seq();
        rebase_timestamp = header.timestamp();
        let hh = HeaderHashed::from_content_sync(header);
        rebase_header = hh.as_hash().clone();
        let new_shh = SignedHeaderHashed::sign(keystore, hh).await?;
        *shh = new_shh;
    }
    Ok(headers)
}

pub async fn genesis(
    authored: DbWrite<DbKindAuthored>,
    dht_db: DbWrite<DbKindDht>,
    dht_db_cache: &DhtDbQueryCache,
    keystore: MetaLairClient,
    dna_hash: DnaHash,
    agent_pubkey: AgentPubKey,
    membrane_proof: Option<MembraneProof>,
) -> SourceChainResult<()> {
    let dna_header = Header::Dna(header::Dna {
        author: agent_pubkey.clone(),
        timestamp: Timestamp::now(),
        hash: dna_hash,
    });
    let dna_header = HeaderHashed::from_content_sync(dna_header);
    let dna_header = SignedHeaderHashed::sign(&keystore, dna_header).await?;
    let dna_header_address = dna_header.as_hash().clone();
    let element = Element::new(dna_header, None);
    let dna_ops = produce_op_lights_from_elements(vec![&element])?;
    let (dna_header, _) = element.into_inner();

    // create the agent validation entry and add it directly to the store
    let agent_validation_header = Header::AgentValidationPkg(header::AgentValidationPkg {
        author: agent_pubkey.clone(),
        timestamp: Timestamp::now(),
        header_seq: 1,
        prev_header: dna_header_address,
        membrane_proof,
    });
    let agent_validation_header = HeaderHashed::from_content_sync(agent_validation_header);
    let agent_validation_header =
        SignedHeaderHashed::sign(&keystore, agent_validation_header).await?;
    let avh_addr = agent_validation_header.as_hash().clone();
    let element = Element::new(agent_validation_header, None);
    let avh_ops = produce_op_lights_from_elements(vec![&element])?;
    let (agent_validation_header, _) = element.into_inner();

    // create a agent chain element and add it directly to the store
    let agent_header = Header::Create(header::Create {
        author: agent_pubkey.clone(),
        timestamp: Timestamp::now(),
        header_seq: 2,
        prev_header: avh_addr,
        entry_type: header::EntryType::AgentPubKey,
        entry_hash: agent_pubkey.clone().into(),
        // AgentPubKey is weightless
        weight: Default::default(),
    });
    let agent_header = HeaderHashed::from_content_sync(agent_header);
    let agent_header = SignedHeaderHashed::sign(&keystore, agent_header).await?;
    let element = Element::new(agent_header, Some(Entry::Agent(agent_pubkey)));
    let agent_ops = produce_op_lights_from_elements(vec![&element])?;
    let (agent_header, agent_entry) = element.into_inner();
    let agent_entry = agent_entry.into_option();

    let mut ops_to_integrate = Vec::new();

    let ops_to_integrate = authored
        .async_commit(move |txn| {
            ops_to_integrate.extend(source_chain::put_raw(txn, dna_header, dna_ops, None)?);
            ops_to_integrate.extend(source_chain::put_raw(
                txn,
                agent_validation_header,
                avh_ops,
                None,
            )?);
            ops_to_integrate.extend(source_chain::put_raw(
                txn,
                agent_header,
                agent_ops,
                agent_entry,
            )?);
            SourceChainResult::Ok(ops_to_integrate)
        })
        .await?;
    authored_ops_to_dht_db_without_check(ops_to_integrate, &authored, &dht_db, dht_db_cache)
        .await?;
    Ok(())
}

pub fn put_raw(
    txn: &mut Transaction,
    shh: SignedHeaderHashed,
    ops: Vec<DhtOpLight>,
    entry: Option<Entry>,
) -> StateMutationResult<Vec<DhtOpHash>> {
    let (header, signature) = shh.into_inner();
    let (header, hash) = header.into_inner();
    let mut header = Some(header);
    let mut hashes = Vec::with_capacity(ops.len());
    let mut ops_to_integrate = Vec::with_capacity(ops.len());
    for op in &ops {
        let op_type = op.get_type();
        let (h, op_hash) =
            UniqueForm::op_hash(op_type, header.take().expect("This can't be empty"))?;
        let op_order = OpOrder::new(op_type, h.timestamp());
        let timestamp = h.timestamp();
        header = Some(h);
        hashes.push((op_hash.clone(), op_order, timestamp));
        ops_to_integrate.push(op_hash);
    }
    let shh = SignedHeaderHashed::with_presigned(
        HeaderHashed::with_pre_hashed(header.expect("This can't be empty"), hash),
        signature,
    );
    if let Some(entry) = entry {
        insert_entry(txn, &EntryHash::with_data_sync(&entry), &entry)?;
    }
    insert_header(txn, &shh)?;
    for (op, (op_hash, op_order, timestamp)) in ops.into_iter().zip(hashes) {
        insert_op_lite(txn, &op, &op_hash, &op_order, &timestamp)?;
    }
    Ok(ops_to_integrate)
}

/// Get the current chain head of the database.
pub fn chain_head_db(
    txn: &Transaction,
    author: Arc<AgentPubKey>,
) -> SourceChainResult<(HeaderHash, u32, Timestamp)> {
    let chain_head = ChainHeadQuery::new(author);
    let (prev_header, last_header_seq, last_header_timestamp) = chain_head
        .run(Txn::from(txn))?
        .ok_or(SourceChainError::ChainEmpty)?;
    Ok((prev_header, last_header_seq, last_header_timestamp))
}

/// Check if there is a current countersigning session and if so, return the
/// session data and the entry hash.
pub fn current_countersigning_session(
    txn: &Transaction<'_>,
    author: Arc<AgentPubKey>,
) -> SourceChainResult<Option<(EntryHash, CounterSigningSessionData)>> {
    // The chain must be locked for a session to be active.
    if is_chain_locked(txn, &[], author.as_ref())? {
        match chain_head_db(txn, author) {
            // We haven't done genesis so no session can be active.
            Err(SourceChainError::ChainEmpty) => Ok(None),
            Err(e) => Err(e),
            Ok((hash, _, _)) => {
                let txn: Txn = txn.into();
                // Get the session data from the database.
                let element = match txn.get_element(&hash.into())? {
                    Some(element) => element,
                    None => return Ok(None),
                };
                let (shh, ee) = element.into_inner();
                Ok(match (shh.header().entry_hash(), ee.into_option()) {
                    (Some(entry_hash), Some(Entry::CounterSign(cs, _))) => {
                        Some((entry_hash.to_owned(), *cs))
                    }
                    _ => None,
                })
            }
        }
    } else {
        Ok(None)
    }
}

#[cfg(test)]
async fn _put_db<H: holochain_zome_types::HeaderUnweighed, B: HeaderBuilder<H>>(
    vault: holochain_types::db::DbWrite<DbKindAuthored>,
    keystore: &MetaLairClient,
    author: Arc<AgentPubKey>,
    header_builder: B,
    maybe_entry: Option<Entry>,
) -> SourceChainResult<HeaderHash> {
    let (prev_header, last_header_seq, _) =
        fresh_reader_test!(vault, |txn| { chain_head_db(&txn, author.clone()) })?;
    let header_seq = last_header_seq + 1;

    let common = HeaderBuilderCommon {
        author: (*author).clone(),
        timestamp: Timestamp::now(),
        header_seq,
        prev_header: prev_header.clone(),
    };
    let header = header_builder.build(common).weightless().into();
    let header = HeaderHashed::from_content_sync(header);
    let header = SignedHeaderHashed::sign(keystore, header).await?;
    let element = Element::new(header, maybe_entry);
    let ops = produce_op_lights_from_elements(vec![&element])?;
    let (header, entry) = element.into_inner();
    let entry = entry.into_option();
    let hash = header.as_hash().clone();
    vault.conn()?.with_commit_sync(|txn: &mut Transaction| {
        let (new_head, new_seq, new_timestamp) = chain_head_db(txn, author.clone())?;
        if new_head != prev_header {
            let entries = match (entry, header.header().entry_hash()) {
                (Some(e), Some(entry_hash)) => {
                    vec![holochain_types::EntryHashed::with_pre_hashed(
                        e,
                        entry_hash.clone(),
                    )]
                }
                _ => vec![],
            };
            return Err(SourceChainError::HeadMoved(
                vec![header],
                entries,
                Some(prev_header),
                Some((new_head, new_seq, new_timestamp)),
            ));
        }
        SourceChainResult::Ok(put_raw(txn, header, ops, entry)?)
    })?;
    Ok(hash)
}

/// dump the entire source chain as a pretty-printed json string
pub async fn dump_state(
    vault: DbRead<DbKindAuthored>,
    author: AgentPubKey,
) -> Result<SourceChainJsonDump, SourceChainError> {
    Ok(vault
        .async_reader(move |txn| {
            let elements = txn
                .prepare(
                    "
                SELECT DISTINCT
                Header.blob AS header_blob, Entry.blob AS entry_blob,
                Header.hash AS header_hash
                FROM Header
                JOIN DhtOp ON DhtOp.header_hash = Header.hash
                LEFT JOIN Entry ON Header.entry_hash = Entry.hash
                WHERE
                Header.author = :author
                ORDER BY Header.seq ASC
                ",
                )?
                .query_and_then(
                    named_params! {
                        ":author": author,
                    },
                    |row| {
                        let SignedHeader(header, signature) = from_blob(row.get("header_blob")?)?;
                        let header_address = row.get("header_hash")?;
                        let entry: Option<Vec<u8>> = row.get("entry_blob")?;
                        let entry: Option<Entry> = match entry {
                            Some(entry) => Some(from_blob(entry)?),
                            None => None,
                        };
                        StateQueryResult::Ok(SourceChainJsonElement {
                            signature,
                            header_address,
                            header,
                            entry,
                        })
                    },
                )?
                .collect::<StateQueryResult<Vec<_>>>()?;
            let published_ops_count = txn.query_row(
                "
                SELECT COUNT(DhtOp.hash) FROM DhtOp
                JOIN Header ON DhtOp.header_hash = Header.hash
                WHERE
                Header.author = :author
                AND
                last_publish_time IS NOT NULL
                ",
                named_params! {
                ":author": author,
                },
                |row| row.get(0),
            )?;
            StateQueryResult::Ok(SourceChainJsonDump {
                elements,
                published_ops_count,
            })
        })
        .await?)
}

impl From<SourceChain> for SourceChainRead {
    fn from(chain: SourceChain) -> Self {
        SourceChainRead {
            vault: chain.vault.into(),
            dht_db: chain.dht_db.into(),
            dht_db_cache: chain.dht_db_cache,
            scratch: chain.scratch,
            keystore: chain.keystore,
            author: chain.author,
            persisted_seq: chain.persisted_seq,
            persisted_head: chain.persisted_head,
            persisted_timestamp: chain.persisted_timestamp,
            public_only: chain.public_only,
        }
    }
}

#[cfg(test)]
pub mod tests {
    use super::*;
    use crate::prelude::*;
    use ::fixt::prelude::*;
    use hdk::prelude::*;
    use holochain_p2p::MockHolochainP2pDnaT;
    use matches::assert_matches;

    use crate::source_chain::SourceChainResult;
    use holochain_zome_types::Entry;

    #[tokio::test(flavor = "multi_thread")]
    async fn test_relaxed_ordering() -> SourceChainResult<()> {
        let test_db = test_authored_db();
        let dht_db = test_dht_db();
        let keystore = test_keystore();
        let db = test_db.to_db();
        let alice = fixt!(AgentPubKey, Predictable, 0);

        let mut mock = MockHolochainP2pDnaT::new();
        mock.expect_authority_for_hash().returning(|_| Ok(false));
        let dht_db_cache = DhtDbQueryCache::new(dht_db.to_db().into());

        source_chain::genesis(
            db.clone(),
            dht_db.to_db(),
            &dht_db_cache,
            keystore.clone(),
            fake_dna_hash(1),
            alice.clone(),
            None,
        )
        .await
        .unwrap();
        let chain_1 = SourceChain::new(
            db.clone().into(),
            dht_db.to_db(),
            dht_db_cache.clone(),
            keystore.clone(),
            alice.clone(),
        )
        .await?;
        let chain_2 = SourceChain::new(
            db.clone().into(),
            dht_db.to_db(),
            dht_db_cache.clone(),
            keystore.clone(),
            alice.clone(),
        )
        .await?;
        let chain_3 = SourceChain::new(
            db.clone().into(),
            dht_db.to_db(),
            dht_db_cache.clone(),
            keystore.clone(),
            alice.clone(),
        )
        .await?;

        let header_builder = builder::CloseChain {
            new_dna_hash: fixt!(DnaHash),
        };
        chain_1
            .put(header_builder.clone(), None, ChainTopOrdering::Strict)
            .await?;
        chain_2
            .put(header_builder.clone(), None, ChainTopOrdering::Strict)
            .await?;
        chain_3
            .put(header_builder, None, ChainTopOrdering::Relaxed)
            .await?;

        let author = Arc::new(alice);
        chain_1.flush(&mock).await?;
        let author_1 = Arc::clone(&author);
        let (_, seq, _) = db
            .async_commit(move |txn: &mut Transaction| chain_head_db(&txn, author_1))
            .await?;
        assert_eq!(seq, 3);

        assert!(matches!(
            chain_2.flush(&mock).await,
            Err(SourceChainError::HeadMoved(_, _, _, _))
        ));
        let author_2 = Arc::clone(&author);
        let (_, seq, _) = db
            .async_commit(move |txn: &mut Transaction| chain_head_db(&txn, author_2))
            .await?;
        assert_eq!(seq, 3);

        chain_3.flush(&mock).await?;
        let author_3 = Arc::clone(&author);
        let (_, seq, _) = db
            .async_commit(move |txn: &mut Transaction| chain_head_db(&txn, author_3))
            .await?;
        assert_eq!(seq, 4);

        Ok(())
    }
    #[tokio::test(flavor = "multi_thread")]
    async fn test_relaxed_ordering_with_entry() -> SourceChainResult<()> {
        let test_db = test_authored_db();
        let dht_db = test_dht_db();
        let keystore = test_keystore();
        let db = test_db.to_db();
        let alice = fixt!(AgentPubKey, Predictable, 0);

        let mut mock = MockHolochainP2pDnaT::new();
        mock.expect_authority_for_hash().returning(|_| Ok(false));
        let dht_db_cache = DhtDbQueryCache::new(dht_db.to_db().into());

        source_chain::genesis(
            db.clone(),
            dht_db.to_db(),
            &dht_db_cache,
            keystore.clone(),
            fake_dna_hash(1),
            alice.clone(),
            None,
        )
        .await
        .unwrap();

        let chain_1 = SourceChain::new(
            db.clone().into(),
            dht_db.to_db(),
            dht_db_cache.clone(),
            keystore.clone(),
            alice.clone(),
        )
        .await?;
        let chain_2 = SourceChain::new(
            db.clone().into(),
            dht_db.to_db(),
            dht_db_cache.clone(),
            keystore.clone(),
            alice.clone(),
        )
        .await?;
        let chain_3 = SourceChain::new(
            db.clone().into(),
            dht_db.to_db(),
            dht_db_cache.clone(),
            keystore.clone(),
            alice.clone(),
        )
        .await?;

        let entry_1 = Entry::App(fixt!(AppEntryBytes));
        let eh1 = EntryHash::with_data_sync(&entry_1);
        let create = builder::Create {
            entry_type: EntryType::App(fixt!(AppEntryType)),
            entry_hash: eh1.clone(),
        };
        let h1 = chain_1
            .put_weightless(create, Some(entry_1.clone()), ChainTopOrdering::Strict)
            .await
            .unwrap();

        let entry_err = Entry::App(fixt!(AppEntryBytes));
        let entry_hash_err = EntryHash::with_data_sync(&entry_err);
        let create = builder::Create {
            entry_type: EntryType::App(fixt!(AppEntryType)),
            entry_hash: entry_hash_err.clone(),
        };
        chain_2
            .put_weightless(create, Some(entry_err.clone()), ChainTopOrdering::Strict)
            .await
            .unwrap();

        let entry_2 = Entry::App(fixt!(AppEntryBytes));
        let eh2 = EntryHash::with_data_sync(&entry_2);
        let create = builder::Create {
            entry_type: EntryType::App(AppEntryType::new(
                EntryDefIndex(0),
                EntryVisibility::Private,
            )),
            entry_hash: eh2.clone(),
        };
        let old_h2 = chain_3
            .put_weightless(create, Some(entry_2.clone()), ChainTopOrdering::Relaxed)
            .await
            .unwrap();

        let author = Arc::new(alice);
        chain_1.flush(&mock).await?;
        let author_1 = Arc::clone(&author);
        let (_, seq, _) = db
            .async_commit(move |txn: &mut Transaction| chain_head_db(&txn, author_1))
            .await?;
        assert_eq!(seq, 3);

        assert!(matches!(
            chain_2.flush(&mock).await,
            Err(SourceChainError::HeadMoved(_, _, _, _))
        ));

        chain_3.flush(&mock).await?;
        let author_2 = Arc::clone(&author);
        let (h2, seq, _) = db
            .async_commit(move |txn: &mut Transaction| chain_head_db(&txn, author_2.clone()))
            .await?;

        // not equal since header hash change due to rebasing
        assert_ne!(h2, old_h2);
        assert_eq!(seq, 4);

        fresh_reader_test!(db, |txn| {
            // get the full element
            let store = Txn::from(&txn);
            let h1_element_entry_fetched = store
                .get_element(&h1.clone().into())
                .expect("error retrieving")
                .expect("entry not found")
                .into_inner()
                .1;
            let h2_element_entry_fetched = store
                .get_element(&h2.clone().into())
                .expect("error retrieving")
                .expect("entry not found")
                .into_inner()
                .1;
            assert_eq!(ElementEntry::Present(entry_1), h1_element_entry_fetched);
            assert_eq!(ElementEntry::Present(entry_2), h2_element_entry_fetched);
        });

        Ok(())
    }

    #[tokio::test(flavor = "multi_thread")]
    async fn test_get_cap_grant() -> SourceChainResult<()> {
        let test_db = test_authored_db();
        let dht_db = test_dht_db();
        let dht_db_cache = DhtDbQueryCache::new(dht_db.to_db().into());
        let keystore = test_keystore();
        let db = test_db.to_db();
        let secret = Some(CapSecretFixturator::new(Unpredictable).next().unwrap());
        let access = CapAccess::from(secret.unwrap());
        let mut mock = MockHolochainP2pDnaT::new();
        mock.expect_authority_for_hash().returning(|_| Ok(false));

        // @todo curry
        let _curry = CurryPayloadsFixturator::new(Empty).next().unwrap();
        let function: GrantedFunction = ("foo".into(), "bar".into());
        let mut functions: GrantedFunctions = BTreeSet::new();
        functions.insert(function.clone());
        let grant = ZomeCallCapGrant::new("tag".into(), access.clone(), functions.clone());
        let mut agents = AgentPubKeyFixturator::new(Predictable);
        let alice = agents.next().unwrap();
        let bob = agents.next().unwrap();
        source_chain::genesis(
            db.clone(),
            dht_db.to_db(),
            &dht_db_cache,
            keystore.clone(),
            fake_dna_hash(1),
            alice.clone(),
            None,
        )
        .await
        .unwrap();

        {
            let chain = SourceChain::new(
                db.clone(),
                dht_db.to_db(),
                dht_db_cache.clone(),
                keystore.clone(),
                alice.clone(),
            )
            .await?;
            assert_eq!(
                chain
                    .valid_cap_grant(function.clone(), alice.clone(), secret.clone())
                    .await?,
                Some(CapGrant::ChainAuthor(alice.clone())),
            );

            // bob should not match anything as the secret hasn't been committed yet
            assert_eq!(
                chain
                    .valid_cap_grant(function.clone(), bob.clone(), secret.clone())
                    .await?,
                None
            );
        }

        let (original_header_address, original_entry_address) = {
            let chain = SourceChain::new(
                db.clone().into(),
                dht_db.to_db(),
                dht_db_cache.clone(),
                keystore.clone(),
                alice.clone(),
            )
            .await?;
            let (entry, entry_hash) =
                EntryHashed::from_content_sync(Entry::CapGrant(grant.clone())).into_inner();
            let header_builder = builder::Create {
                entry_type: EntryType::CapGrant,
                entry_hash: entry_hash.clone(),
            };
            let header = chain
                .put_weightless(header_builder, Some(entry), ChainTopOrdering::default())
                .await?;

            chain.flush(&mock).await.unwrap();

            (header, entry_hash)
        };

        {
            let chain = SourceChain::new(
                db.clone(),
                dht_db.to_db(),
                dht_db_cache.clone(),
                keystore.clone(),
                alice.clone(),
            )
            .await?;
            // alice should find her own authorship with higher priority than the committed grant
            // even if she passes in the secret
            assert_eq!(
                chain
                    .valid_cap_grant(function.clone(), alice.clone(), secret.clone())
                    .await?,
                Some(CapGrant::ChainAuthor(alice.clone())),
            );

            // bob should be granted with the committed grant as it matches the secret he passes to
            // alice at runtime
            assert_eq!(
                chain
                    .valid_cap_grant(function.clone(), bob.clone(), secret.clone())
                    .await?,
                Some(grant.clone().into())
            );
        }

        // let's roll the secret and assign the grant to bob specifically
        let mut assignees = BTreeSet::new();
        assignees.insert(bob.clone());
        let updated_secret = Some(CapSecretFixturator::new(Unpredictable).next().unwrap());
        let updated_access = CapAccess::from((updated_secret.clone().unwrap(), assignees));
        let updated_grant = ZomeCallCapGrant::new("tag".into(), updated_access.clone(), functions);

        let (updated_header_hash, updated_entry_hash) = {
            let chain = SourceChain::new(
                db.clone().into(),
                dht_db.to_db(),
                dht_db_cache.clone(),
                keystore.clone(),
                alice.clone(),
            )
            .await?;
            let (entry, entry_hash) =
                EntryHashed::from_content_sync(Entry::CapGrant(updated_grant.clone())).into_inner();
            let header_builder = builder::Update {
                entry_type: EntryType::CapGrant,
                entry_hash: entry_hash.clone(),
                original_header_address,
                original_entry_address,
            };
            let header = chain
                .put_weightless(header_builder, Some(entry), ChainTopOrdering::default())
                .await?;

            chain.flush(&mock).await.unwrap();

            (header, entry_hash)
        };

        {
            let chain = SourceChain::new(
                db.clone(),
                dht_db.to_db(),
                dht_db_cache.clone(),
                keystore.clone(),
                alice.clone(),
            )
            .await?;
            // alice should find her own authorship with higher priority than the committed grant
            // even if she passes in the secret
            assert_eq!(
                chain
                    .valid_cap_grant(function.clone(), alice.clone(), secret.clone())
                    .await?,
                Some(CapGrant::ChainAuthor(alice.clone())),
            );
            assert_eq!(
                chain
                    .valid_cap_grant(function.clone(), alice.clone(), updated_secret.clone())
                    .await?,
                Some(CapGrant::ChainAuthor(alice.clone())),
            );

            // bob MUST provide the updated secret as the old one is invalidated by the new one
            assert_eq!(
                chain
                    .valid_cap_grant(function.clone(), bob.clone(), secret.clone())
                    .await?,
                None
            );
            assert_eq!(
                chain
                    .valid_cap_grant(function.clone(), bob.clone(), updated_secret.clone())
                    .await?,
                Some(updated_grant.into())
            );
        }

        {
            let chain = SourceChain::new(
                db.clone().into(),
                dht_db.to_db(),
                dht_db_cache.clone(),
                keystore.clone(),
                alice.clone(),
            )
            .await?;
            let header_builder = builder::Delete {
                deletes_address: updated_header_hash,
                deletes_entry_address: updated_entry_hash,
            };
            chain
                .put_weightless(header_builder, None, ChainTopOrdering::default())
                .await?;

            chain.flush(&mock).await.unwrap();
        }

        {
            let chain = SourceChain::new(
                db.clone(),
                dht_db.to_db(),
                dht_db_cache.clone(),
                keystore.clone(),
                alice.clone(),
            )
            .await?;
            // alice should find her own authorship
            assert_eq!(
                chain
                    .valid_cap_grant(function.clone(), alice.clone(), secret.clone())
                    .await?,
                Some(CapGrant::ChainAuthor(alice.clone())),
            );
            assert_eq!(
                chain
                    .valid_cap_grant(function.clone(), alice.clone(), updated_secret.clone())
                    .await?,
                Some(CapGrant::ChainAuthor(alice)),
            );

            // bob has no access
            assert_eq!(
                chain
                    .valid_cap_grant(function.clone(), bob.clone(), secret.clone())
                    .await?,
                None
            );
            assert_eq!(
                chain
                    .valid_cap_grant(function.clone(), bob.clone(), updated_secret.clone())
                    .await?,
                None
            );
        }

        Ok(())
    }

    // @todo bring all this back when we want to administer cap claims better
    // #[tokio::test(flavor = "multi_thread")]
    // async fn test_get_cap_claim() -> SourceChainResult<()> {
    //     let test_db = test_cell_db();
    //     let db = test_db.db();
    //     let db = db.conn().unwrap().await;
    //     let secret = CapSecretFixturator::new(Unpredictable).next().unwrap();
    //     let agent_pubkey = fake_agent_pubkey_1().into();
    //     let claim = CapClaim::new("tag".into(), agent_pubkey, secret.clone());
    //     {
    //         let mut store = SourceChainBuf::new(db.clone().into(), &db).await?;
    //         store
    //             .genesis(fake_dna_hash(1), fake_agent_pubkey_1(), None)
    //             .await?;
    //         arc.conn().unwrap().with_commit(|writer| store.flush_to_txn(writer))?;
    //     }
    //
    //     {
    //         let mut chain = SourceChain::new(db.clone().into(), &db).await?;
    //         chain.put_cap_claim(claim.clone()).await?;
    //
    // // ideally the following would work, but it won't because currently
    // // we can't get claims from the scratch space
    // // this will be fixed once we add the capability index
    //
    // // assert_eq!(
    // //     chain.get_persisted_cap_claim_by_secret(&secret)?,
    // //     Some(claim.clone())
    // // );
    //
    //         arc.conn().unwrap().with_commit(|writer| chain.flush_to_txn(writer))?;
    //     }
    //
    //     {
    //         let chain = SourceChain::new(db.clone().into(), &db).await?;
    //         assert_eq!(
    //             chain.get_persisted_cap_claim_by_secret(&secret).await?,
    //             Some(claim)
    //         );
    //     }
    //
    //     Ok(())

    #[tokio::test(flavor = "multi_thread")]
    async fn source_chain_buffer_iter_back() -> SourceChainResult<()> {
        observability::test_run().ok();
        let test_db = test_authored_db();
        let dht_db = test_dht_db();
        let dht_db_cache = DhtDbQueryCache::new(dht_db.to_db().into());
        let keystore = test_keystore();
        let vault = test_db.to_db();
        let mut mock = MockHolochainP2pDnaT::new();
        mock.expect_authority_for_hash().returning(|_| Ok(false));

        let author = Arc::new(keystore.new_sign_keypair_random().await.unwrap());

        fresh_reader_test!(vault, |txn| {
            assert_matches!(
                chain_head_db(&txn, author.clone()),
                Err(SourceChainError::ChainEmpty)
            );
        });
        genesis(
            vault.clone().into(),
            dht_db.to_db(),
            &dht_db_cache,
            keystore.clone(),
            fixt!(DnaHash),
            (*author).clone(),
            None,
        )
        .await
        .unwrap();

        let source_chain = SourceChain::new(
            vault.clone().into(),
            dht_db.to_db(),
            dht_db_cache.clone(),
            keystore.clone(),
            (*author).clone(),
        )
        .await
        .unwrap();
        let entry = Entry::App(fixt!(AppEntryBytes));
        let create = builder::Create {
            entry_type: EntryType::App(fixt!(AppEntryType)),
            entry_hash: EntryHash::with_data_sync(&entry),
        };
        let h1 = source_chain
            .put_weightless(create, Some(entry), ChainTopOrdering::default())
            .await
            .unwrap();
        let entry = Entry::App(fixt!(AppEntryBytes));
        let create = builder::Create {
            entry_type: EntryType::App(fixt!(AppEntryType)),
            entry_hash: EntryHash::with_data_sync(&entry),
        };
        let h2 = source_chain
            .put_weightless(create, Some(entry), ChainTopOrdering::default())
            .await
            .unwrap();
        source_chain.flush(&mock).await.unwrap();

        fresh_reader_test!(vault, |txn| {
            assert_eq!(chain_head_db(&txn, author.clone()).unwrap().0, h2);
            // get the full element
            let store = Txn::from(&txn);
            let h1_element_fetched = store
                .get_element(&h1.clone().into())
                .expect("error retrieving")
                .expect("entry not found");
            let h2_element_fetched = store
                .get_element(&h2.clone().into())
                .expect("error retrieving")
                .expect("entry not found");
            assert_eq!(h1, *h1_element_fetched.header_address());
            assert_eq!(h2, *h2_element_fetched.header_address());
        });

        // check that you can iterate on the chain
        let source_chain = SourceChain::new(
            vault.clone(),
            dht_db.to_db(),
            dht_db_cache.clone(),
            keystore.clone(),
            (*author).clone(),
        )
        .await
        .unwrap();
        let res = source_chain.query(QueryFilter::new()).await.unwrap();
        assert_eq!(res.len(), 5);
        assert_eq!(*res[3].header_address(), h1);
        assert_eq!(*res[4].header_address(), h2);

        Ok(())
    }

    #[tokio::test(flavor = "multi_thread")]
    async fn source_chain_buffer_dump_entries_json() -> SourceChainResult<()> {
        let test_db = test_authored_db();
        let dht_db = test_dht_db();
        let dht_db_cache = DhtDbQueryCache::new(dht_db.to_db().into());
        let keystore = test_keystore();
        let vault = test_db.to_db();
        let author = keystore.new_sign_keypair_random().await.unwrap();
        genesis(
            vault.clone().into(),
            dht_db.to_db(),
            &dht_db_cache,
            keystore.clone(),
            fixt!(DnaHash),
            author.clone(),
            None,
        )
        .await
        .unwrap();

        let json = dump_state(vault.clone().into(), author.clone()).await?;
        let json = serde_json::to_string_pretty(&json)?;
        let parsed: serde_json::Value = serde_json::from_str(&json).unwrap();

        assert_eq!(parsed["elements"][0]["header"]["type"], "Dna");
        assert_eq!(parsed["elements"][0]["entry"], serde_json::Value::Null);

        assert_eq!(parsed["elements"][2]["header"]["type"], "Create");
        assert_eq!(parsed["elements"][2]["header"]["entry_type"], "AgentPubKey");
        assert_eq!(parsed["elements"][2]["entry"]["entry_type"], "Agent");
        assert_ne!(
            parsed["elements"][2]["entry"]["entry"],
            serde_json::Value::Null
        );

        Ok(())
    }
}<|MERGE_RESOLUTION|>--- conflicted
+++ resolved
@@ -162,8 +162,6 @@
         Ok(hash)
     }
 
-<<<<<<< HEAD
-=======
     pub async fn put_countersigned(
         &self,
         entry: Entry,
@@ -189,7 +187,6 @@
         }
     }
 
->>>>>>> f97c4478
     /// Put a new element at the end of the source chain, using a HeaderBuilder
     /// for a header type which has no weight data.
     /// If needing to `put` a header with weight data, use
