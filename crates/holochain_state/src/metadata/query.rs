--- conflicted
+++ resolved
@@ -1,17 +1,12 @@
 use ::fixt::prelude::*;
-use either::Either;
 use fallible_iterator::FallibleIterator;
 use holo_hash::*;
 use holochain_serialized_bytes::prelude::*;
-<<<<<<< HEAD
 use holochain_sqlite::rusqlite::Row;
 use holochain_sqlite::rusqlite::Statement;
-=======
-use holochain_sqlite::rusqlite::ToSql;
->>>>>>> ccba7e1e
 use holochain_sqlite::rusqlite::{Transaction, NO_PARAMS};
+use holochain_sqlite::scratch::Scratch;
 use holochain_sqlite::{impl_to_sql_via_display, rusqlite::TransactionBehavior};
-use holochain_sqlite::{rusqlite::Statement, scratch::Scratch};
 use holochain_sqlite::{
     rusqlite::{named_params, Connection},
     schema::SCHEMA_CELL,
@@ -155,6 +150,7 @@
 #[tokio::test(flavor = "multi_thread")]
 async fn get_links() {
     observability::test_run().ok();
+    let mut scratch = Scratch::default();
     let mut conn = Connection::open_in_memory().unwrap();
     SCHEMA_CELL.initialize(&mut conn, None).unwrap();
 
@@ -188,18 +184,31 @@
     // - Check duplicates don't cause issues.
     insert_op(&mut cache_txn, td.create_link_op.clone());
 
+    // - Add to the scratch
+    insert_op_scratch(&mut scratch, td.base_op.clone());
+    insert_op_scratch(&mut scratch, td.target_op.clone());
+    insert_op_scratch(&mut scratch, td.create_link_op.clone());
+
     // - Check we can resolve this to a single link.
-    let r = get_link_query(&mut [&mut cache_txn], None, td.base_query.clone());
+    let r = get_link_query(&mut [&mut cache_txn], Some(&scratch), td.base_query.clone());
     assert_eq!(r[0], td.link);
     assert_eq!(r.len(), 1);
-    let r = get_link_query(&mut [&mut cache_txn, &mut txn], None, td.tag_query.clone());
+    let r = get_link_query(
+        &mut [&mut cache_txn, &mut txn],
+        Some(&scratch),
+        td.tag_query.clone(),
+    );
     assert_eq!(r[0], td.link);
     assert_eq!(r.len(), 1);
 
     // - Insert a delete op.
     insert_op(&mut txn, td.delete_link_op.clone());
 
-    let r = get_link_query(&mut [&mut cache_txn, &mut txn], None, td.tag_query.clone());
+    let r = get_link_query(
+        &mut [&mut cache_txn, &mut txn],
+        Some(&scratch),
+        td.tag_query.clone(),
+    );
     // - We should not have any links now.
     assert!(r.is_empty())
 }
@@ -207,6 +216,7 @@
 #[tokio::test(flavor = "multi_thread")]
 async fn get_entry() {
     observability::test_run().ok();
+    let mut scratch = Scratch::default();
     let mut conn = Connection::open_in_memory().unwrap();
     SCHEMA_CELL.initialize(&mut conn, None).unwrap();
 
@@ -235,8 +245,15 @@
     // - Check duplicates is ok.
     insert_op(&mut cache_txn, td.store_entry_op.clone());
 
+    // - Add to the scratch
+    insert_op_scratch(&mut scratch, td.store_entry_op.clone());
+
     // - Get the entry from both stores and union the query results.
-    let r = get_entry_query(&mut [&mut txn, &mut cache_txn], None, td.query.clone());
+    let r = get_entry_query(
+        &mut [&mut txn, &mut cache_txn],
+        Some(&scratch),
+        td.query.clone(),
+    );
     // - Check it's the correct entry and header.
     let r = r.unwrap();
     assert_eq!(*r.entry().as_option().unwrap(), td.entry);
@@ -246,7 +263,11 @@
     insert_op(&mut cache_txn, td.delete_entry_header_op.clone());
 
     // - Get the entry from both stores and union the queries.
-    let r = get_entry_query(&mut [&mut txn, &mut cache_txn], None, td.query.clone());
+    let r = get_entry_query(
+        &mut [&mut txn, &mut cache_txn],
+        Some(&scratch),
+        td.query.clone(),
+    );
     // - There should be no live headers so resolving
     // returns no element.
     assert!(r.is_none());
@@ -385,18 +406,6 @@
         };
         params.to_vec()
     }
-
-    fn as_filter(&self) -> impl Fn(&Header) -> bool {
-        let entry_hash_filter = self.0.clone();
-        move |header| match header {
-            Header::Create(Create { entry_hash, .. }) => *entry_hash == entry_hash_filter,
-            Header::Delete(Delete {
-                deletes_entry_address,
-                ..
-            }) => *deletes_entry_address == entry_hash_filter,
-            _ => false,
-        }
-    }
 }
 
 impl LinkQuery {
@@ -444,7 +453,6 @@
             ",
             Self::common_query_string()
         );
-<<<<<<< HEAD
         Self::add_tag(s, tag)
     }
     fn add_tag(q: String, tag: bool) -> String {
@@ -457,21 +465,6 @@
             )
         } else {
             q
-=======
-        self.add_tag(s)
-    }
-    fn add_tag(&self, q: String) -> String {
-        match self {
-            LinkQuery::Base(_, _) => q,
-            LinkQuery::Tag(_, _, _) => format!(
-                "
-                    {}
-                    AND
-                    Header.tag = :tag
-                    ",
-                q
-            ),
->>>>>>> ccba7e1e
         }
     }
     fn delete_query_string(tag: bool) -> String {
@@ -496,59 +489,7 @@
         delete_query
     }
 
-<<<<<<< HEAD
     fn create_params(&self) -> Vec<Params> {
-=======
-    fn into_params(self) -> LinkQueryParams {
-        match self {
-            LinkQuery::Base(e, z) => LinkQueryParams {
-                entry_hash: e.into_inner(),
-                zome_id: z.index() as u32,
-                tag: None,
-            },
-            LinkQuery::Tag(e, z, t) => LinkQueryParams {
-                entry_hash: e.into_inner(),
-                zome_id: z.index() as u32,
-                tag: Some(to_blob(t)),
-            },
-        }
-    }
-
-    fn as_filter(&self) -> impl Fn(&Header) -> bool {
-        let (base_filter, zome_id_filter, tag_filter) = match self {
-            Self::Base(hash, zome_id) => (hash.clone(), zome_id.clone(), None),
-            Self::Tag(hash, zome_id, tag) => (hash.clone(), zome_id.clone(), Some(tag.clone())),
-        };
-        move |header| match header {
-            Header::CreateLink(CreateLink {
-                base_address,
-                zome_id,
-                tag,
-                ..
-            }) => {
-                *base_address == base_filter
-                    && *zome_id == zome_id_filter
-                    && tag_filter.as_ref().map(|t| tag == t).unwrap_or(true)
-            }
-            Header::DeleteLink(DeleteLink { base_address, .. }) => *base_address == base_filter,
-            _ => false,
-        }
-    }
-}
-
-struct LinkQueryParams {
-    entry_hash: Vec<u8>,
-    zome_id: u32,
-    tag: Option<Vec<u8>>,
-}
-
-struct GetQueryParams {
-    entry_hash: Vec<u8>,
-}
-
-impl LinkQueryParams {
-    fn create_link(&self) -> Vec<(&str, &dyn ToSql)> {
->>>>>>> ccba7e1e
         let mut params = named_params! {
             ":create": DhtOpType::RegisterAddLink,
             ":base_hash": self.base,
@@ -589,6 +530,11 @@
         todo!()
     }
 }
+impl From<std::convert::Infallible> for PlaceHolderError {
+    fn from(_: std::convert::Infallible) -> Self {
+        unreachable!()
+    }
+}
 
 type Params<'a> = (&'a str, &'a dyn holochain_sqlite::rusqlite::ToSql);
 
@@ -630,6 +576,8 @@
         Vec::with_capacity(0)
     }
     fn init_fold(&self) -> Result<Self::State, PlaceHolderError>;
+
+    fn as_filter(&self) -> Box<dyn Fn(&Header) -> bool>;
 
     fn fold(
         &mut self,
@@ -642,14 +590,25 @@
         txns: &mut Transactions<'_, '_>,
     ) -> Result<Self::Output, PlaceHolderError>;
 
-    fn run(&mut self, txns: &mut Transactions<'_, '_>) -> Result<Self::Output, PlaceHolderError> {
+    fn run(
+        &mut self,
+        txns: &mut Transactions<'_, '_>,
+        scratch: Option<&Scratch>,
+    ) -> Result<Self::Output, PlaceHolderError> {
         let mut stmts: Vec<_> = txns
             .into_iter()
             .map(|txn| QueryStmt::new(txn, self.clone()))
             .collect();
         let iter = stmts.iter_mut().map(|stmt| Ok(stmt.iter()));
         let iter = fallible_iterator::convert(iter).flatten();
-        let result = iter.fold(self.init_fold()?, |state, i| self.fold(state, i))?;
+        let scratch = scratch.map(|s| s.filter(self.as_filter()).map_err(PlaceHolderError::from));
+        let result = match scratch {
+            Some(scratch) => {
+                let iter = iter.chain(scratch);
+                iter.fold(self.init_fold()?, |state, i| self.fold(state, i))?
+            }
+            None => iter.fold(self.init_fold()?, |state, i| self.fold(state, i))?,
+        };
         drop(stmts);
         self.render(result, txns)
     }
@@ -677,6 +636,19 @@
 
     fn init_fold(&self) -> Result<Self::State, PlaceHolderError> {
         Ok(Maps::new())
+    }
+
+    fn as_filter(&self) -> Box<dyn Fn(&Header) -> bool> {
+        let entry_filter = self.0.clone();
+        let f = move |header: &Header| match header {
+            Header::Create(Create { entry_hash, .. }) => *entry_hash == entry_filter,
+            Header::Delete(Delete {
+                deletes_entry_address,
+                ..
+            }) => *deletes_entry_address == entry_filter,
+            _ => false,
+        };
+        Box::new(f)
     }
 
     fn fold(
@@ -763,6 +735,27 @@
         Ok(Maps::new())
     }
 
+    fn as_filter(&self) -> Box<dyn Fn(&Header) -> bool> {
+        let base_filter = self.base.clone();
+        let zome_id_filter = self.zome_id.clone();
+        let tag_filter = self.tag.clone();
+        let f = move |header: &Header| match header {
+            Header::CreateLink(CreateLink {
+                base_address,
+                zome_id,
+                tag,
+                ..
+            }) => {
+                *base_address == base_filter
+                    && *zome_id == zome_id_filter
+                    && tag_filter.as_ref().map(|t| tag == t).unwrap_or(true)
+            }
+            Header::DeleteLink(DeleteLink { base_address, .. }) => *base_address == base_filter,
+            _ => false,
+        };
+        Box::new(f)
+    }
+
     fn fold(
         &mut self,
         mut state: Self::State,
@@ -830,7 +823,6 @@
     }
 }
 
-<<<<<<< HEAD
 fn row_to_header(row: &Row) -> Result<SignedHeaderHashed, PlaceHolderError> {
     let header = from_blob::<SignedHeader>(row.get(row.column_index("header_blob")?)?);
     let SignedHeader(header, signature) = header;
@@ -841,103 +833,18 @@
 
 fn get_link_query<'a, 'b: 'a>(
     txns: &mut [&'a mut Transaction<'b>],
+    scratch: Option<&Scratch>,
     mut query: LinkQuery,
 ) -> Vec<Link> {
-    query.run(txns).unwrap()
-=======
-fn get_link_query<'a, 'b: 'a>(
+    query.run(txns, scratch).unwrap()
+}
+
+fn get_entry_query<'a, 'b: 'a>(
     txns: &mut [&'a mut Transaction<'b>],
     scratch: Option<&Scratch>,
-    query: LinkQuery,
-) -> Vec<Link> {
-    let mut stmts: Vec<_> = txns
-        .into_iter()
-        .map(|txn| LinkQueryStmt::new(txn, query.clone()))
-        .collect();
-    let iter = stmts.iter_mut().map(|stmt| Ok(stmt.iter()));
-    let iter = fallible_iterator::convert(iter).flatten();
-    let (creates, _) = iter
-        .fold(
-            (HashMap::new(), HashSet::new()),
-            |(mut creates, mut deletes), shh| {
-                let (header, _) = shh.into_header_and_signature();
-                let (header, hash) = header.into_inner();
-                match header {
-                    Header::CreateLink(create_link) => {
-                        if !deletes.contains(&hash) {
-                            creates.insert(hash, link_from_header(Header::CreateLink(create_link)));
-                        }
-                    }
-                    Header::DeleteLink(delete_link) => {
-                        creates.remove(&delete_link.link_add_address);
-                        deletes.insert(delete_link.link_add_address);
-                    }
-                    _ => panic!("TODO: Turn this into an error"),
-                }
-                Ok((creates, deletes))
-            },
-        )
-        .unwrap();
-    creates.into_iter().map(|(_, v)| v).collect()
->>>>>>> ccba7e1e
-}
-
-fn get_entry_query<'a, 'b: 'a>(
-    txns: &mut [&'a mut Transaction<'b>],
-<<<<<<< HEAD
     mut query: GetQuery,
 ) -> Option<Element> {
-    query.run(txns).unwrap()
-=======
-    scratch: Option<&Scratch>,
-    query: GetQuery,
-) -> Option<Element> {
-    let mut stmts: Vec<_> = txns
-        .into_iter()
-        .map(|txn| GetQueryStmt::new(txn, query.clone()))
-        .collect();
-    let iters = stmts.iter_mut().map(|stmt| Ok(stmt.iter()));
-    let _ = scratch.map(|s| {
-        s.filter(query.as_filter());
-        todo!("chain scratch iterator onto others")
-    });
-    // let iters = iters.chain(fallible_iterator::convert(
-    //     scratch
-    //         .map(|s| {
-    //             Either::Right(Either::Left(std::iter::once(Ok(
-    //                 s.filter(query.as_filter())
-    //             ))))
-    //         })
-    //         .unwrap_or_else(|| Either::Right(Either::Right(std::iter::empty()))),
-    // ));
-    let iter = fallible_iterator::convert(iters).flatten();
-
-    let (creates, _) = iter
-        .fold(
-            (HashMap::new(), HashSet::new()),
-            |(mut creates, mut deletes), shh| {
-                let hash = shh.as_hash().clone();
-                match shh.header() {
-                    Header::Create(_) => {
-                        if !deletes.contains(&hash) {
-                            creates.insert(hash, shh);
-                        }
-                    }
-                    Header::Delete(delete) => {
-                        creates.remove(&delete.deletes_address);
-                        deletes.insert(delete.deletes_address.clone());
-                    }
-                    _ => panic!("TODO: Turn this into an error"),
-                }
-                Ok((creates, deletes))
-            },
-        )
-        .unwrap();
-    drop(stmts);
-    // TODO: We really only need a single header here so we can probably avoid this collect.
-    let headers = creates.into_iter().map(|(_, v)| v).collect();
-    render_entry(txns, headers)
->>>>>>> ccba7e1e
+    query.run(txns, scratch).unwrap()
 }
 
 fn link_from_header(header: Header) -> Link {
@@ -951,6 +858,21 @@
         },
         _ => panic!("TODO: handle this properly"),
     }
+}
+
+fn insert_op_scratch(scratch: &mut Scratch, op: DhtOpHashed) {
+    let (op, _) = op.into_inner();
+    let op_light = op.to_light();
+    let header = op.header();
+    let signature = op.signature().clone();
+    if let Some(entry) = op.entry() {
+        let _entry_hashed =
+            EntryHashed::with_pre_hashed(entry.clone(), header.entry_hash().unwrap().clone());
+        // TODO: Should we store the entry somewhere?
+    }
+    let header_hashed = HeaderHashed::with_pre_hashed(header, op_light.header_hash().to_owned());
+    let header_hashed = SignedHeaderHashed::with_presigned(header_hashed, signature);
+    scratch.add_header(header_hashed);
 }
 
 fn insert_op(txn: &mut Transaction, op: DhtOpHashed) {
@@ -1056,13 +978,8 @@
 fn insert_entry(txn: &mut Transaction, entry: EntryHashed) {
     let (entry, hash) = entry.into_inner();
     sql_insert!(txn, Entry, {
-<<<<<<< HEAD
         "hash": hash,
         "type": EntryTypeName::from(&entry) ,
-=======
-        "hash": hash.into_inner(),
-        "type": EntryTypeName::from(&entry),
->>>>>>> ccba7e1e
         "blob": to_blob(entry),
     })
     .unwrap();
