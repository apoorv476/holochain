--- conflicted
+++ resolved
@@ -348,19 +348,6 @@
     Ok(())
 }
 
-/// Set the receipt count for a [`DhtOp`].
-pub fn set_receipts_complete(
-    txn: &mut Transaction,
-    hash: &DhtOpHash,
-    complete: bool,
-) -> StateMutationResult<()> {
-<<<<<<< HEAD
-    dht_op_update!(txn, hash, {
-        "receipt_count": count,
-    })?;
-    Ok(())
-}
-
 /// Set withhold publish for a [`DhtOp`].
 pub fn set_withhold_publish(txn: &mut Transaction, hash: DhtOpHash) -> StateMutationResult<()> {
     dht_op_update!(txn, hash, {
@@ -377,13 +364,12 @@
     Ok(())
 }
 
-/// Add one to the receipt count for a [`DhtOp`].
-pub fn add_one_receipt_count(txn: &mut Transaction, hash: &DhtOpHash) -> StateMutationResult<()> {
-    txn.execute(
-        "UPDATE DhtOp SET receipt_count = IFNULL(receipt_count, 0) + 1 WHERE hash = :hash;",
-        named_params! { ":hash": hash },
-    )?;
-=======
+/// Set the receipt count for a [`DhtOp`].
+pub fn set_receipts_complete(
+    txn: &mut Transaction,
+    hash: &DhtOpHash,
+    complete: bool,
+) -> StateMutationResult<()> {
     if complete {
         dht_op_update!(txn, hash, {
             "receipts_complete": true,
@@ -393,7 +379,6 @@
             "receipts_complete": holochain_sqlite::rusqlite::types::Null,
         })?;
     }
->>>>>>> 38def63e
     Ok(())
 }
 
