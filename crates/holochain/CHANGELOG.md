--- conflicted
+++ resolved
@@ -4,19 +4,16 @@
 
 ## Unreleased
 
-<<<<<<< HEAD
 - `entry_defs` added to `zome_info` and referenced by macros [PR1055](https://github.com/holochain/holochain/pull/1055)
 - `dna_info` now returns `DnaInfo` correctly [\#1044](https://github.com/holochain/holochain/pull/1044)
   - `ZomeInfo` no longer includes what is now on `DnaInfo`
   - `ZomeInfo` renames `zome_name` and `zome_id` to `name` and `id`
   - `DnaInfo` includes `name`, `hash`, `properties`, and `zome_names`
-=======
 - `call_info` is now implemented [1047](https://github.com/holochain/holochain/pull/1047)
 - `dna_info` now returns `DnaInfo` correctly [\#1044](https://github.com/holochain/holochain/pull/1044)
   - `ZomeInfo` no longer includes what is now on `DnaInfo`
   - `ZomeInfo` renames `zome_name` and `zome_id` to `name` and `id`
   - `DnaInfo` includes `name`, `hash`, `properties`
->>>>>>> 09f8ff41
 
 ## 0.0.110
 
