--- conflicted
+++ resolved
@@ -155,7 +155,6 @@
                     .await?;
                 Ok(AdminResponse::ListAgentPubKeys(pub_key_list))
             }
-<<<<<<< HEAD
             AdminRequest::ActivateApp {
                 hashes_proofs,
                 agent_key,
@@ -172,7 +171,7 @@
                     .await?;
 
                 Ok(AdminResponse::AppsActivated)
-=======
+            }
             AttachAppInterface { port } => {
                 let port = port.unwrap_or(0);
                 let port = self
@@ -180,7 +179,6 @@
                     .add_app_interface_via_handle(port, self.conductor_handle.clone())
                     .await?;
                 Ok(AdminResponse::AppInterfaceAttached { port })
->>>>>>> c91faffe
             }
             AdminRequest::DumpState(cell_id) => {
                 let state = self.conductor_handle.dump_cell_state(&cell_id).await?;
@@ -348,20 +346,18 @@
     GenerateAgentPubKey,
     /// List all AgentPubKeys in Keystore
     ListAgentPubKeys,
-<<<<<<< HEAD
     /// Activate a list of apps
     ActivateApp {
         /// Hash for each dna to be activated and maybe a proof
         hashes_proofs: Vec<(DnaHash, Option<SerializedBytes>)>,
         /// The agent who is activating them
         agent_key: AgentPubKey,
-=======
+    },
     /// Attach a [AppInterfaceApi]
     AttachAppInterface {
         /// Optional port, use None to let the
         /// OS choose a free port
         port: Option<u16>,
->>>>>>> c91faffe
     },
     /// Dump the state of a cell
     DumpState(CellId),
