//! Errors occurring during a [CellConductorApi] or [InterfaceApi] call

<<<<<<< HEAD
use crate::conductor::error::ConductorError;
=======
use crate::conductor::{dna_store::error::DnaStoreError, error::ConductorError};
use holochain_serialized_bytes::prelude::*;
>>>>>>> 91434343
use holochain_types::cell::CellId;
use thiserror::Error;

/// Errors occurring during a [CellConductorApi] or [InterfaceApi] call
#[derive(Error, Debug)]
pub enum ConductorApiError {
    /// Cell was referenced, but is missing from the conductor.
    #[error("Cell was referenced, but is missing from the conductor. CellId: {0:?}")]
    CellMissing(CellId),

    /// Cell was referenced, but is missing from the conductor.
    #[error("A Cell attempted to use an CellConductorApi it was not given.\nAPI CellId: {api_cell_id:?}\nInvocation CellId: {invocation_cell_id:?}")]
    ZomeInvocationCellMismatch {
        /// The CellId which is referenced by the CellConductorApi
        api_cell_id: CellId,
        /// The CellId which is referenced by the ZomeInvocation
        invocation_cell_id: CellId,
    },

    /// Conductor threw an error during API call.
    #[error("Conductor returned an error while using a ConductorApi: {0:?}")]
    ConductorError(#[from] ConductorError),

    /// Miscellaneous error
    #[error("Miscellaneous error: {0}")]
    Todo(String),

    /// Io error.
    #[error("Io error while using a Interface Api: {0:?}")]
    Io(#[from] std::io::Error),

    /// Serialization error
    #[error("Serialization error while using a InterfaceApi: {0:?}")]
    SerializationError(#[from] SerializationError),
<<<<<<< HEAD
=======

    /// Database Error
    #[error("Database error: {0:?}")]
    Db(#[from] DnaStoreError),

    /// The Dna file path provided was invalid
    #[error("The Dna file path provided was invalid")]
    DnaReadError(String),
>>>>>>> 91434343
}

/// All the serialization errors that can occur
#[allow(missing_docs)]
#[derive(Error, Debug)]
pub enum SerializationError {
    #[error(transparent)]
    Bytes(#[from] holochain_serialized_bytes::SerializedBytesError),
    #[error(transparent)]
    Uuid(#[from] uuid::parser::ParseError),
}

/// Type alias
pub type ConductorApiResult<T> = Result<T, ConductorApiError>;

/// Error type that goes over the websocket wire.
/// This intends to be application developer facing
/// so it should be readable and relevant
#[derive(Debug, serde::Serialize, serde::Deserialize, SerializedBytes, Clone)]
#[serde(rename = "snake-case", tag = "type", content = "data")]
pub enum ExternalApiWireError {
    // TODO: B-01506 Constrain these errors so they are relevant to
    // application developers and what they would need
    // to react to using code (i.e. not just print)
    /// Any internal error
    InternalError(String),
    /// The input to the api failed to Deseralize
    Deserialization(String),
    /// The dna path provided was invalid
    DnaReadError(String),
}

impl ExternalApiWireError {
    /// Convert the error from the display.
    pub fn internal<T: std::fmt::Display>(e: T) -> Self {
        // Display format is used because
        // this version intended for users.
        ExternalApiWireError::InternalError(e.to_string())
    }
}

impl From<ConductorApiError> for ExternalApiWireError {
    fn from(e: ConductorApiError) -> Self {
        ExternalApiWireError::internal(e)
    }
}

impl From<SerializationError> for ExternalApiWireError {
    fn from(e: SerializationError) -> Self {
        ExternalApiWireError::Deserialization(format!("{:?}", e))
    }
}<|MERGE_RESOLUTION|>--- conflicted
+++ resolved
@@ -1,11 +1,7 @@
 //! Errors occurring during a [CellConductorApi] or [InterfaceApi] call
 
-<<<<<<< HEAD
 use crate::conductor::error::ConductorError;
-=======
-use crate::conductor::{dna_store::error::DnaStoreError, error::ConductorError};
 use holochain_serialized_bytes::prelude::*;
->>>>>>> 91434343
 use holochain_types::cell::CellId;
 use thiserror::Error;
 
@@ -40,25 +36,20 @@
     /// Serialization error
     #[error("Serialization error while using a InterfaceApi: {0:?}")]
     SerializationError(#[from] SerializationError),
-<<<<<<< HEAD
-=======
-
-    /// Database Error
-    #[error("Database error: {0:?}")]
-    Db(#[from] DnaStoreError),
 
     /// The Dna file path provided was invalid
     #[error("The Dna file path provided was invalid")]
     DnaReadError(String),
->>>>>>> 91434343
 }
 
 /// All the serialization errors that can occur
-#[allow(missing_docs)]
 #[derive(Error, Debug)]
 pub enum SerializationError {
+    /// Denotes inability to move into or out of SerializedBytes
     #[error(transparent)]
     Bytes(#[from] holochain_serialized_bytes::SerializedBytesError),
+
+    /// Denotes inability to parse a UUID
     #[error(transparent)]
     Uuid(#[from] uuid::parser::ParseError),
 }
@@ -93,8 +84,11 @@
 }
 
 impl From<ConductorApiError> for ExternalApiWireError {
-    fn from(e: ConductorApiError) -> Self {
-        ExternalApiWireError::internal(e)
+    fn from(err: ConductorApiError) -> Self {
+        match err {
+            ConductorApiError::DnaReadError(e) => ExternalApiWireError::DnaReadError(e),
+            e => ExternalApiWireError::internal(e),
+        }
     }
 }
 
