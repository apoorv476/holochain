--- conflicted
+++ resolved
@@ -7,13 +7,7 @@
     autonomic::AutonomicCue,
     cell::CellId,
     nucleus::{ZomeInvocation, ZomeInvocationResponse},
-<<<<<<< HEAD
-    prelude::*,
-    shims::*,
-=======
-    prelude::Todo,
-    signature::Signature,
->>>>>>> 3547c931
+    prelude::{Signature, Todo},
 };
 
 /// The concrete implementation of [CellConductorApiT], which is used to give
