//! A Cell is an "instance" of Holochain DNA.
//!
//! It combines an AgentPubKey with a Dna to create a SourceChain, upon which
//! Elements can be added. A constructed Cell is guaranteed to have a valid
//! SourceChain which has already undergone Genesis.

use super::api::ZomeCall;
use super::interface::SignalBroadcaster;
use super::manager::ManagedTaskAdd;
use crate::conductor::api::CellConductorApi;
use crate::conductor::api::CellConductorApiT;
use crate::conductor::cell::error::CellResult;
use crate::conductor::entry_def_store::get_entry_def_from_ids;
use crate::conductor::handle::ConductorHandle;
use crate::core::queue_consumer::spawn_queue_consumer_tasks;
use crate::core::queue_consumer::InitialQueueTriggers;
use crate::core::queue_consumer::QueueTriggers;
use crate::core::ribosome::guest_callback::init::InitResult;
use crate::core::ribosome::real_ribosome::RealRibosome;
use crate::core::ribosome::ZomeCallInvocation;
use crate::core::workflow::call_zome_workflow;
use crate::core::workflow::genesis_workflow::genesis_workflow;
use crate::core::workflow::incoming_dht_ops_workflow::incoming_dht_ops_workflow;
use crate::core::workflow::initialize_zomes_workflow;
use crate::core::workflow::CallZomeWorkflowArgs;
use crate::core::workflow::GenesisWorkflowArgs;
use crate::core::workflow::GenesisWorkspace;
use crate::core::workflow::InitializeZomesWorkflowArgs;
use crate::core::workflow::ZomeCallResult;
use crate::{conductor::api::error::ConductorApiError, core::ribosome::RibosomeT};
use error::CellError;
use futures::future::FutureExt;
use hash_type::AnyDht;
use holo_hash::*;
use holochain_cascade::authority;
use holochain_cascade::Cascade;
use holochain_serialized_bytes::SerializedBytes;
use holochain_sqlite::prelude::*;
use holochain_state::host_fn_workspace::HostFnWorkspace;
use holochain_state::prelude::*;
use holochain_types::prelude::*;
use observability::OpenSpanExt;
use std::hash::Hash;
use std::hash::Hasher;
use tokio::sync;
use tracing::*;
use tracing_futures::Instrument;

mod validation_package;

#[allow(missing_docs)]
pub mod error;

#[cfg(test)]
mod gossip_test;
#[cfg(todo_redo_old_tests)]
mod op_query_test;

#[cfg(test)]
mod test;

impl Hash for Cell {
    fn hash<H>(&self, state: &mut H)
    where
        H: Hasher,
    {
        self.id.hash(state);
    }
}

impl PartialEq for Cell {
    fn eq(&self, other: &Self) -> bool {
        self.id == other.id
    }
}

/// A Cell is a grouping of the resources necessary to run workflows
/// on behalf of an agent. It does not have a lifetime of its own aside
/// from the lifetimes of the resources which it holds references to.
/// Any work it does is through running a workflow, passing references to
/// the resources needed to complete that workflow.
///
/// A Cell is guaranteed to contain a Source Chain which has undergone
/// Genesis.
///
/// The [Conductor] manages a collection of Cells, and will call functions
/// on the Cell when a Conductor API method is called (either a
/// [CellConductorApi] or an [AppInterfaceApi])
pub struct Cell<Api = CellConductorApi, P2pCell = holochain_p2p::HolochainP2pCell>
where
    Api: CellConductorApiT,
    P2pCell: holochain_p2p::HolochainP2pCellT,
{
    id: CellId,
    conductor_api: Api,
    env: EnvWrite,
    cache: EnvWrite,
    holochain_p2p_cell: P2pCell,
    queue_triggers: QueueTriggers,
}

impl Cell {
    /// Constructor for a Cell, which ensure the Cell is fully initialized
    /// before returning.
    ///
    /// If it hasn't happened already, a SourceChain will be created, and
    /// genesis will be run. If these have already happened, those steps are
    /// skipped.
    ///
    /// No Cell will be created if the SourceChain is not ready to be used.
    pub async fn create(
        id: CellId,
        conductor_handle: ConductorHandle,
        env: EnvWrite,
        cache: EnvWrite,
        holochain_p2p_cell: holochain_p2p::HolochainP2pCell,
        managed_task_add_sender: sync::mpsc::Sender<ManagedTaskAdd>,
        managed_task_stop_broadcaster: sync::broadcast::Sender<()>,
    ) -> CellResult<(Self, InitialQueueTriggers)> {
        let conductor_api = CellConductorApi::new(conductor_handle.clone(), id.clone());

        // check if genesis has been run
        let has_genesis = {
            // check if genesis ran.
            GenesisWorkspace::new(env.clone())?.has_genesis(id.agent_pubkey())?
        };

        if has_genesis {
            let (queue_triggers, initial_queue_triggers) = spawn_queue_consumer_tasks(
                env.clone(),
                cache.clone(),
                holochain_p2p_cell.clone(),
                conductor_handle.clone(),
                conductor_api.clone(),
                managed_task_add_sender,
                managed_task_stop_broadcaster,
            )
            .await;

            Ok((
                Self {
                    id,
                    conductor_api,
                    env,
                    cache,
                    holochain_p2p_cell,
                    queue_triggers,
                },
                initial_queue_triggers,
            ))
        } else {
            Err(CellError::CellWithoutGenesis(id))
        }
    }

    /// Performs the Genesis workflow the Cell, ensuring that its initial
    /// elements are committed. This is a prerequisite for any other interaction
    /// with the SourceChain
    pub async fn genesis<Ribosome>(
        id: CellId,
        conductor_handle: ConductorHandle,
        cell_env: EnvWrite,
        ribosome: Ribosome,
        membrane_proof: Option<SerializedBytes>,
    ) -> CellResult<()>
    where
        Ribosome: RibosomeT + Send + 'static,
    {
        // get the dna
        let dna_file = conductor_handle
            .get_dna(id.dna_hash())
            .await
            .ok_or_else(|| DnaError::DnaMissing(id.dna_hash().to_owned()))?;

        let conductor_api = CellConductorApi::new(conductor_handle, id.clone());

        // run genesis
        let workspace = GenesisWorkspace::new(cell_env.clone())
            .map_err(ConductorApiError::from)
            .map_err(Box::new)?;

        let args = GenesisWorkflowArgs::new(
            dna_file,
            id.agent_pubkey().clone(),
            membrane_proof,
            ribosome,
        );

        genesis_workflow(workspace, conductor_api, args)
            .await
            .map_err(Box::new)
            .map_err(ConductorApiError::from)
            .map_err(Box::new)?;
        Ok(())
    }

    fn dna_hash(&self) -> &DnaHash {
        &self.id.dna_hash()
    }

    #[allow(unused)]
    fn agent_pubkey(&self) -> &AgentPubKey {
        &self.id.agent_pubkey()
    }

    /// Accessor
    pub fn id(&self) -> &CellId {
        &self.id
    }

    /// Access a network sender that is partially applied to this cell's DnaHash/AgentPubKey
    pub fn holochain_p2p_cell(&self) -> &holochain_p2p::HolochainP2pCell {
        &self.holochain_p2p_cell
    }

    async fn signal_broadcaster(&self) -> SignalBroadcaster {
        self.conductor_api.signal_broadcaster().await
    }

    #[instrument(skip(self, evt))]
    /// Entry point for incoming messages from the network that need to be handled
    pub async fn handle_holochain_p2p_event(
        &self,
        evt: holochain_p2p::event::HolochainP2pEvent,
    ) -> CellResult<()> {
        use holochain_p2p::event::HolochainP2pEvent::*;
        match evt {
            PutAgentInfoSigned { .. }
            | GetAgentInfoSigned { .. }
            | QueryAgentInfoSigned { .. }
<<<<<<< HEAD
            | QueryGossipAgents { .. } => {
=======
            | QueryAgentInfoSignedNearBasis { .. } => {
>>>>>>> 3993809c
                // PutAgentInfoSigned needs to be handled at the conductor level where the p2p
                // store lives.
                unreachable!()
            }
            PutMetricDatum { .. } | QueryMetrics { .. } => {
                // Same goes for metrics
                unreachable!()
            }
            CallRemote {
                span_context: _,
                from_agent,
                zome_name,
                fn_name,
                cap,
                respond,
                payload,
                ..
            } => {
                async {
                    let res = self
                        .handle_call_remote(from_agent, zome_name, fn_name, cap, payload)
                        .await
                        .map_err(holochain_p2p::HolochainP2pError::other);
                    respond.respond(Ok(async move { res }.boxed().into()));
                }
                .instrument(debug_span!("call_remote"))
                .await;
            }
            Publish {
                span_context,
                respond,
                from_agent,
                request_validation_receipt,
                dht_hash,
                ops,
                ..
            } => {
                async {
                    tracing::Span::set_current_context(span_context);
                    let res = self
                        .handle_publish(from_agent, request_validation_receipt, dht_hash, ops)
                        .await
                        .map_err(holochain_p2p::HolochainP2pError::other);
                    respond.respond(Ok(async move { res }.boxed().into()));
                }
                .instrument(debug_span!("cell_handle_publish"))
                .await;
            }
            GetValidationPackage {
                span_context: _,
                respond,
                header_hash,
                ..
            } => {
                async {
                    let res = self
                        .handle_get_validation_package(header_hash)
                        .await
                        .map_err(holochain_p2p::HolochainP2pError::other);
                    respond.respond(Ok(async move { res }.boxed().into()));
                }
                .instrument(debug_span!("cell_handle_get_validation_package"))
                .await;
            }
            Get {
                span_context: _,
                respond,
                dht_hash,
                options,
                ..
            } => {
                async {
                    let res = self
                        .handle_get(dht_hash, options)
                        .await
                        .map_err(holochain_p2p::HolochainP2pError::other);
                    respond.respond(Ok(async move { res }.boxed().into()));
                }
                .instrument(debug_span!("cell_handle_get"))
                .await;
            }
            GetMeta {
                span_context: _,
                respond,
                dht_hash,
                options,
                ..
            } => {
                async {
                    let res = self
                        .handle_get_meta(dht_hash, options)
                        .await
                        .map_err(holochain_p2p::HolochainP2pError::other);
                    respond.respond(Ok(async move { res }.boxed().into()));
                }
                .instrument(debug_span!("cell_handle_get_meta"))
                .await;
            }
            GetLinks {
                span_context: _,
                respond,
                link_key,
                options,
                ..
            } => {
                async {
                    let res = self
                        .handle_get_links(link_key, options)
                        .await
                        .map_err(holochain_p2p::HolochainP2pError::other);
                    respond.respond(Ok(async move { res }.boxed().into()));
                }
                .instrument(debug_span!("cell_handle_get_links"))
                .await;
            }
            GetAgentActivity {
                span_context: _,
                respond,
                agent,
                query,
                options,
                ..
            } => {
                async {
                    let res = self
                        .handle_get_agent_activity(agent, query, options)
                        .await
                        .map_err(holochain_p2p::HolochainP2pError::other);
                    respond.respond(Ok(async move { res }.boxed().into()));
                }
                .instrument(debug_span!("cell_handle_get_agent_activity"))
                .await;
            }
            ValidationReceiptReceived {
                span_context: _,
                respond,
                receipt,
                ..
            } => {
                async {
                    let res = self
                        .handle_validation_receipt(receipt)
                        .await
                        .map_err(holochain_p2p::HolochainP2pError::other);
                    respond.respond(Ok(async move { res }.boxed().into()));
                }
                .instrument(debug_span!("cell_handle_validation_receipt_received"))
                .await;
            }
            FetchOpHashesForConstraints {
                span_context: _,
                respond,
                dht_arc,
                since,
                until,
                ..
            } => {
                async {
                    let res = self
                        .handle_fetch_op_hashes_for_constraints(dht_arc, since, until)
                        .await
                        .map_err(holochain_p2p::HolochainP2pError::other);
                    respond.respond(Ok(async move { res }.boxed().into()));
                }
                .instrument(debug_span!("cell_handle_fetch_op_hashes_for_constraints"))
                .await;
            }
            FetchOpHashData {
                span_context: _,
                respond,
                op_hashes,
                ..
            } => {
                async {
                    let res = self
                        .handle_fetch_op_hash_data(op_hashes)
                        .await
                        .map_err(holochain_p2p::HolochainP2pError::other);
                    respond.respond(Ok(async move { res }.boxed().into()));
                }
                .instrument(debug_span!("cell_handle_fetch_op_hash_data"))
                .await;
            }
            SignNetworkData {
                span_context: _,
                respond,
                ..
            } => {
                async {
                    let res = self
                        .handle_sign_network_data()
                        .await
                        .map_err(holochain_p2p::HolochainP2pError::other);
                    respond.respond(Ok(async move { res }.boxed().into()));
                }
                .instrument(debug_span!("cell_handle_sign_network_data"))
                .await;
            }
        }
        Ok(())
    }

    #[instrument(skip(self, request_validation_receipt, _dht_hash, ops))]
    /// we are receiving a "publish" event from the network
    async fn handle_publish(
        &self,
        from_agent: AgentPubKey,
        request_validation_receipt: bool,
        _dht_hash: holo_hash::AnyDhtHash,
        ops: Vec<(holo_hash::DhtOpHash, holochain_types::dht_op::DhtOp)>,
    ) -> CellResult<()> {
        incoming_dht_ops_workflow(
            &self.env,
            self.queue_triggers.sys_validation.clone(),
            ops,
            Some(from_agent),
            request_validation_receipt,
        )
        .await
        .map_err(Box::new)
        .map_err(ConductorApiError::from)
        .map_err(Box::new)?;
        Ok(())
    }

    #[instrument(skip(self))]
    /// a remote node is attempting to retrieve a validation package
    #[tracing::instrument(skip(self), level = "trace")]
    async fn handle_get_validation_package(
        &self,
        header_hash: HeaderHash,
    ) -> CellResult<ValidationPackageResponse> {
        let env: EnvRead = self.env.clone().into();

        // Get the header
        let mut cascade = Cascade::empty().with_vault(env.clone());
        let header = match cascade
            .retrieve_header(header_hash, Default::default())
            .await?
        {
            Some(shh) => shh.into_header_and_signature().0,
            None => return Ok(None.into()),
        };

        let ribosome = self.get_ribosome().await?;

        // This agent is the author so get the validation package from the source chain
        if header.author() == self.id.agent_pubkey() {
            validation_package::get_as_author(
                header,
                env,
                self.cache.clone(),
                &ribosome,
                &self.conductor_api,
                &self.holochain_p2p_cell,
            )
            .await
        } else {
            validation_package::get_as_authority(
                header,
                env,
                &ribosome.dna_file,
                &self.conductor_api,
            )
            .await
        }
    }

    #[instrument(skip(self, options))]
    /// a remote node is asking us for entry data
    async fn handle_get(
        &self,
        dht_hash: holo_hash::AnyDhtHash,
        options: holochain_p2p::event::GetOptions,
    ) -> CellResult<WireOps> {
        debug!("handling get");
        // TODO: Later we will need more get types but for now
        // we can just have these defaults depending on whether or not
        // the hash is an entry or header.
        // In the future we should use GetOptions to choose which get to run.
        let mut r = match *dht_hash.hash_type() {
            AnyDht::Entry => self
                .handle_get_entry(dht_hash.into(), options)
                .await
                .map(WireOps::Entry),
            AnyDht::Header => self
                .handle_get_element(dht_hash.into(), options)
                .await
                .map(WireOps::Element),
        };
        if let Err(e) = &mut r {
            error!(msg = "Error handling a get", ?e, agent = ?self.id.agent_pubkey());
        }
        r
    }

    #[instrument(skip(self, options))]
    async fn handle_get_entry(
        &self,
        hash: EntryHash,
        options: holochain_p2p::event::GetOptions,
    ) -> CellResult<WireEntryOps> {
        let env = self.env.clone();
        authority::handle_get_entry(env.into(), hash, options)
            .await
            .map_err(Into::into)
    }

    #[tracing::instrument(skip(self))]
    async fn handle_get_element(
        &self,
        hash: HeaderHash,
        options: holochain_p2p::event::GetOptions,
    ) -> CellResult<WireElementOps> {
        let env = self.env.clone();
        authority::handle_get_element(env.into(), hash, options)
            .await
            .map_err(Into::into)
    }

    #[instrument(skip(self, _dht_hash, _options))]
    /// a remote node is asking us for metadata
    async fn handle_get_meta(
        &self,
        _dht_hash: holo_hash::AnyDhtHash,
        _options: holochain_p2p::event::GetMetaOptions,
    ) -> CellResult<MetadataSet> {
        unimplemented!()
    }

    #[instrument(skip(self, options))]
    /// a remote node is asking us for links
    // TODO: Right now we are returning all the full headers
    // We could probably send some smaller types instead of the full headers
    // if we are careful.
    async fn handle_get_links(
        &self,
        link_key: WireLinkKey,
        options: holochain_p2p::event::GetLinksOptions,
    ) -> CellResult<WireLinkOps> {
        debug!(id = ?self.id());
        let env = self.env.clone();
        authority::handle_get_links(env.into(), link_key, options)
            .await
            .map_err(Into::into)
    }

    #[instrument(skip(self, options))]
    async fn handle_get_agent_activity(
        &self,
        agent: AgentPubKey,
        query: ChainQueryFilter,
        options: holochain_p2p::event::GetActivityOptions,
    ) -> CellResult<AgentActivityResponse<HeaderHash>> {
        let env = self.env.clone();
        authority::handle_get_agent_activity(env.into(), agent, query, options)
            .await
            .map_err(Into::into)
    }

    /// a remote agent is sending us a validation receipt.
    #[tracing::instrument(skip(self))]
    async fn handle_validation_receipt(&self, receipt: SerializedBytes) -> CellResult<()> {
        let receipt: SignedValidationReceipt = receipt.try_into()?;

        self.env
            .async_commit(move |txn| {
                // Update receipt count.
                add_one_receipt_count(txn, &receipt.receipt.dht_op_hash)?;
                // Add to receipts db
                validation_receipts::add_if_unique(txn, receipt)
            })
            .await?;

        Ok(())
    }

    #[instrument(skip(self, dht_arc, since, until))]
    /// the network module is requesting a list of dht op hashes
    async fn handle_fetch_op_hashes_for_constraints(
        &self,
        dht_arc: holochain_p2p::dht_arc::DhtArc,
        since: Timestamp,
        until: Timestamp,
    ) -> CellResult<Vec<DhtOpHash>> {
        // FIXME: Test this query.
        let full = (dht_arc.coverage() - 1.0).abs() < f64::EPSILON;
        let result = self
            .env()
            .async_reader(move |txn| {
                let r = if full {
                    txn.prepare_cached(holochain_sqlite::sql::sql_cell::FETCH_OP_HASHES_FULL)?
                        .query_map(
                            named_params! {
                                ":from": since.to_sql_ms_lossy(),
                                ":to": until.to_sql_ms_lossy(),
                            },
                            |row| row.get("hash"),
                        )?
                        .collect::<rusqlite::Result<Vec<_>>>()?
                } else if let Some((start_loc, end_loc)) = dht_arc.primitive_range_grouped() {
                    let sql = if start_loc <= end_loc {
                        holochain_sqlite::sql::sql_cell::FETCH_OP_HASHES_CONTINUOUS
                    } else {
                        holochain_sqlite::sql::sql_cell::FETCH_OP_HASHES_WRAPPED
                    };
                    txn.prepare_cached(sql)?
                        .query_map(
                            named_params! {
                                ":from": since.to_sql_ms_lossy(),
                                ":to": until.to_sql_ms_lossy(),
                                ":storage_start_loc": start_loc,
                                ":storage_end_loc": end_loc,
                            },
                            |row| row.get("hash"),
                        )?
                        .collect::<rusqlite::Result<Vec<_>>>()?
                } else {
                    Vec::new()
                };
                DatabaseResult::Ok(r)
            })
            .await?;
        Ok(result)
    }

    #[instrument(skip(self, op_hashes))]
    /// The network module is requesting the content for dht ops
    async fn handle_fetch_op_hash_data(
        &self,
        op_hashes: Vec<holo_hash::DhtOpHash>,
    ) -> CellResult<
        Vec<(
            holo_hash::AnyDhtHash,
            holo_hash::DhtOpHash,
            holochain_types::dht_op::DhtOp,
        )>,
    > {
        // FIXME: Test this query.
        // TODO: SQL_PERF: Really on the fence about this query.
        // It has the potential to be slow if data density is very high
        // but this is ideally not the case for most apps so is it
        // worth everyone paying the cost of asyncifying?
        let results = self
            .env()
            .async_reader(move |txn| {
                let mut positions = "?,".repeat(op_hashes.len());
                positions.pop();
                let sql = format!(
                    "
                SELECT DhtOp.hash, DhtOp.basis_hash, DhtOp.type AS dht_type,
                Header.blob AS header_blob, Entry.blob AS entry_blob
                FROM DHtOp
                JOIN Header ON DhtOp.header_hash = Header.hash
                LEFT JOIN Entry ON Header.entry_hash = Entry.hash
                WHERE
                DhtOp.when_integrated IS NOT NULL
                AND
                DhtOp.hash in ({})
                ",
                    positions
                );
                let mut stmt = txn.prepare(&sql)?;
                let r = stmt
                    .query_and_then(rusqlite::params_from_iter(op_hashes.into_iter()), |row| {
                        let basis_hash: AnyDhtHash = row.get("basis_hash")?;
                        let header = from_blob::<SignedHeader>(row.get("header_blob")?)?;
                        let op_type: DhtOpType = row.get("dht_type")?;
                        let hash: DhtOpHash = row.get("hash")?;
                        // Check the entry isn't private before gossiping it.
                        let mut entry: Option<Entry> = None;
                        if header
                            .0
                            .entry_type()
                            .filter(|et| *et.visibility() == EntryVisibility::Public)
                            .is_some()
                        {
                            let e: Option<Vec<u8>> = row.get("entry_blob")?;
                            entry = match e {
                                Some(entry) => Some(from_blob::<Entry>(entry)?),
                                None => None,
                            };
                        }
                        let op = DhtOp::from_type(op_type, header, entry)?;
                        StateQueryResult::Ok((basis_hash, hash, op))
                    })?
                    .collect::<StateQueryResult<Vec<_>>>()?;
                StateQueryResult::Ok(r)
            })
            .await?;
        Ok(results)
    }

    /// the network module would like this cell/agent to sign some data
    #[tracing::instrument(skip(self))]
    async fn handle_sign_network_data(&self) -> CellResult<Signature> {
        Ok([0; 64].into())
    }

    #[instrument(skip(self, from_agent, fn_name, cap, payload))]
    /// a remote agent is attempting a "call_remote" on this cell.
    async fn handle_call_remote(
        &self,
        from_agent: AgentPubKey,
        zome_name: ZomeName,
        fn_name: FunctionName,
        cap: Option<CapSecret>,
        payload: ExternIO,
    ) -> CellResult<SerializedBytes> {
        let invocation = ZomeCall {
            cell_id: self.id.clone(),
            zome_name,
            cap,
            payload,
            provenance: from_agent,
            fn_name,
        };
        // double ? because
        // - ConductorApiResult
        // - ZomeCallResult
        Ok(self.call_zome(invocation, None).await??.try_into()?)
    }

    /// Function called by the Conductor
    #[instrument(skip(self, call, workspace_lock))]
    pub async fn call_zome(
        &self,
        call: ZomeCall,
        workspace_lock: Option<HostFnWorkspace>,
    ) -> CellResult<ZomeCallResult> {
        // Check if init has run if not run it
        self.check_or_run_zome_init().await?;

        let arc = self.env();
        let keystore = arc.keystore().clone();

        // If there is no existing zome call then this is the root zome call
        let is_root_zome_call = workspace_lock.is_none();
        let workspace_lock = match workspace_lock {
            Some(l) => l,
            None => {
                HostFnWorkspace::new(
                    self.env().clone(),
                    self.cache().clone(),
                    self.id.agent_pubkey().clone(),
                )
                .await?
            }
        };

        let conductor_api = self.conductor_api.clone();
        let signal_tx = self.signal_broadcaster().await;
        let ribosome = self.get_ribosome().await?;
        let invocation = ZomeCallInvocation::from_interface_call(conductor_api.clone(), call).await;

        let args = CallZomeWorkflowArgs {
            ribosome,
            invocation,
            signal_tx,
            conductor_api,
            is_root_zome_call,
        };
        Ok(call_zome_workflow(
            workspace_lock,
            self.holochain_p2p_cell.clone(),
            keystore,
            args,
            self.queue_triggers.publish_dht_ops.clone(),
        )
        .await
        .map_err(Box::new)?)
    }

    /// Check if each Zome's init callback has been run, and if not, run it.
    #[tracing::instrument(skip(self))]
    async fn check_or_run_zome_init(&self) -> CellResult<()> {
        // If not run it
        let env = self.env.clone();
        let keystore = env.keystore().clone();
        let id = self.id.clone();
        let conductor_api = self.conductor_api.clone();
        // Create the workspace
        let workspace = HostFnWorkspace::new(
            self.env().clone(),
            self.cache().clone(),
            id.agent_pubkey().clone(),
        )
        .await?;

        // Check if initialization has run
        if workspace.source_chain().has_initialized()? {
            return Ok(());
        }
        trace!("running init");

        // get the dna
        let dna_file = conductor_api
            .get_dna(id.dna_hash())
            .await
            .ok_or_else(|| DnaError::DnaMissing(id.dna_hash().to_owned()))?;
        let dna_def = dna_file.dna_def().clone();

        // Get the ribosome
        let ribosome = RealRibosome::new(dna_file);

        // Run the workflow
        let args = InitializeZomesWorkflowArgs {
            dna_def,
            ribosome,
            conductor_api,
        };
        let init_result =
            initialize_zomes_workflow(workspace, self.holochain_p2p_cell.clone(), keystore, args)
                .await
                .map_err(Box::new)?;
        trace!(?init_result);
        match init_result {
            InitResult::Pass => {}
            r => return Err(CellError::InitFailed(r)),
        }
        Ok(())
    }

    /// Clean up long-running managed tasks.
    //
    // FIXME: this should ensure that the long-running managed tasks,
    //        i.e. the queue consumers, are stopped. Currently, they
    //        will continue running because we have no way to target a specific
    //        Cell's tasks for shutdown.
    //
    //        Consider using a separate TaskManager for each Cell, so that all
    //        of a Cell's tasks can be shut down at once. Perhaps the Conductor
    //        TaskManager can have these Cell TaskManagers as children.
    //        [ B-04176 ]
    pub async fn cleanup(&self) -> CellResult<()> {
        tracing::info!("Cell removed, but cleanup is not yet implemented.");
        Ok(())
    }

    /// Delete all data associated with this Cell by DELETING the associated
    /// LMDB environment. Completely reverses Cell creation.
    /// NB: This is NOT meant to be a Drop impl! This destroys all data
    ///     associated with a Cell, i.e. this Cell can never be instantiated again!
    #[tracing::instrument(skip(self))]
    pub async fn destroy(self) -> CellResult<()> {
        self.cleanup().await?;
        let path = self.env.path().clone();
        // Delete directory
        self.env
            .remove()
            .await
            .map_err(|e| CellError::Cleanup(e.to_string(), path))?;
        Ok(())
    }

    /// Instantiate a Ribosome for use by this Cell's workflows
    // TODO: reevaluate once Workflows are fully implemented (after B-01567)
    pub(crate) async fn get_ribosome(&self) -> CellResult<RealRibosome> {
        match self.conductor_api.get_dna(self.dna_hash()).await {
            Some(dna) => Ok(RealRibosome::new(dna)),
            None => Err(DnaError::DnaMissing(self.dna_hash().to_owned()).into()),
        }
    }

    /// Accessor for the database backing this Cell
    // TODO: reevaluate once Workflows are fully implemented (after B-01567)
    pub(crate) fn env(&self) -> &EnvWrite {
        &self.env
    }

    pub(crate) fn cache(&self) -> &EnvWrite {
        &self.cache
    }

    #[cfg(any(test, feature = "test_utils"))]
    /// Get the triggers for the cell
    /// Useful for testing when you want to
    /// Cause workflows to trigger
    pub(crate) fn triggers(&self) -> &QueueTriggers {
        &self.queue_triggers
    }
}<|MERGE_RESOLUTION|>--- conflicted
+++ resolved
@@ -228,11 +228,8 @@
             PutAgentInfoSigned { .. }
             | GetAgentInfoSigned { .. }
             | QueryAgentInfoSigned { .. }
-<<<<<<< HEAD
-            | QueryGossipAgents { .. } => {
-=======
+            | QueryGossipAgents { .. }
             | QueryAgentInfoSignedNearBasis { .. } => {
->>>>>>> 3993809c
                 // PutAgentInfoSigned needs to be handled at the conductor level where the p2p
                 // store lives.
                 unreachable!()
