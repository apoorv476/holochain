--- conflicted
+++ resolved
@@ -1324,14 +1324,11 @@
                 conductor: RwLock::new(conductor),
                 keystore,
                 holochain_p2p,
-<<<<<<< HEAD
 
                 #[cfg(any(test, feature = "test_utils"))]
                 skip_publish: std::sync::atomic::AtomicBool::new(false),
-=======
                 p2p_env: Arc::new(parking_lot::Mutex::new(HashMap::new())),
                 p2p_metrics_env: Arc::new(parking_lot::Mutex::new(HashMap::new())),
->>>>>>> b7b92bba
             });
 
             Self::finish(handle, config, p2p_evt).await
@@ -1432,6 +1429,8 @@
                 holochain_p2p,
                 p2p_env: envs.p2p(),
                 p2p_metrics_env: envs.p2p_metrics(),
+                #[cfg(any(test, feature = "test_utils"))]
+                skip_publish: std::sync::atomic::AtomicBool::new(false),
             });
 
             // Install extra DNAs, in particular:
