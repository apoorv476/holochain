--- conflicted
+++ resolved
@@ -213,47 +213,45 @@
     )
     .await
     .unwrap();
-    let respond_task = tokio::task::spawn(async move {
-        use futures::future::FutureExt;
-        use tokio_stream::StreamExt;
-        while let Some(evt) = recv.next().await {
-            if let Some((filter, tx)) = &mut events {
-                if filter(&evt) {
-                    tx.send(evt).await.unwrap();
-                    continue;
+    let respond_task =
+        tokio::task::spawn(async move {
+            use futures::future::FutureExt;
+            use tokio_stream::StreamExt;
+            while let Some(evt) = recv.next().await {
+                if let Some((filter, tx)) = &mut events {
+                    if filter(&evt) {
+                        tx.send(evt).await.unwrap();
+                        continue;
+                    }
+                }
+                use holochain_p2p::event::HolochainP2pEvent::*;
+                match evt {
+                    SignNetworkData { respond, .. } => {
+                        respond.r(Ok(async move { Ok([0; 64].into()) }.boxed().into()));
+                    }
+                    PutAgentInfoSigned { respond, .. } => {
+                        respond.r(Ok(async move { Ok(()) }.boxed().into()));
+                    }
+                    QueryAgentInfoSigned { respond, .. } => {
+                        respond.r(Ok(async move { Ok(vec![]) }.boxed().into()));
+                    }
+                    QueryPeerDensity { respond, .. } => {
+                        respond.r(Ok(async move {
+                            Ok(PeerViewBeta::new(
+                                Default::default(),
+                                DhtArc::Full(0u32.into()),
+                                1.0,
+                                1,
+                            )
+                            .into())
+                        }
+                        .boxed()
+                        .into()));
+                    }
+                    _ => {}
                 }
             }
-            use holochain_p2p::event::HolochainP2pEvent::*;
-            match evt {
-                SignNetworkData { respond, .. } => {
-                    respond.r(Ok(async move { Ok([0; 64].into()) }.boxed().into()));
-                }
-                PutAgentInfoSigned { respond, .. } => {
-                    respond.r(Ok(async move { Ok(()) }.boxed().into()));
-                }
-                QueryAgentInfoSigned { respond, .. } => {
-                    respond.r(Ok(async move { Ok(vec![]) }.boxed().into()));
-                }
-                QueryPeerDensity { respond, .. } => {
-                    respond.r(Ok(async move {
-<<<<<<< HEAD
-                        Ok(PeerViewBeta::new(Default::default(), DhtArc::full(0), 1.0, 1).into())
-=======
-                        Ok(PeerViewBeta::new(
-                            Default::default(),
-                            DhtArc::Full(0.into()),
-                            1.0,
-                            1,
-                        ))
->>>>>>> 434069e2
-                    }
-                    .boxed()
-                    .into()));
-                }
-                _ => {}
-            }
-        }
-    });
+        });
     let dna = dna_hash.unwrap_or_else(|| fixt!(DnaHash));
     let mut key_fixt = AgentPubKeyFixturator::new(Predictable);
     let agent_key = agent_key.unwrap_or_else(|| key_fixt.next().unwrap());
