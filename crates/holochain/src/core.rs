--- conflicted
+++ resolved
@@ -20,13 +20,8 @@
 pub mod validate;
 pub mod validation_package;
 #[allow(missing_docs)]
-<<<<<<< HEAD
-pub mod workflow;
-=======
-pub mod validation;
 pub mod workflow;
 
 mod sys_validate;
 
-pub use sys_validate::*;
->>>>>>> 4e566431
+pub use sys_validate::*;