--- conflicted
+++ resolved
@@ -43,14 +43,11 @@
 use holochain_types::test_utils::fake_dna_zomes;
 use holochain_wasm_test_utils::strum::IntoEnumIterator;
 use holochain_wasm_test_utils::TestWasm;
-<<<<<<< HEAD
-=======
 use holochain_zome_types::element::Element;
 use holochain_zome_types::header::HeaderHashes;
->>>>>>> 2e7dbedb
 use holochain_zome_types::link::LinkTag;
+use holochain_zome_types::zome::ZomeName;
 use holochain_zome_types::ExternInput;
-use holochain_zome_types::{element::Element, header::HeaderHashes, zome::ZomeName};
 use rand::seq::IteratorRandom;
 use rand::thread_rng;
 use rand::Rng;
@@ -336,13 +333,6 @@
     constructor fn one(ZomeName);
 );
 
-<<<<<<< HEAD
-fn make_validate_invocation(zti: ZomesToInvoke, el: Element) -> ValidateInvocation {
-    ValidateInvocation {
-        zomes_to_invoke: zti,
-        element: Arc::new(el),
-        validation_package: None,
-=======
 fn make_validate_invocation(
     zomes_to_invoke: ZomesToInvoke,
     element: Element,
@@ -350,8 +340,8 @@
     ValidateInvocation {
         zomes_to_invoke,
         element: Arc::new(element),
+        validation_package: None,
         entry_def_id: None,
->>>>>>> 2e7dbedb
     }
 }
 
