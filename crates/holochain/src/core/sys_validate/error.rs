--- conflicted
+++ resolved
@@ -52,11 +52,6 @@
     WorkspaceError(#[from] WorkspaceError),
     #[error(transparent)]
     ConductorApiError(#[from] Box<ConductorApiError>),
-<<<<<<< HEAD
-=======
-    #[error("Expected Entry-based Action, but got: {0:?}")]
-    NonEntryAction(Action),
->>>>>>> 9040c977
 }
 
 impl From<CounterSigningError> for SysValidationError {
