--- conflicted
+++ resolved
@@ -457,25 +457,6 @@
 
 /// Check that StoreEntry does not have a private entry type
 #[tokio::test(flavor = "multi_thread")]
-<<<<<<< HEAD
-async fn check_entry_not_private_test() {
-    let mut ed = fixt!(EntryDef);
-    ed.visibility = EntryVisibility::Public;
-    assert_matches!(check_not_private(&ed), Ok(()));
-
-    ed.visibility = EntryVisibility::Private;
-    assert_matches!(
-        check_not_private(&ed),
-        Err(SysValidationError::ValidationOutcome(
-            ValidationOutcome::PrivateEntry
-        ))
-    );
-}
-
-// TODO: move elsewhere
-#[tokio::test(flavor = "multi_thread")]
-=======
->>>>>>> 37909f85
 async fn incoming_ops_filters_private_entry() {
     let dna = fixt!(DnaHash);
     let spaces = TestSpaces::new([dna.clone()]);
