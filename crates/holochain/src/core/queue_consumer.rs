--- conflicted
+++ resolved
@@ -43,16 +43,10 @@
 mod publish_dht_ops_consumer;
 use validation_receipt_consumer::*;
 mod validation_receipt_consumer;
-<<<<<<< HEAD
-use crate::conductor::api::CellConductorApiT;
-use crate::conductor::manager::ManagedTaskAdd;
-use holochain_p2p::HolochainP2pCell;
-=======
 use crate::conductor::{api::CellConductorApiT, error::ConductorError, manager::ManagedTaskResult};
 use crate::conductor::{manager::ManagedTaskAdd, ConductorHandle};
+use holochain_p2p::HolochainP2pCell;
 use holochain_p2p::*;
-use holochain_state::workspace::WorkspaceError;
->>>>>>> 35f06274
 use publish_dht_ops_consumer::*;
 
 use super::workflow::error::WorkflowError;
@@ -63,8 +57,8 @@
 /// Waits for the initial loop to complete before returning, to prevent causing
 /// a race condition by trying to run a workflow too soon after cell creation.
 pub async fn spawn_queue_consumer_tasks(
-    env: &EnvWrite,
-    cache: &EnvWrite,
+    env: EnvWrite,
+    cache: EnvWrite,
     cell_network: HolochainP2pCell,
     conductor_handle: ConductorHandle,
     conductor_api: impl CellConductorApiT + 'static,
@@ -127,11 +121,8 @@
     // App validation
     let (tx_app, handle) = spawn_app_validation_consumer(
         env.clone(),
-<<<<<<< HEAD
         cache.clone(),
-=======
-        conductor_handle.clone(),
->>>>>>> 35f06274
+        conductor_handle.clone(),
         stop.subscribe(),
         tx_integration.clone(),
         conductor_api.clone(),
@@ -149,11 +140,8 @@
     // Sys validation
     let (tx_sys, handle) = spawn_sys_validation_consumer(
         env.clone(),
-<<<<<<< HEAD
         cache.clone(),
-=======
-        conductor_handle.clone(),
->>>>>>> 35f06274
+        conductor_handle.clone(),
         stop.subscribe(),
         tx_app.clone(),
         cell_network.clone(),
@@ -171,26 +159,6 @@
         panic!("Failed to send tx_sys");
     }
 
-<<<<<<< HEAD
-=======
-    // Produce
-    let (tx_produce, handle) = spawn_produce_dht_ops_consumer(
-        env.clone(),
-        conductor_handle.clone(),
-        cell_network.cell_id(),
-        stop.subscribe(),
-        tx_publish.clone(),
-    );
-    task_sender
-        .send(ManagedTaskAdd::cell_critical(
-            handle,
-            cell_id,
-            "produce_dht_ops_consumer",
-        ))
-        .await
-        .expect("Failed to manage workflow handle");
-
->>>>>>> 35f06274
     (
         QueueTriggers::new(tx_sys.clone(), tx_publish.clone()),
         InitialQueueTriggers::new(tx_sys, tx_publish, tx_app, tx_integration, tx_receipt),
