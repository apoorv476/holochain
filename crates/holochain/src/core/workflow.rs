--- conflicted
+++ resolved
@@ -4,8 +4,7 @@
 //!
 //! Workflows are **transactional**, so that if any workflow fails to run to
 //! completion, nothing will happen.
-
-<<<<<<< HEAD
+//!
 //! In order to achieve this, workflow functions are **free of any side-effects
 //! which modify cryptographic state**: they will not modify the source chain
 //! nor send network messages which could cause other agents to update their own
@@ -21,16 +20,6 @@
 //! processes this value and performs the necessary actions, including
 //! committing changes to the associated Workspace and triggering other
 //! workflows.
-=======
-use crate::{
-    conductor::api::error::ConductorApiError,
-    core::state::workspace::{Workspace, WorkspaceError},
-};
-use holochain_state::error::DatabaseError;
-use holochain_types::{dna::DnaFile, nucleus::ZomeInvocation, prelude::*};
-use std::time::Duration;
-use thiserror::Error;
->>>>>>> f784b198
 
 mod effects;
 pub mod error;
@@ -39,7 +28,6 @@
 pub use genesis_workflow::*;
 pub use invoke_zome_workflow::*;
 
-<<<<<<< HEAD
 pub use effects::*;
 
 use crate::core::state::workspace::Workspace;
@@ -70,21 +58,6 @@
         self,
         workspace: Self::Workspace,
     ) -> MustBoxFuture<'env, WorkflowResult<'env, Self::Output, Self>>;
-=======
-/// Specify the workflow-specific arguments to the functions that make the workflow go
-/// It's intended that resources like Workspaces and Conductor APIs don't go here.
-#[derive(Debug)]
-pub enum WorkflowCall {
-    InvokeZome(Box<ZomeInvocation>),
-    Genesis(Box<DnaFile>, AgentPubKey),
-    // AppValidation(Vec<DhtOp>),
-    // {
-    //     invocation: ZomeInvocation,
-    //     source_chain: SourceChain<'_>,
-    //     ribosome: Ribo,
-    //     conductor_api: Api,
-    // }
->>>>>>> f784b198
 }
 
 /// This is the main way to run a Workflow. By constructing a Workflow and
