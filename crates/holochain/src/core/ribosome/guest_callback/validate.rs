--- conflicted
+++ resolved
@@ -359,10 +359,6 @@
         // test workspace boilerplate
         let env = holochain_state::test_utils::test_cell_env();
         let dbs = env.dbs().await;
-<<<<<<< HEAD
-
-=======
->>>>>>> 80957390
         let mut workspace = CallZomeWorkspace::new(env.clone().into(), &dbs)
             .await
             .unwrap();
@@ -407,10 +403,6 @@
         // test workspace boilerplate
         let env = holochain_state::test_utils::test_cell_env();
         let dbs = env.dbs().await;
-<<<<<<< HEAD
-
-=======
->>>>>>> 80957390
         let mut workspace = CallZomeWorkspace::new(env.clone().into(), &dbs)
             .await
             .unwrap();
