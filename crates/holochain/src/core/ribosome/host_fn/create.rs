use crate::core::ribosome::CallContext;
use crate::core::ribosome::HostFnAccess;
use crate::core::ribosome::RibosomeError;
use crate::core::ribosome::RibosomeT;
use holochain_wasmer_host::prelude::*;

use holochain_types::prelude::*;
use std::sync::Arc;

/// create record
#[allow(clippy::extra_unused_lifetimes)]
pub fn create<'a>(
    ribosome: Arc<impl RibosomeT>,
    call_context: Arc<CallContext>,
    input: CreateInput,
) -> Result<ActionHash, RuntimeError> {
    match HostFnAccess::from(&call_context.host_context()) {
        HostFnAccess {
            write_workspace: Permission::Allow,
            ..
        } => {
            let CreateInput {
                entry_location,
                entry_visibility,
                ref entry,
                chain_top_ordering,
            } = input;

<<<<<<< HEAD
            // build the entry hash
            let entry_hash = EntryHash::with_data_sync(entry);
=======
            let weight = todo!("weigh record");
>>>>>>> 9040c977

            // Countersigned entries have different action handling.
            match entry {
                Entry::CounterSign(ref session_data, _) => {
                    tokio_helper::block_forever_on(async move {
                        let source_chain = call_context
                            .host_context
                            .workspace_write()
                            .source_chain()
                            .as_ref()
                            .expect("Must have source chain if write_workspace access is given");

                        let unweighed = UnweighedCountersigningHeader::from_countersigning_data(
                            entry_hash,
                            session_data,
                            (*source_chain.author()).clone(),
                        )
                        .map_err(|e| wasm_error!(WasmErrorInner::Host(e.to_string())))?;

                        let header = ribosome
                            .weigh_countersigning_header(unweighed, entry.clone())
                            .map_err(|e| wasm_error!(WasmErrorInner::Host(e.to_string())))?;

                        source_chain
                            .put_with_header(header.into(), Some(entry.clone()), chain_top_ordering)
                            .await
                            .map_err(|source_chain_error| {
                                wasm_error!(WasmErrorInner::Host(source_chain_error.to_string()))
                                    .into()
                            })
                    })
                }
                _ => {
                    // extract the entry defs for a zome
                    let entry_type = match entry_location {
                        EntryDefLocation::App(entry_def_index) => {
                            let app_entry_type =
                                AppEntryType::new(entry_def_index, entry_visibility);
                            EntryType::App(app_entry_type)
                        }
                        EntryDefLocation::CapGrant => EntryType::CapGrant,
                        EntryDefLocation::CapClaim => EntryType::CapClaim,
                    };

                    // build an action for the entry being committed
                    let action_builder = builder::Create {
                        entry_type,
                        entry_hash,
                    };

                    // return the hash of the committed entry
                    // note that validation is handled by the workflow
                    // if the validation fails this commit will be rolled back by virtue of the DB transaction
                    // being atomic
                    tokio_helper::block_forever_on(async move {
                        // push the action and the entry into the source chain
                        call_context
                            .host_context
                            .workspace_write()
                            .source_chain()
                            .as_ref()
                            .expect("Must have source chain if write_workspace access is given")
<<<<<<< HEAD
                            .put_weightless(header_builder, Some(entry.clone()), chain_top_ordering)
=======
                            .put_weightless(action_builder, Some(entry), chain_top_ordering)
>>>>>>> 9040c977
                            .await
                            .map_err(|source_chain_error| -> RuntimeError {
                                wasm_error!(WasmErrorInner::Host(source_chain_error.to_string()))
                                    .into()
                            })
                    })
                }
            }
        }
        _ => Err(wasm_error!(WasmErrorInner::Host(
            RibosomeError::HostFnPermissions(
                call_context.zome.zome_name().clone(),
                call_context.function_name().clone(),
                "create".into(),
            )
            .to_string(),
        ))
        .into()),
    }
}

#[cfg(test)]
#[cfg(feature = "slow_tests")]
pub mod wasm_test {
    use super::create;
    use crate::core::ribosome::wasm_test::RibosomeTestFixture;
    use crate::fixt::*;
    use crate::sweettest::*;
    use ::fixt::prelude::*;
    use hdk::prelude::*;
    use holo_hash::AnyDhtHash;
    use holo_hash::EntryHash;
    use holochain_state::source_chain::SourceChainResult;
    use holochain_types::prelude::*;
    use holochain_wasm_test_utils::TestWasm;
    use holochain_wasm_test_utils::TestWasmPair;
    use observability;
    use std::sync::Arc;

    #[tokio::test(flavor = "multi_thread")]
    /// we can get an entry hash out of the fn directly
    async fn create_entry_test() {
        let ribosome =
            RealRibosomeFixturator::new(crate::fixt::curve::Zomes(vec![TestWasm::Create]))
                .next()
                .unwrap();
        let mut call_context = CallContextFixturator::new(Unpredictable).next().unwrap();
        call_context.zome = TestWasmPair::<IntegrityZome, CoordinatorZome>::from(TestWasm::Create)
            .coordinator
            .erase_type();
        let host_access = fixt!(ZomeCallHostAccess, Predictable);
        let host_access_2 = host_access.clone();
        call_context.host_context = host_access.into();
        let app_entry = EntryFixturator::new(AppEntry).next().unwrap();
        let input = CreateInput::new(
            EntryDefLocation::app(0),
            EntryVisibility::Public,
            app_entry.clone(),
            ChainTopOrdering::default(),
        );

        let output = create(Arc::new(ribosome), Arc::new(call_context), input).unwrap();

        // the chain head should be the committed entry action
        let chain_head = tokio_helper::block_forever_on(async move {
            // The line below was added when migrating to rust edition 2021, per
            // https://doc.rust-lang.org/edition-guide/rust-2021/disjoint-capture-in-closures.html#migration
            let _ = &host_access_2;
            SourceChainResult::Ok(
                host_access_2
                    .workspace
                    .source_chain()
                    .as_ref()
                    .unwrap()
                    .chain_head()?
                    .0,
            )
        })
        .unwrap();

        assert_eq!(chain_head, output);
    }

    #[tokio::test(flavor = "multi_thread")]
    async fn ribosome_create_entry_test() {
        observability::test_run().ok();
        let RibosomeTestFixture {
            conductor, alice, ..
        } = RibosomeTestFixture::new(TestWasm::Create).await;

        // get the result of a commit entry
        let _output: ActionHash = conductor.call(&alice, "create_entry", ()).await;

        // entry should be gettable.
        let round: Option<Record> = conductor.call(&alice, "get_entry", ()).await;

        let round_twice: Vec<Option<Record>> = conductor.call(&alice, "get_entry_twice", ()).await;

        let bytes: Vec<u8> = match round.clone().and_then(|el| el.into()) {
            Some(holochain_zome_types::entry::Entry::App(entry_bytes)) => {
                entry_bytes.bytes().to_vec()
            }
            other => panic!("unexpected output: {:?}", other),
        };
        // this should be the content "foo" of the committed post
        assert_eq!(vec![163, 102, 111, 111], bytes);

        assert_eq!(round_twice, vec![round.clone(), round],);
    }

    #[tokio::test(flavor = "multi_thread")]
    // TODO: rewrite with sweettest and check if still flaky.
    // maackle: this consistently passes for me with n = 37
    //          but starts to randomly lock up at n = 38,
    //          and fails consistently for higher values
    async fn multiple_create_entry_limit_test() {
        const N: u32 = 50;

        observability::test_run().unwrap();
        let mut conductor = SweetConductor::from_standard_config().await;
        let (dna, _, _) = SweetDnaFile::unique_from_test_wasms(vec![TestWasm::MultipleCalls])
            .await
            .unwrap();

        let app = conductor.setup_app("app", &[dna]).await.unwrap();
        let (cell,) = app.into_tuple();

        let _: () = conductor
            .call(
                &cell.zome(TestWasm::MultipleCalls),
                "create_entry_multiple",
                N,
            )
            .await;

        let output: holochain_zome_types::bytes::Bytes = conductor
            .call(&cell.zome(TestWasm::MultipleCalls), "get_entry_multiple", N)
            .await;

        let expected: Vec<u8> = (0..N).flat_map(|i| i.to_le_bytes()).collect();

        assert_eq!(output.into_vec(), expected);
    }

    #[tokio::test(flavor = "multi_thread")]
    async fn test_serialize_bytes_hash() {
        observability::test_run().ok();
        #[derive(Default, SerializedBytes, Serialize, Deserialize, Debug)]
        #[repr(transparent)]
        #[serde(transparent)]
        struct Post(String);
        impl TryFrom<&Post> for Entry {
            type Error = EntryError;
            fn try_from(post: &Post) -> Result<Self, Self::Error> {
                Entry::app(post.try_into()?)
            }
        }

        // This is normal trip that works as expected
        let entry: Entry = (&Post("foo".into())).try_into().unwrap();
        let entry_hash = EntryHash::with_data_sync(&entry);
        assert_eq!(
            "uhCEkPjYXxw4ztKx3wBsxzm-q3Rfoy1bXWbIQohifqC3_HNle3-SO",
            &entry_hash.to_string()
        );
        let sb: SerializedBytes = entry_hash.try_into().unwrap();
        let entry_hash: EntryHash = sb.try_into().unwrap();
        assert_eq!(
            "uhCEkPjYXxw4ztKx3wBsxzm-q3Rfoy1bXWbIQohifqC3_HNle3-SO",
            &entry_hash.to_string()
        );

        // Now I can convert to AnyDhtHash
        let any_hash: AnyDhtHash = entry_hash.clone().into();
        assert_eq!(
            "uhCEkPjYXxw4ztKx3wBsxzm-q3Rfoy1bXWbIQohifqC3_HNle3-SO",
            &entry_hash.to_string()
        );

        // The trip works as expected
        let sb: SerializedBytes = any_hash.try_into().unwrap();
        tracing::debug!(any_sb = ?sb);
        let any_hash: AnyDhtHash = sb.try_into().unwrap();
        assert_eq!(
            "uhCEkPjYXxw4ztKx3wBsxzm-q3Rfoy1bXWbIQohifqC3_HNle3-SO",
            &any_hash.to_string()
        );

        // Converting directly works
        let any_hash: AnyDhtHash = entry_hash.clone().try_into().unwrap();
        assert_eq!(
            "uhCEkPjYXxw4ztKx3wBsxzm-q3Rfoy1bXWbIQohifqC3_HNle3-SO",
            &any_hash.to_string()
        );
    }
}<|MERGE_RESOLUTION|>--- conflicted
+++ resolved
@@ -26,12 +26,8 @@
                 chain_top_ordering,
             } = input;
 
-<<<<<<< HEAD
             // build the entry hash
             let entry_hash = EntryHash::with_data_sync(entry);
-=======
-            let weight = todo!("weigh record");
->>>>>>> 9040c977
 
             // Countersigned entries have different action handling.
             match entry {
@@ -44,19 +40,19 @@
                             .as_ref()
                             .expect("Must have source chain if write_workspace access is given");
 
-                        let unweighed = UnweighedCountersigningHeader::from_countersigning_data(
+                        let unweighed = UnweighedCountersigningAction::from_countersigning_data(
                             entry_hash,
                             session_data,
                             (*source_chain.author()).clone(),
                         )
                         .map_err(|e| wasm_error!(WasmErrorInner::Host(e.to_string())))?;
 
-                        let header = ribosome
-                            .weigh_countersigning_header(unweighed, entry.clone())
+                        let action = ribosome
+                            .weigh_countersigning_action(unweighed, entry.clone())
                             .map_err(|e| wasm_error!(WasmErrorInner::Host(e.to_string())))?;
 
                         source_chain
-                            .put_with_header(header.into(), Some(entry.clone()), chain_top_ordering)
+                            .put_with_action(action.into(), Some(entry.clone()), chain_top_ordering)
                             .await
                             .map_err(|source_chain_error| {
                                 wasm_error!(WasmErrorInner::Host(source_chain_error.to_string()))
@@ -94,11 +90,7 @@
                             .source_chain()
                             .as_ref()
                             .expect("Must have source chain if write_workspace access is given")
-<<<<<<< HEAD
-                            .put_weightless(header_builder, Some(entry.clone()), chain_top_ordering)
-=======
-                            .put_weightless(action_builder, Some(entry), chain_top_ordering)
->>>>>>> 9040c977
+                            .put_weightless(action_builder, Some(entry.clone()), chain_top_ordering)
                             .await
                             .map_err(|source_chain_error| -> RuntimeError {
                                 wasm_error!(WasmErrorInner::Host(source_chain_error.to_string()))
