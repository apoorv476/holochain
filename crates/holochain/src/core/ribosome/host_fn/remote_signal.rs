use super::HostFnMetrics;
use crate::core::ribosome::error::RibosomeResult;
use crate::core::ribosome::CallContext;
use crate::core::ribosome::RibosomeT;
use holochain_p2p::HolochainP2pCellT;
use holochain_zome_types::signal::RemoteSignal;
use holochain_zome_types::zome::FunctionName;
use holochain_zome_types::zome::ZomeName;
<<<<<<< HEAD
use holochain_zome_types::RemoteSignalInput;
use holochain_zome_types::RemoteSignalOutput;
use holochain_zome_types::TryFrom;
use holochain_zome_types::ZomeCallResponse;
=======
>>>>>>> a52605cc
use std::sync::Arc;
use tracing::Instrument;

#[tracing::instrument(skip(_ribosome, call_context, input))]
pub fn remote_signal(
    _ribosome: Arc<impl RibosomeT>,
    call_context: Arc<CallContext>,
    input: RemoteSignal,
) -> RibosomeResult<()> {
    HostFnMetrics::count(HostFnMetrics::RemoteSignal, 1);
    const FN_NAME: &str = "recv_remote_signal";
    // Timeouts and errors are ignored,
    // this is a send and forget operation.
    let network = call_context.host_access().network().clone();
    let RemoteSignal { agents, signal } = input;
    let zome_name: ZomeName = call_context.zome().into();
    let fn_name: FunctionName = FN_NAME.into();
    tracing::debug!("Agents {}\n{:?}", agents.len(), agents);
    for agent in agents {
        tokio::task::spawn(
            {
                let mut network = network.clone();
                let zome_name = zome_name.clone();
                let fn_name = fn_name.clone();
                let payload = signal.clone();
                async move {
                    tracing::debug!("sending to {:?}", agent);
                    HostFnMetrics::count(HostFnMetrics::RemoteSignalStart, 1);
                    let result = network
                        .call_remote(agent.clone(), zome_name, fn_name, None, payload)
                        .await;
                    match result {
                        Ok(r) => match ZomeCallResponse::try_from(r) {
                            Ok(ZomeCallResponse::NetworkError(e)) => {
                                tracing::info!(
                                    "Failed to send remote signal to {:?} because of {:?}",
                                    agent,
                                    e
                                );
                            }
                            Ok(ZomeCallResponse::Unauthorized(
                                cell_id,
                                zome_name,
                                func,
                                from_agent,
                            )) => {
                                tracing::info!(
                                    msg = "Failed to send remote signal because unauthorized",
                                    ?agent,
                                    ?cell_id,
                                    ?zome_name,
                                    ?func,
                                    ?from_agent,
                                );
                            }
                            Ok(_) => {
                                tracing::debug!("sent to {:?}", agent);
                            }
                            Err(e) => {
                                tracing::info!(
                                    "Failed to send remote signal to {:?} because of {:?}",
                                    agent,
                                    e
                                );
                            }
                        },
                        Err(e) => {
                            tracing::info!(
                                "Failed to send remote signal to {:?} because of {:?}",
                                agent,
                                e
                            );
                        }
                    }
                    HostFnMetrics::count(HostFnMetrics::RemoteSignalEnd, 1);
                }
            }
            .in_current_span(),
        );
    }
    Ok(())
}

#[cfg(test)]
mod tests {
    use std::sync::atomic::AtomicUsize;
    use std::sync::atomic::Ordering;

    use super::*;
    use crate::test_utils::sweetest::SweetDnaFile;
    use crate::test_utils::sweetest::{SweetAgents, SweetConductorBatch};
    use futures::future;
    use hdk3::prelude::*;
    use holochain_types::dna::zome::inline_zome::InlineZome;
    use holochain_zome_types::signal::AppSignal;
    use matches::assert_matches;

    fn zome(agents: Vec<AgentPubKey>, num_signals: Arc<AtomicUsize>) -> InlineZome {
        let entry_def = EntryDef::default_with_id("entrydef");

        InlineZome::new_unique(vec![entry_def.clone()])
            .callback("signal_others", move |api, ()| {
                let signal = ExternIO::encode("Hey").unwrap();
                let signal = RemoteSignal {
                    agents: agents.clone(),
                    signal,
                };
                tracing::debug!("sending signal to {:?}", agents);
                api.remote_signal(signal)?;
                Ok(())
            })
            .callback("recv_remote_signal", move |api, signal: ExternIO| {
                tracing::debug!("remote signal");
                num_signals.fetch_add(1, Ordering::SeqCst);
                api.emit_signal(AppSignal::new(signal)).map_err(Into::into)
            })
            .callback("init", move |api, ()| {
                let mut functions: GrantedFunctions = HashSet::new();
                functions.insert((
                    api.zome_info(()).unwrap().zome_name,
                    "recv_remote_signal".into(),
                ));
                let cap_grant_entry = CapGrantEntry {
                    tag: "".into(),
                    // empty access converts to unrestricted
                    access: ().into(),
                    functions,
                };
                api.create(EntryWithDefId::new(EntryDefId::CapGrant, Entry::CapGrant(cap_grant_entry)))
                    .unwrap();

                Ok(InitCallbackResult::Pass)
            })
    }

    #[tokio::test(threaded_scheduler)]
    #[cfg(feature = "test_utils")]
    async fn remote_signal_test() -> anyhow::Result<()> {
        observability::test_run().ok();
        const NUM_CONDUCTORS: usize = 5;

        let num_signals = Arc::new(AtomicUsize::new(0));

        let mut conductors = SweetConductorBatch::from_standard_config(NUM_CONDUCTORS).await;
        let agents =
            future::join_all(conductors.iter().map(|c| SweetAgents::one(c.keystore()))).await;

        let (dna_file, _) = SweetDnaFile::unique_from_inline_zome(
            "zome1",
            zome(agents.clone(), num_signals.clone()),
        )
        .await
        .unwrap();

        let apps = conductors
            .setup_app_for_zipped_agents("app", &agents, &[dna_file.clone().into()])
            .await;

        conductors.exchange_peer_info().await;

        let cells: Vec<_> = apps.cells_flattened();

        let mut signals = Vec::new();
        for h in conductors.iter() {
            signals.push(h.signal_broadcaster().await.subscribe_separately())
        }
        let signals = signals.into_iter().flatten().collect::<Vec<_>>();

        let _: () = conductors[0]
            .call(&cells[0].zome("zome1"), "signal_others", ())
            .await;

        tokio::time::delay_for(std::time::Duration::from_millis(1000)).await;
        assert_eq!(num_signals.load(Ordering::SeqCst), NUM_CONDUCTORS);

        for mut signal in signals {
            let r = signal.try_recv();
            // Each handle should recv a signal
            assert_matches!(r, Ok(_))
        }

        Ok(())
    }
}<|MERGE_RESOLUTION|>--- conflicted
+++ resolved
@@ -6,13 +6,6 @@
 use holochain_zome_types::signal::RemoteSignal;
 use holochain_zome_types::zome::FunctionName;
 use holochain_zome_types::zome::ZomeName;
-<<<<<<< HEAD
-use holochain_zome_types::RemoteSignalInput;
-use holochain_zome_types::RemoteSignalOutput;
-use holochain_zome_types::TryFrom;
-use holochain_zome_types::ZomeCallResponse;
-=======
->>>>>>> a52605cc
 use std::sync::Arc;
 use tracing::Instrument;
 
@@ -141,8 +134,11 @@
                     access: ().into(),
                     functions,
                 };
-                api.create(EntryWithDefId::new(EntryDefId::CapGrant, Entry::CapGrant(cap_grant_entry)))
-                    .unwrap();
+                api.create(EntryWithDefId::new(
+                    EntryDefId::CapGrant,
+                    Entry::CapGrant(cap_grant_entry),
+                ))
+                .unwrap();
 
                 Ok(InitCallbackResult::Pass)
             })
