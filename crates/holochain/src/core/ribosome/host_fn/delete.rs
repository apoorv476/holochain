use crate::core::ribosome::error::RibosomeError;
use crate::core::ribosome::CallContext;
use crate::core::ribosome::RibosomeT;
use holochain_cascade::error::CascadeError;
use holochain_cascade::Cascade;
use holochain_wasmer_host::prelude::*;

use crate::core::ribosome::HostFnAccess;
use holo_hash::ActionHash;
use holo_hash::EntryHash;
use holochain_types::prelude::*;
use std::sync::Arc;

#[allow(clippy::extra_unused_lifetimes)]
pub fn delete<'a>(
    _ribosome: Arc<impl RibosomeT>,
    call_context: Arc<CallContext>,
    input: DeleteInput,
) -> Result<ActionHash, RuntimeError> {
    match HostFnAccess::from(&call_context.host_context()) {
        HostFnAccess {
            write_workspace: Permission::Allow,
            ..
        } => {
            let DeleteInput {
                deletes_action_hash,
                chain_top_ordering,
            } = input;
            let (deletes_entry_address, _) =
                get_original_entry_data(call_context.clone(), deletes_action_hash.clone())?;

            let host_access = call_context.host_context();

            // handle timeouts at the source chain layer
            tokio_helper::block_forever_on(async move {
                let source_chain = host_access
                    .workspace_write()
                    .source_chain()
                    .as_ref()
                    .expect("Must have source chain if write_workspace access is given");
                let action_builder = builder::Delete {
                    deletes_address: deletes_action_hash,
                    deletes_entry_address,
                };
<<<<<<< HEAD
                let header_hash = source_chain
                    .put_weightless(header_builder, None, chain_top_ordering)
=======
                let action_hash = source_chain
                    .put(action_builder, None, chain_top_ordering)
>>>>>>> 7d8decf4
                    .await
                    .map_err(|source_chain_error| {
                        wasm_error!(WasmErrorInner::Host(source_chain_error.to_string()))
                    })?;
                Ok(action_hash)
            })
        }
        _ => Err(wasm_error!(WasmErrorInner::Host(
            RibosomeError::HostFnPermissions(
                call_context.zome.zome_name().clone(),
                call_context.function_name().clone(),
                "delete".into(),
            )
            .to_string(),
        ))
        .into()),
    }
}

pub(crate) fn get_original_entry_data(
    call_context: Arc<CallContext>,
    address: ActionHash,
) -> Result<(EntryHash, EntryType), WasmError> {
    let network = call_context.host_context.network().clone();
    let workspace = call_context.host_context.workspace();

    tokio_helper::block_forever_on(async move {
        let mut cascade = Cascade::from_workspace_network(&workspace, network);
        let maybe_original_record: Option<SignedActionHashed> = cascade
            .get_details(address.clone().into(), GetOptions::content())
            .await?
            .map(|el| {
                match el {
                    holochain_zome_types::metadata::Details::Record(e) => {
                        Ok(e.record.into_inner().0)
                    }
                    // Should not be trying to get original actions via EntryHash
                    holochain_zome_types::metadata::Details::Entry(_) => {
                        Err(CascadeError::InvalidResponse(address.clone().into()))
                    }
                }
            })
            .transpose()?;

        match maybe_original_record {
            Some(SignedActionHashed {
                hashed: ActionHashed {
                    content: action, ..
                },
                ..
            }) => match action.into_entry_data() {
                Some((entry_hash, entry_type)) => Ok((entry_hash, entry_type)),
                _ => Err(RibosomeError::RecordDeps(address.into())),
            },
            None => Err(RibosomeError::RecordDeps(address.into())),
        }
    })
    .map_err(|ribosome_error| wasm_error!(WasmErrorInner::Host(ribosome_error.to_string())))
}

#[cfg(test)]
#[cfg(feature = "slow_tests")]
pub mod wasm_test {
    use crate::core::ribosome::wasm_test::RibosomeTestFixture;
    use hdk::prelude::*;
    use holochain_wasm_test_utils::TestWasm;

    #[tokio::test(flavor = "multi_thread")]
    async fn ribosome_delete_entry_test<'a>() {
        observability::test_run().ok();
        let RibosomeTestFixture {
            conductor, alice, ..
        } = RibosomeTestFixture::new(TestWasm::Crd).await;

        let thing_a: ActionHash = conductor.call(&alice, "create", ()).await;
        let get_thing: Option<Record> = conductor.call(&alice, "reed", thing_a.clone()).await;
        match get_thing {
            Some(record) => assert!(record.entry().as_option().is_some()),

            None => unreachable!(),
        }

        let _: ActionHash = conductor
            .call(&alice, "delete_via_hash", thing_a.clone())
            .await;

        let get_thing: Option<Record> = conductor.call(&alice, "reed", thing_a).await;
        match get_thing {
            None => {
                // this is what we want, deletion => None for a get
            }
            _ => unreachable!(),
        }
    }
}<|MERGE_RESOLUTION|>--- conflicted
+++ resolved
@@ -42,13 +42,8 @@
                     deletes_address: deletes_action_hash,
                     deletes_entry_address,
                 };
-<<<<<<< HEAD
-                let header_hash = source_chain
-                    .put_weightless(header_builder, None, chain_top_ordering)
-=======
                 let action_hash = source_chain
-                    .put(action_builder, None, chain_top_ordering)
->>>>>>> 7d8decf4
+                    .put_weightless(action_builder, None, chain_top_ordering)
                     .await
                     .map_err(|source_chain_error| {
                         wasm_error!(WasmErrorInner::Host(source_chain_error.to_string()))
