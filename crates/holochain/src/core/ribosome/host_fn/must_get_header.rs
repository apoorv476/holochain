use crate::core::ribosome::CallContext;
use crate::core::ribosome::HostContext;
use crate::core::ribosome::RibosomeError;
use crate::core::ribosome::RibosomeT;
use holochain_cascade::Cascade;
use holochain_p2p::actor::GetOptions as NetworkGetOptions;
use holochain_types::prelude::*;
use holochain_wasmer_host::prelude::*;
use std::sync::Arc;

#[allow(clippy::extra_unused_lifetimes)]
pub fn must_get_header<'a>(
    _ribosome: Arc<impl RibosomeT>,
    call_context: Arc<CallContext>,
    input: MustGetHeaderInput,
) -> Result<SignedHeaderHashed, RuntimeError> {
    match HostFnAccess::from(&call_context.host_context()) {
        HostFnAccess {
            read_workspace_deterministic: Permission::Allow,
            ..
        } => {
            let header_hash = input.into_inner();

            // timeouts must be handled by the network
            tokio_helper::block_forever_on(async move {
                let workspace = call_context.host_context.workspace();
                let mut cascade = match call_context.host_context {
                    HostContext::Validate(_) => Cascade::from_workspace(workspace.stores(), None),
                    _ => Cascade::from_workspace_network(
                        &workspace,
                        call_context.host_context.network().clone(),
                    ),
                };
                match cascade
                    .retrieve_header(header_hash.clone(), NetworkGetOptions::must_get_options())
                    .await
                    .map_err(|cascade_error| -> RuntimeError {
                        wasm_error!(WasmErrorInner::Host(cascade_error.to_string())).into()
                    })? {
                    Some(header) => Ok(header),
                    None => match call_context.host_context {
                        HostContext::EntryDefs(_)
                        | HostContext::GenesisSelfCheck(_)
                        | HostContext::MigrateAgent(_)
                        | HostContext::PostCommit(_)
<<<<<<< HEAD
                        | HostContext::Weigh(_)
                        | HostContext::ZomeCall(_) => Err(WasmError::Host(format!(
                            "Failed to get SignedHeaderHashed {}",
                            header_hash
                        ))),
                        HostContext::Init(_) => RuntimeError::raise(Box::new(
                            WasmError::HostShortCircuit(holochain_serialized_bytes::encode(
=======
                        | HostContext::ZomeCall(_) => Err(wasm_error!(WasmErrorInner::Host(
                            format!("Failed to get SignedHeaderHashed {}", header_hash)
                        ))
                        .into()),
                        HostContext::Init(_) => Err(wasm_error!(WasmErrorInner::HostShortCircuit(
                            holochain_serialized_bytes::encode(
>>>>>>> 303d240d
                                &ExternIO::encode(InitCallbackResult::UnresolvedDependencies(
                                    vec![header_hash.into()],
                                ))
                                .map_err(|e| -> RuntimeError { wasm_error!(e.into()).into() })?,
                            )
                            .map_err(|e| -> RuntimeError { wasm_error!(e.into()).into() })?
                        ))
                        .into()),
                        HostContext::Validate(_) => Err(wasm_error!(WasmErrorInner::HostShortCircuit(
                            holochain_serialized_bytes::encode(
                                &ExternIO::encode(ValidateCallbackResult::UnresolvedDependencies(
                                    vec![header_hash.into()],
                                ))
                                .map_err(|e| -> RuntimeError { wasm_error!(e.into()).into() })?,
                            )
                            .map_err(|e| -> RuntimeError { wasm_error!(e.into()).into() })?
                        ))
                        .into()),
                        HostContext::ValidationPackage(_) =>
                           Err(wasm_error!(WasmErrorInner::HostShortCircuit(
                                holochain_serialized_bytes::encode(
                                    &ExternIO::encode(
                                        ValidationPackageCallbackResult::UnresolvedDependencies(
                                            vec![header_hash.into(),]
                                        ),
                                    )
                                    .map_err(|e| -> RuntimeError { wasm_error!(e.into()).into() })?
                                )
                                .map_err(|e| -> RuntimeError { wasm_error!(e.into()).into() })?,
                            ))
                            .into())
                    },
                }
            })
        }
        _ => Err(wasm_error!(WasmErrorInner::Host(
            RibosomeError::HostFnPermissions(
                call_context.zome.zome_name().clone(),
                call_context.function_name().clone(),
                "must_get_header".into(),
            )
            .to_string(),
        )).into()),
    }
}<|MERGE_RESOLUTION|>--- conflicted
+++ resolved
@@ -43,22 +43,13 @@
                         | HostContext::GenesisSelfCheck(_)
                         | HostContext::MigrateAgent(_)
                         | HostContext::PostCommit(_)
-<<<<<<< HEAD
                         | HostContext::Weigh(_)
-                        | HostContext::ZomeCall(_) => Err(WasmError::Host(format!(
-                            "Failed to get SignedHeaderHashed {}",
-                            header_hash
-                        ))),
-                        HostContext::Init(_) => RuntimeError::raise(Box::new(
-                            WasmError::HostShortCircuit(holochain_serialized_bytes::encode(
-=======
                         | HostContext::ZomeCall(_) => Err(wasm_error!(WasmErrorInner::Host(
                             format!("Failed to get SignedHeaderHashed {}", header_hash)
                         ))
                         .into()),
                         HostContext::Init(_) => Err(wasm_error!(WasmErrorInner::HostShortCircuit(
                             holochain_serialized_bytes::encode(
->>>>>>> 303d240d
                                 &ExternIO::encode(InitCallbackResult::UnresolvedDependencies(
                                     vec![header_hash.into()],
                                 ))
@@ -67,29 +58,38 @@
                             .map_err(|e| -> RuntimeError { wasm_error!(e.into()).into() })?
                         ))
                         .into()),
-                        HostContext::Validate(_) => Err(wasm_error!(WasmErrorInner::HostShortCircuit(
-                            holochain_serialized_bytes::encode(
-                                &ExternIO::encode(ValidateCallbackResult::UnresolvedDependencies(
-                                    vec![header_hash.into()],
-                                ))
-                                .map_err(|e| -> RuntimeError { wasm_error!(e.into()).into() })?,
-                            )
-                            .map_err(|e| -> RuntimeError { wasm_error!(e.into()).into() })?
-                        ))
-                        .into()),
-                        HostContext::ValidationPackage(_) =>
-                           Err(wasm_error!(WasmErrorInner::HostShortCircuit(
+                        HostContext::Validate(_) => {
+                            Err(wasm_error!(WasmErrorInner::HostShortCircuit(
+                                holochain_serialized_bytes::encode(
+                                    &ExternIO::encode(
+                                        ValidateCallbackResult::UnresolvedDependencies(vec![
+                                            header_hash.into()
+                                        ],)
+                                    )
+                                    .map_err(
+                                        |e| -> RuntimeError { wasm_error!(e.into()).into() }
+                                    )?,
+                                )
+                                .map_err(|e| -> RuntimeError { wasm_error!(e.into()).into() })?
+                            ))
+                            .into())
+                        }
+                        HostContext::ValidationPackage(_) => {
+                            Err(wasm_error!(WasmErrorInner::HostShortCircuit(
                                 holochain_serialized_bytes::encode(
                                     &ExternIO::encode(
                                         ValidationPackageCallbackResult::UnresolvedDependencies(
                                             vec![header_hash.into(),]
                                         ),
                                     )
-                                    .map_err(|e| -> RuntimeError { wasm_error!(e.into()).into() })?
+                                    .map_err(
+                                        |e| -> RuntimeError { wasm_error!(e.into()).into() }
+                                    )?
                                 )
                                 .map_err(|e| -> RuntimeError { wasm_error!(e.into()).into() })?,
                             ))
                             .into())
+                        }
                     },
                 }
             })
@@ -101,6 +101,7 @@
                 "must_get_header".into(),
             )
             .to_string(),
-        )).into()),
+        ))
+        .into()),
     }
 }