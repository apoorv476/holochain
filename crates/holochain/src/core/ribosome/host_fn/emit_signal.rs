use crate::core::ribosome::RibosomeT;
use crate::core::ribosome::{error::RibosomeResult, CallContext};
use holochain_types::signal::Signal;
use holochain_types::prelude::*;
use std::sync::Arc;
use super::HostFnMetrics;

pub fn emit_signal(
    _ribosome: Arc<impl RibosomeT>,
    call_context: Arc<CallContext>,
<<<<<<< HEAD
    input: EmitSignalInput,
) -> RibosomeResult<EmitSignalOutput> {
    HostFnMetrics::count(HostFnMetrics::EmitSignal, 1);
=======
    input: AppSignal,
) -> RibosomeResult<()> {
>>>>>>> 78adfa99
    let cell_id = call_context.host_access().cell_id().clone();
    let signal = Signal::App(cell_id, input);
    call_context.host_access().signal_tx().send(signal)?;
    Ok(())
}<|MERGE_RESOLUTION|>--- conflicted
+++ resolved
@@ -8,14 +8,9 @@
 pub fn emit_signal(
     _ribosome: Arc<impl RibosomeT>,
     call_context: Arc<CallContext>,
-<<<<<<< HEAD
-    input: EmitSignalInput,
-) -> RibosomeResult<EmitSignalOutput> {
-    HostFnMetrics::count(HostFnMetrics::EmitSignal, 1);
-=======
     input: AppSignal,
 ) -> RibosomeResult<()> {
->>>>>>> 78adfa99
+    HostFnMetrics::count(HostFnMetrics::EmitSignal, 1);
     let cell_id = call_context.host_access().cell_id().clone();
     let signal = Signal::App(cell_id, input);
     call_context.host_access().signal_tx().send(signal)?;
