--- conflicted
+++ resolved
@@ -134,10 +134,11 @@
 
 #[cfg(test)]
 pub mod wasm_test {
+    use crate::sweettest::SweetConductor;
+    use crate::sweettest::SweetDnaFile;
     use hdk::prelude::AgentInfo;
     use holo_hash::HeaderHash;
     use holochain_state::prelude::fresh_reader_test;
-    use holochain_types::prelude::*;
     use holochain_wasm_test_utils::TestWasm;
     use holochain_zome_types::ZomeCallResponse;
     use matches::assert_matches;
@@ -147,19 +148,11 @@
     use crate::test_utils::conductor_setup::ConductorTestData;
     use crate::test_utils::new_zome_call;
 
-<<<<<<< HEAD
     use crate::core::ribosome::wasm_test::RibosomeTestFixture;
-=======
-    use crate::conductor::ConductorBuilder;
-    use crate::sweettest::SweetConductor;
-    use crate::sweettest::SweetDnaFile;
-    use ::fixt::prelude::*;
->>>>>>> 68160ce9
 
     #[tokio::test(flavor = "multi_thread")]
     async fn call_test() {
         observability::test_run().ok();
-<<<<<<< HEAD
         let RibosomeTestFixture {
             conductor,
             alice,
@@ -169,48 +162,9 @@
         } = RibosomeTestFixture::new(TestWasm::WhoAmI).await;
 
         let _: () = conductor.call(&bob, "set_access", ()).await;
-        let agent_info: AgentInfo = conductor.call(
-            &alice,
-            "who_are_they_local",
-            bob.cell_id()
-        ).await;
-=======
-        let (dna_file, _) = SweetDnaFile::unique_from_test_wasms(vec![TestWasm::WhoAmI])
-            .await
-            .unwrap();
-
-        let alice_pubkey = fixt!(AgentPubKey, Predictable, 0);
-        let bob_pubkey = fixt!(AgentPubKey, Predictable, 1);
-
-        let mut dna_store = MockDnaStore::new();
-        dna_store.expect_add_dnas::<Vec<_>>().return_const(());
-        dna_store.expect_add_entry_defs::<Vec<_>>().return_const(());
-        dna_store.expect_add_dna().return_const(());
-        dna_store
-            .expect_get()
-            .return_const(Some(dna_file.clone().into()));
-
-        let mut conductor =
-            SweetConductor::from_builder(ConductorBuilder::with_mock_dna_store(dna_store)).await;
-
-        let apps = conductor
-            .setup_app_for_agents(
-                "app-",
-                &[alice_pubkey.clone(), bob_pubkey.clone()],
-                &[dna_file.into()],
-            )
-            .await
-            .unwrap();
-
-        let ((alice_cell,), (bobbo_cell,)) = apps.into_tuples();
-        let alice = alice_cell.zome(TestWasm::WhoAmI);
-        let bobbo = bobbo_cell.zome(TestWasm::WhoAmI);
-
-        let _: () = conductor.call(&bobbo, "set_access", ()).await;
         let agent_info: AgentInfo = conductor
-            .call(&alice, "who_are_they_local", bobbo_cell.cell_id())
+            .call(&alice, "who_are_they_local", bob.cell_id())
             .await;
->>>>>>> 68160ce9
         assert_eq!(agent_info.agent_initial_pubkey, bob_pubkey);
         assert_eq!(agent_info.agent_latest_pubkey, bob_pubkey);
     }
@@ -308,7 +262,6 @@
     /// we can call a fn on a remote
     async fn call_remote_test() {
         observability::test_run().ok();
-<<<<<<< HEAD
         let RibosomeTestFixture {
             conductor,
             alice,
@@ -318,48 +271,9 @@
         } = RibosomeTestFixture::new(TestWasm::WhoAmI).await;
 
         let _: () = conductor.call(&bob, "set_access", ()).await;
-        let agent_info: AgentInfo = conductor.call(
-            &alice,
-            "whoarethey",
-            bob_pubkey.clone()
-        ).await;
-=======
-        let (dna_file, _) = SweetDnaFile::unique_from_test_wasms(vec![TestWasm::WhoAmI])
-            .await
-            .unwrap();
-
-        let alice_pubkey = fixt!(AgentPubKey, Predictable, 0);
-        let bob_pubkey = fixt!(AgentPubKey, Predictable, 1);
-
-        let mut dna_store = MockDnaStore::new();
-        dna_store.expect_add_dnas::<Vec<_>>().return_const(());
-        dna_store.expect_add_entry_defs::<Vec<_>>().return_const(());
-        dna_store.expect_add_dna().return_const(());
-        dna_store
-            .expect_get()
-            .return_const(Some(dna_file.clone().into()));
-
-        let mut conductor =
-            SweetConductor::from_builder(ConductorBuilder::with_mock_dna_store(dna_store)).await;
-
-        let apps = conductor
-            .setup_app_for_agents(
-                "app-",
-                &[alice_pubkey.clone(), bob_pubkey.clone()],
-                &[dna_file.into()],
-            )
-            .await
-            .unwrap();
-
-        let ((alice_cell,), (bobbo_cell,)) = apps.into_tuples();
-        let alice = alice_cell.zome(TestWasm::WhoAmI);
-        let bobbo = bobbo_cell.zome(TestWasm::WhoAmI);
-
-        let _: () = conductor.call(&bobbo, "set_access", ()).await;
         let agent_info: AgentInfo = conductor
             .call(&alice, "whoarethey", bob_pubkey.clone())
             .await;
->>>>>>> 68160ce9
         assert_eq!(agent_info.agent_initial_pubkey, bob_pubkey);
         assert_eq!(agent_info.agent_latest_pubkey, bob_pubkey);
     }
