--- conflicted
+++ resolved
@@ -11,45 +11,12 @@
     call_context: Arc<CallContext>,
     call: Call,
 ) -> Result<ZomeCallResponse, WasmError> {
-<<<<<<< HEAD
-    // Get the conductor handle
+    match HostFnAccess::from(&call_context.host_access()) {
+        HostFnAccess{ write_workspace: Permission::Allow, .. } => {
     let host_access = call_context.host_context();
     let conductor_handle = host_access.call_zome_handle();
     let workspace = host_access.workspace();
-
-    // Get the cell id if it's not passed in
-    let cell_id = call
-        .to_cell
-        .unwrap_or_else(|| conductor_handle.cell_id().clone());
-
-    let zome_name = call.zome_name.clone();
-
-    // Create the invocation for this call
-    let invocation = ZomeCall {
-        cell_id,
-        zome_name,
-        cap: call.cap,
-        fn_name: call.fn_name,
-        payload: call.payload,
-        provenance: call.provenance,
-    };
-
-    // Make the call using this workspace
-    tokio_helper::block_forever_on(async move {
-        conductor_handle
-            .call_zome(invocation, workspace)
-            .await
-            .map_err(Box::new)
-    })
-    .map_err(|conductor_api_error| WasmError::Host(conductor_api_error.to_string()))?
-    .map_err(|ribosome_error| WasmError::Host(ribosome_error.to_string()))
-=======
-    match HostFnAccess::from(&call_context.host_access()) {
-        HostFnAccess{ write_workspace: Permission::Allow, .. } => {
-            // Get the conductor handle
-            let host_access = call_context.host_access();
-            let conductor_handle = host_access.call_zome_handle();
-            let workspace = host_access.workspace();
+    // Get the conductor handle
 
             // Get the cell id if it's not passed in
             let cell_id = call
@@ -80,7 +47,6 @@
         },
         _ => unreachable!(),
     }
->>>>>>> 8431d6e2
 }
 
 #[cfg(test)]
