use crate::core::ribosome::CallContext;
use crate::core::ribosome::HostContext;
use crate::core::ribosome::RibosomeError;
use crate::core::ribosome::RibosomeT;
use holochain_cascade::Cascade;
use holochain_p2p::actor::GetOptions as NetworkGetOptions;
use holochain_types::prelude::*;
use holochain_wasmer_host::prelude::*;
use std::sync::Arc;

#[allow(clippy::extra_unused_lifetimes)]
pub fn must_get_entry<'a>(
    _ribosome: Arc<impl RibosomeT>,
    call_context: Arc<CallContext>,
    input: MustGetEntryInput,
) -> Result<EntryHashed, RuntimeError> {
    match HostFnAccess::from(&call_context.host_context()) {
        HostFnAccess {
            read_workspace_deterministic: Permission::Allow,
            ..
        } => {
            let entry_hash = input.into_inner();
            // timeouts must be handled by the network
            tokio_helper::block_forever_on(async move {
                let workspace = call_context.host_context.workspace();
                let mut cascade = match call_context.host_context {
                    HostContext::Validate(_) => Cascade::from_workspace(workspace.stores(), None),
                    _ => Cascade::from_workspace_network(
                        &workspace,
                        call_context.host_context.network().clone(),
                    ),
                };
                let result: Result<_, RuntimeError> = match cascade
                    .retrieve_entry(entry_hash.clone(), NetworkGetOptions::must_get_options())
                    .await
                    .map_err(|cascade_error| -> RuntimeError {
                        wasm_error!(WasmErrorInner::Host(cascade_error.to_string())).into()
                    })? {
                    Some(entry) => Ok(entry),
                    None => match call_context.host_context {
                        HostContext::EntryDefs(_)
                        | HostContext::GenesisSelfCheck(_)
                        | HostContext::MigrateAgent(_)
                        | HostContext::PostCommit(_)
<<<<<<< HEAD
                        | HostContext::Weigh(_)
                        | HostContext::ZomeCall(_) => Err(WasmError::Host(format!(
                            "Failed to get EntryHashed {}",
                            entry_hash
                        ))),
                        HostContext::Init(_) => RuntimeError::raise(Box::new(
                            WasmError::HostShortCircuit(holochain_serialized_bytes::encode(
=======
                        | HostContext::ZomeCall(_) => Err(wasm_error!(WasmErrorInner::Host(
                            format!("Failed to get EntryHashed {}", entry_hash)
                        ))
                        .into()),
                        HostContext::Init(_) => Err(wasm_error!(WasmErrorInner::HostShortCircuit(
                            holochain_serialized_bytes::encode(
>>>>>>> 303d240d
                                &ExternIO::encode(InitCallbackResult::UnresolvedDependencies(
                                    vec![entry_hash.into()],
                                ))
                                .map_err(|e| -> RuntimeError { wasm_error!(e.into()).into() })?,
                            )
                            .map_err(|e| -> RuntimeError { wasm_error!(e.into()).into() })?
                        ))
                        .into()),
                        HostContext::Validate(_) => {
                            Err(wasm_error!(WasmErrorInner::HostShortCircuit(
                                holochain_serialized_bytes::encode(
                                    &ExternIO::encode(
                                        &ValidateCallbackResult::UnresolvedDependencies(vec![
                                            entry_hash.into(),
                                        ]),
                                    )
                                    .map_err(
                                        |e| -> RuntimeError { wasm_error!(e.into()).into() }
                                    )?
                                )
                                .map_err(|e| -> RuntimeError { wasm_error!(e.into()).into() })?,
                            ))
                            .into())
                        }
                        HostContext::ValidationPackage(_) => {
                            Err(wasm_error!(WasmErrorInner::HostShortCircuit(
                                holochain_serialized_bytes::encode(
                                    &ExternIO::encode(
                                        ValidationPackageCallbackResult::UnresolvedDependencies(
                                            vec![entry_hash.into(),]
                                        ),
                                    )
                                    .map_err(|e| wasm_error!(e.into()))?
                                )
                                .map_err(|e| -> RuntimeError { wasm_error!(e.into()).into() })?,
                            ))
                            .into())
                        }
                    },
                };
                result
            })
        }
        _ => Err(wasm_error!(WasmErrorInner::Host(
            RibosomeError::HostFnPermissions(
                call_context.zome.zome_name().clone(),
                call_context.function_name().clone(),
                "must_get_entry".into(),
            )
            .to_string(),
        ))
        .into()),
    }
}

#[cfg(test)]
pub mod test {
    use crate::core::ribosome::wasm_test::RibosomeTestFixture;
    use crate::test_entry_impl;
    use hdk::prelude::*;
    use holochain_state::prelude::*;
    use holochain_types::prelude::*;
    use holochain_wasm_test_utils::TestWasm;
    use unwrap_to::unwrap_to;

    /// Mimics inside the must_get wasm.
    #[derive(serde::Serialize, serde::Deserialize, SerializedBytes, Debug, PartialEq)]
    struct Something(#[serde(with = "serde_bytes")] Vec<u8>);

    test_entry_impl!(Something);

    #[tokio::test(flavor = "multi_thread")]
    async fn ribosome_must_get_entry_test<'a>() {
        observability::test_run().ok();
        let RibosomeTestFixture {
            conductor,
            alice,
            bob,
            alice_host_fn_caller,
            ..
        } = RibosomeTestFixture::new(TestWasm::MustGet).await;

        let entry = Entry::try_from(Something(vec![1, 2, 3])).unwrap();
        let header_hash = alice_host_fn_caller
            .commit_entry(entry.clone(), EntryDefIndex(0), EntryVisibility::Public)
            .await;

        let dht_db = conductor
            .inner_handle()
            .get_dht_db(alice.cell_id().dna_hash())
            .unwrap();

        // When we first get the element it will return because we haven't yet
        // set the validation status.
        let element: Element = conductor
            .call(&bob, "must_get_valid_element", header_hash.clone())
            .await;

        let signature = element.signature().clone();
        let header = element.header().clone();
        let maybe_entry_box: Option<Box<Entry>> = element
            .entry()
            .as_option()
            .cloned()
            .map(|entry| Box::new(entry));
        let entry_state = DhtOpHashed::from_content_sync(DhtOp::StoreEntry(
            signature.clone(),
            NewEntryHeader::try_from(header.clone()).unwrap(),
            maybe_entry_box.clone().unwrap(),
        ));
        let element_state = DhtOpHashed::from_content_sync(DhtOp::StoreElement(
            signature,
            header.clone(),
            maybe_entry_box,
        ));
        dht_db
            .conn()
            .unwrap()
            .with_commit_sync(|txn| {
                set_validation_status(txn, element_state.as_hash(), ValidationStatus::Rejected)
                    .unwrap();
                set_validation_status(txn, entry_state.as_hash(), ValidationStatus::Rejected)
            })
            .unwrap();

        // Must get entry returns the entry if it exists regardless of the
        // validation status.
        let must_get_entry: EntryHashed = conductor
            .call(&bob, "must_get_entry", header.entry_hash().clone())
            .await;
        assert_eq!(Entry::from(must_get_entry), entry,);

        // Must get header returns the header if it exists regardless of the
        // validation status.
        let must_get_header: SignedHeaderHashed = conductor
            .call(&bob, "must_get_header", header_hash.clone())
            .await;
        assert_eq!(must_get_header.header(), &header,);

        // Must get VALID element ONLY returns the element if it is valid.
        let must_get_valid_element: Result<Element, _> = conductor
            .call_fallible(&bob, "must_get_valid_element", header_hash)
            .await;
        assert!(must_get_valid_element.is_err());

        let bad_entry_hash = EntryHash::from_raw_32(vec![1; 32]);
        let bad_must_get_entry: Result<EntryHashed, _> = conductor
            .call_fallible(&bob, "must_get_entry", bad_entry_hash)
            .await;
        assert!(bad_must_get_entry.is_err());

        let bad_header_hash = HeaderHash::from_raw_32(vec![2; 32]);
        let bad_must_get_header: Result<SignedHeaderHashed, _> = conductor
            .call_fallible(&bob, "must_get_header", bad_header_hash)
            .await;
        assert!(bad_must_get_header.is_err());
    }
}<|MERGE_RESOLUTION|>--- conflicted
+++ resolved
@@ -42,22 +42,13 @@
                         | HostContext::GenesisSelfCheck(_)
                         | HostContext::MigrateAgent(_)
                         | HostContext::PostCommit(_)
-<<<<<<< HEAD
                         | HostContext::Weigh(_)
-                        | HostContext::ZomeCall(_) => Err(WasmError::Host(format!(
-                            "Failed to get EntryHashed {}",
-                            entry_hash
-                        ))),
-                        HostContext::Init(_) => RuntimeError::raise(Box::new(
-                            WasmError::HostShortCircuit(holochain_serialized_bytes::encode(
-=======
                         | HostContext::ZomeCall(_) => Err(wasm_error!(WasmErrorInner::Host(
                             format!("Failed to get EntryHashed {}", entry_hash)
                         ))
                         .into()),
                         HostContext::Init(_) => Err(wasm_error!(WasmErrorInner::HostShortCircuit(
                             holochain_serialized_bytes::encode(
->>>>>>> 303d240d
                                 &ExternIO::encode(InitCallbackResult::UnresolvedDependencies(
                                     vec![entry_hash.into()],
                                 ))
