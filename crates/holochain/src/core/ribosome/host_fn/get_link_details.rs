use crate::core::ribosome::CallContext;
use crate::core::ribosome::RibosomeT;
use holochain_cascade::Cascade;
use holochain_p2p::actor::GetLinksOptions;
use holochain_types::prelude::*;
use holochain_wasmer_host::prelude::WasmError;
use std::sync::Arc;
use crate::core::ribosome::HostFnAccess;

#[allow(clippy::extra_unused_lifetimes)]
pub fn get_link_details<'a>(
    ribosome: Arc<impl RibosomeT>,
    call_context: Arc<CallContext>,
    input: GetLinksInput,
) -> Result<LinkDetails, WasmError> {
<<<<<<< HEAD
    let GetLinksInput {
        base_address,
        tag_prefix,
    } = input;

    // Get zome id
    let zome_id = ribosome
        .zome_to_id(&call_context.zome)
        .expect("Failed to get ID for current zome.");

    // Get the network from the context
    let network = call_context.host_context.network().clone();

    tokio_helper::block_forever_on(async move {
        // Create the key
        let key = WireLinkKey {
            base: base_address,
            zome_id,
            tag: tag_prefix,
        };

        let workspace = call_context.host_context.workspace();
        let mut cascade = Cascade::from_workspace_network(workspace, network);
        // Get the links from the dht
        let link_details = LinkDetails::from(
            cascade
                .get_link_details(key, GetLinksOptions::default())
                .await
                .map_err(|cascade_error| WasmError::Host(cascade_error.to_string()))?,
        );

        Ok(link_details)
    })
=======
    match HostFnAccess::from(&call_context.host_access()) {
        HostFnAccess{ read_workspace: Permission::Allow, .. } => {
            let GetLinksInput {
                base_address,
                tag_prefix,
            } = input;

            // Get zome id
            let zome_id = ribosome
                .zome_to_id(&call_context.zome)
                .expect("Failed to get ID for current zome.");

            // Get the network from the context
            let network = call_context.host_access.network().clone();

            tokio_helper::block_forever_on(async move {
                // Create the key
                let key = WireLinkKey {
                    base: base_address,
                    zome_id,
                    tag: tag_prefix,
                };

                let workspace = call_context.host_access.workspace();
                let mut cascade = Cascade::from_workspace_network(workspace, network);
                // Get the links from the dht
                let link_details = LinkDetails::from(
                    cascade
                        .get_link_details(key, GetLinksOptions::default())
                        .await
                        .map_err(|cascade_error| WasmError::Host(cascade_error.to_string()))?,
                );

                Ok(link_details)
            })
        },
        _ => unreachable!(),
    }
>>>>>>> 8431d6e2
}

#[cfg(test)]
#[cfg(feature = "slow_tests")]
pub mod slow_tests {
    use crate::fixt::ZomeCallHostAccessFixturator;
    use ::fixt::prelude::*;
    use holochain_state::host_fn_workspace::HostFnWorkspace;
    use holochain_wasm_test_utils::TestWasm;
    use holochain_zome_types::element::SignedHeaderHashed;
    use holochain_zome_types::Header;
    use holochain_zome_types::fake_agent_pubkey_1;

    #[tokio::test(flavor = "multi_thread")]
    async fn ribosome_entry_hash_path_children_details() {
        let test_env = holochain_state::test_utils::test_cell_env();
        let test_cache = holochain_state::test_utils::test_cache_env();
        let env = test_env.env();
        let author = fake_agent_pubkey_1();
        crate::test_utils::fake_genesis(env.clone())
            .await
            .unwrap();
        let workspace = HostFnWorkspace::new(env.clone(), test_cache.env(), author).await.unwrap();
        let mut host_access = fixt!(ZomeCallHostAccess);
        host_access.workspace = workspace;

        // ensure foo.bar twice to ensure idempotency
        let _: () = crate::call_test_ribosome!(
            host_access,
            TestWasm::HashPath,
            "ensure",
            "foo.bar".to_string()
        ).unwrap();
        let _: () = crate::call_test_ribosome!(
            host_access,
            TestWasm::HashPath,
            "ensure",
            "foo.bar".to_string()
        ).unwrap();

        // ensure foo.baz
        let _: () = crate::call_test_ribosome!(
            host_access,
            TestWasm::HashPath,
            "ensure",
            "foo.baz".to_string()
        ).unwrap();

        let exists_output: bool = crate::call_test_ribosome!(
            host_access,
            TestWasm::HashPath,
            "exists",
            "foo".to_string()
        ).unwrap();

        assert_eq!(true, exists_output,);

        let _foo_bar: holo_hash::EntryHash = crate::call_test_ribosome!(
            host_access,
            TestWasm::HashPath,
            "hash",
            "foo.bar".to_string()
        ).unwrap();

        let _foo_baz: holo_hash::EntryHash = crate::call_test_ribosome!(
            host_access,
            TestWasm::HashPath,
            "hash",
            "foo.baz".to_string()
        ).unwrap();

        let children_details_output: holochain_zome_types::link::LinkDetails = crate::call_test_ribosome!(
            host_access,
            TestWasm::HashPath,
            "children_details",
            "foo".to_string()
        ).unwrap();

        let link_details = children_details_output.into_inner();

        let to_remove: SignedHeaderHashed = (link_details[0]).0.clone();

        let to_remove_hash = to_remove.as_hash().clone();

        let _remove_hash: holo_hash::HeaderHash = crate::call_test_ribosome!(
            host_access,
            TestWasm::HashPath,
            "delete_link",
            to_remove_hash
        ).unwrap();

        let children_details_output_2: holochain_zome_types::link::LinkDetails = crate::call_test_ribosome!(
            host_access,
            TestWasm::HashPath,
            "children_details",
            "foo".to_string()
        ).unwrap();

        let children_details_output_2_vec = children_details_output_2.into_inner();
        assert_eq!(2, children_details_output_2_vec.len());

        let mut remove_happened = false;
        for (_, removes) in children_details_output_2_vec {
            if removes.len() > 0 {
                remove_happened = true;

                let link_add_address = unwrap_to
                    ::unwrap_to!(removes[0].header() => Header::DeleteLink)
                .link_add_address
                .clone();
                assert_eq!(link_add_address, to_remove_hash,);
            }
        }
        assert!(remove_happened);
    }
}<|MERGE_RESOLUTION|>--- conflicted
+++ resolved
@@ -13,41 +13,6 @@
     call_context: Arc<CallContext>,
     input: GetLinksInput,
 ) -> Result<LinkDetails, WasmError> {
-<<<<<<< HEAD
-    let GetLinksInput {
-        base_address,
-        tag_prefix,
-    } = input;
-
-    // Get zome id
-    let zome_id = ribosome
-        .zome_to_id(&call_context.zome)
-        .expect("Failed to get ID for current zome.");
-
-    // Get the network from the context
-    let network = call_context.host_context.network().clone();
-
-    tokio_helper::block_forever_on(async move {
-        // Create the key
-        let key = WireLinkKey {
-            base: base_address,
-            zome_id,
-            tag: tag_prefix,
-        };
-
-        let workspace = call_context.host_context.workspace();
-        let mut cascade = Cascade::from_workspace_network(workspace, network);
-        // Get the links from the dht
-        let link_details = LinkDetails::from(
-            cascade
-                .get_link_details(key, GetLinksOptions::default())
-                .await
-                .map_err(|cascade_error| WasmError::Host(cascade_error.to_string()))?,
-        );
-
-        Ok(link_details)
-    })
-=======
     match HostFnAccess::from(&call_context.host_access()) {
         HostFnAccess{ read_workspace: Permission::Allow, .. } => {
             let GetLinksInput {
@@ -60,8 +25,8 @@
                 .zome_to_id(&call_context.zome)
                 .expect("Failed to get ID for current zome.");
 
-            // Get the network from the context
-            let network = call_context.host_access.network().clone();
+    // Get the network from the context
+    let network = call_context.host_context.network().clone();
 
             tokio_helper::block_forever_on(async move {
                 // Create the key
@@ -71,22 +36,21 @@
                     tag: tag_prefix,
                 };
 
-                let workspace = call_context.host_access.workspace();
-                let mut cascade = Cascade::from_workspace_network(workspace, network);
-                // Get the links from the dht
-                let link_details = LinkDetails::from(
-                    cascade
-                        .get_link_details(key, GetLinksOptions::default())
-                        .await
-                        .map_err(|cascade_error| WasmError::Host(cascade_error.to_string()))?,
-                );
+        let workspace = call_context.host_context.workspace();
+        let mut cascade = Cascade::from_workspace_network(workspace, network);
+        // Get the links from the dht
+        let link_details = LinkDetails::from(
+            cascade
+                .get_link_details(key, GetLinksOptions::default())
+                .await
+                .map_err(|cascade_error| WasmError::Host(cascade_error.to_string()))?,
+        );
 
                 Ok(link_details)
             })
         },
         _ => unreachable!(),
     }
->>>>>>> 8431d6e2
 }
 
 #[cfg(test)]
