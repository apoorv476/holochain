use crate::core::ribosome::CallContext;
use crate::core::ribosome::RibosomeT;
use holochain_types::prelude::*;
use holochain_wasmer_host::prelude::WasmError;
use std::sync::Arc;
use crate::core::ribosome::HostFnAccess;

pub fn query(
    _ribosome: Arc<impl RibosomeT>,
    call_context: Arc<CallContext>,
    input: ChainQueryFilter,
) -> Result<Vec<Element>, WasmError> {
<<<<<<< HEAD
    tokio_helper::block_forever_on(async move {
        let elements: Vec<Element> = call_context
            .host_context
            .workspace()
            .source_chain()
            .query(input)
            .await
            .map_err(|source_chain_error| WasmError::Host(source_chain_error.to_string()))?;
        Ok(elements)
    })
=======
    match HostFnAccess::from(&call_context.host_access()) {
        HostFnAccess{ read_workspace: Permission::Allow, .. } => {
            tokio_helper::block_forever_on(async move {
                let elements: Vec<Element> = call_context
                    .host_access
                    .workspace()
                    .source_chain()
                    .query(input)
                    .await
                    .map_err(|source_chain_error| WasmError::Host(source_chain_error.to_string()))?;
                Ok(elements)
            })
        },
        _ => unreachable!(),
    }
>>>>>>> 8431d6e2
}

#[cfg(test)]
#[cfg(feature = "slow_tests")]
pub mod slow_tests {
    use crate::{core::ribosome::ZomeCallHostAccess, fixt::ZomeCallHostAccessFixturator};
    use ::fixt::prelude::*;
    use hdk::prelude::*;
    use holochain_state::host_fn_workspace::HostFnWorkspace;
    use holochain_state::prelude::TestEnv;
    use query::ChainQueryFilter;

    use holochain_wasm_test_utils::TestWasm;

    // TODO: use this setup function to DRY up a lot of duplicated code
    async fn setup() -> (TestEnv, ZomeCallHostAccess) {
        let test_env = holochain_state::test_utils::test_cell_env();
        let test_cache = holochain_state::test_utils::test_cache_env();
        let env = test_env.env();
        let author = fake_agent_pubkey_1();
        crate::test_utils::fake_genesis(env.clone())
            .await
            .unwrap();
        let workspace = HostFnWorkspace::new(env.clone(), test_cache.env(), author).await.unwrap();
        let mut host_access = fixt!(ZomeCallHostAccess);
        host_access.workspace = workspace;
        (test_env, host_access)
    }

    #[tokio::test(flavor = "multi_thread")]
    async fn query_smoke_test() {
        let (_test_env, host_access) = setup().await;

        let _hash_a: EntryHash =
            crate::call_test_ribosome!(host_access, TestWasm::Query, "add_path", "a".to_string()).unwrap();
        let _hash_b: EntryHash =
            crate::call_test_ribosome!(host_access, TestWasm::Query, "add_path", "b".to_string()).unwrap();

        let elements: Vec<Element> = crate::call_test_ribosome!(
            host_access,
            TestWasm::Query,
            "query",
            ChainQueryFilter::default()
        ).unwrap();

        assert_eq!(elements.len(), 5);
    }
}<|MERGE_RESOLUTION|>--- conflicted
+++ resolved
@@ -10,23 +10,11 @@
     call_context: Arc<CallContext>,
     input: ChainQueryFilter,
 ) -> Result<Vec<Element>, WasmError> {
-<<<<<<< HEAD
-    tokio_helper::block_forever_on(async move {
-        let elements: Vec<Element> = call_context
-            .host_context
-            .workspace()
-            .source_chain()
-            .query(input)
-            .await
-            .map_err(|source_chain_error| WasmError::Host(source_chain_error.to_string()))?;
-        Ok(elements)
-    })
-=======
-    match HostFnAccess::from(&call_context.host_access()) {
+    match HostFnAccess::from(&call_context.host_context()) {
         HostFnAccess{ read_workspace: Permission::Allow, .. } => {
             tokio_helper::block_forever_on(async move {
                 let elements: Vec<Element> = call_context
-                    .host_access
+                    .host_context
                     .workspace()
                     .source_chain()
                     .query(input)
@@ -37,7 +25,6 @@
         },
         _ => unreachable!(),
     }
->>>>>>> 8431d6e2
 }
 
 #[cfg(test)]
