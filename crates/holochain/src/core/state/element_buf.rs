/// A convenient composition of CasBufFreshSyncs representing source chain data.
///
/// Source chain data is split into three databases: one for headers, and two
/// for public and private entries. Specifying the private_entries DB in a
/// ElementBuf is optional, so that if it's not supplied, the ElementBuf
/// will not be able to access private data. This restriction is useful when
/// using the ElementBuf for caching non-authored data, or for situations where
/// it is known that private entries should be protected, such as when handling
/// a get_entry request from the network.
use crate::core::state::source_chain::{ChainInvalidReason, SourceChainError, SourceChainResult};
use holo_hash::{EntryHash, HasHash, HeaderHash};
use holochain_state::{
    buffer::CasBufFreshSync,
    db::{
        GetDb, ELEMENT_CACHE_ENTRIES, ELEMENT_CACHE_HEADERS, ELEMENT_VAULT_HEADERS,
        ELEMENT_VAULT_PRIVATE_ENTRIES, ELEMENT_VAULT_PUBLIC_ENTRIES,
    },
    error::{DatabaseError, DatabaseResult},
    exports::SingleStore,
    prelude::*,
};
use holochain_types::{
    element::{Element, ElementGroup, SignedHeader, SignedHeaderHashed},
    entry::EntryHashed,
};
use holochain_zome_types::entry_def::EntryVisibility;
use holochain_zome_types::{Entry, Header};
use tracing::*;

<<<<<<< HEAD
/// A CasBufFresh with Entries for values
pub type EntryCas<P> = CasBufFresh<Entry, P>;
/// A CasBufFresh with SignedHeaders for values
pub type HeaderCas<P> = CasBufFresh<SignedHeader, P>;
=======
/// A CasBufFreshSync with Entries for values
pub type EntryCas = CasBufFreshSync<Entry>;
/// A CasBufFreshSync with SignedHeaders for values
pub type HeaderCas = CasBufFreshSync<SignedHeader>;
>>>>>>> 02053829

/// The representation of an ElementCache / ElementVault,
/// using two or three DB references
pub struct ElementBuf<P = IntegratedPrefix>
where
    P: PrefixType,
{
    public_entries: EntryCas<P>,
    private_entries: Option<EntryCas<P>>,
    headers: HeaderCas<P>,
}

impl ElementBuf<IntegratedPrefix> {
    /// Create a ElementBuf using the Vault databases.
    /// The `allow_private` argument allows you to specify whether private
    /// entries should be readable or writeable with this reference.
    /// The vault is constructed with the IntegratedPrefix.
    pub fn vault(
        env: EnvironmentRead,
        dbs: &impl GetDb,
        allow_private: bool,
    ) -> DatabaseResult<Self> {
        ElementBuf::new_vault(env, dbs, allow_private)
    }

    /// Create a ElementBuf using the Cache databases.
    /// There is no cache for private entries, so private entries are disallowed
    pub fn cache(env: EnvironmentRead, dbs: &impl GetDb) -> DatabaseResult<Self> {
        let entries = dbs.get_db(&*ELEMENT_CACHE_ENTRIES)?;
        let headers = dbs.get_db(&*ELEMENT_CACHE_HEADERS)?;
        ElementBuf::new(env, entries, None, headers)
    }
}

impl ElementBuf<PendingPrefix> {
    /// Create a element buf for all elements pending validation.
    /// This reuses the database but is the data is completely separate.
    pub fn pending(env: EnvironmentRead, dbs: &impl GetDb) -> DatabaseResult<Self> {
        ElementBuf::new_vault(env, dbs, true)
    }
}

impl ElementBuf<JudgedPrefix> {
    /// Create a element buf for all elements that have progressed past validation.
    /// Note this doesn't mean they are Valid only that validation has run and
    /// come up with a [ValidationStatus].
    /// This reuses the database but is the data is completely separate.
    pub fn judged(env: EnvironmentRead, dbs: &impl GetDb) -> DatabaseResult<Self> {
        ElementBuf::new_vault(env, dbs, true)
    }
}

impl ElementBuf<RejectedPrefix> {
    /// Create a element buf for all elements that have been rejected.
    /// This reuses the database but is the data is completely separate.
    pub fn rejected(env: EnvironmentRead, dbs: &impl GetDb) -> DatabaseResult<Self> {
        ElementBuf::new_vault(env, dbs, true)
    }
}

impl<P> ElementBuf<P>
where
    P: PrefixType,
{
    fn new(
        env: EnvironmentRead,
        public_entries_store: SingleStore,
        private_entries_store: Option<SingleStore>,
        headers_store: SingleStore,
    ) -> DatabaseResult<Self> {
        let private_entries = if let Some(store) = private_entries_store {
            Some(CasBufFreshSync::new(env.clone(), store))
        } else {
            None
        };
        Ok(Self {
            public_entries: CasBufFreshSync::new(env.clone(), public_entries_store),
            private_entries,
            headers: CasBufFreshSync::new(env, headers_store),
        })
    }

    /// Construct a element buf using the vault databases
    fn new_vault(
        env: EnvironmentRead,
        dbs: &impl GetDb,
        allow_private: bool,
    ) -> DatabaseResult<Self> {
        let headers = dbs.get_db(&*ELEMENT_VAULT_HEADERS)?;
        let entries = dbs.get_db(&*ELEMENT_VAULT_PUBLIC_ENTRIES)?;
        let private_entries = if allow_private {
            Some(dbs.get_db(&*ELEMENT_VAULT_PRIVATE_ENTRIES)?)
        } else {
            None
        };
        Self::new(env, entries, private_entries, headers)
    }

    /// Get an entry by its address
    ///
    /// First attempt to get from the public entry DB. If not present, and
    /// private DB access is specified, attempt to get as a private entry.
    pub async fn get_entry(&self, entry_hash: &EntryHash) -> DatabaseResult<Option<EntryHashed>> {
        match self.public_entries.get(entry_hash).await? {
            Some(entry) => Ok(Some(entry)),
            None => {
                if let Some(ref db) = (self).private_entries {
                    db.get(entry_hash).await
                } else {
                    Ok(None)
                }
            }
        }
    }

    pub async fn contains_entry(&self, entry_hash: &EntryHash) -> DatabaseResult<bool> {
        Ok(if self.public_entries.contains(entry_hash)? {
            true
        } else {
            // Potentially avoid this let Some if the above branch is hit first
            if let Some(private) = &self.private_entries {
                private.contains(entry_hash)?
            } else {
                false
            }
        })
    }

    pub async fn contains_header(&self, header_hash: &HeaderHash) -> DatabaseResult<bool> {
        self.headers.contains(header_hash)
    }

    pub async fn get_header(
        &self,
        header_address: &HeaderHash,
    ) -> DatabaseResult<Option<SignedHeaderHashed>> {
        Ok(self.headers.get(header_address).await?.map(Into::into))
    }

    /// Get the Entry out of Header if it exists.
    ///
    /// If the header contains no entry data, return None
    /// If the header contains entry data:
    /// - if it is a public entry, but the entry cannot be found, return error
    /// - if it is a private entry and cannot be found, return error
    /// - if it is a private entry but the private DB is disabled, return None
    async fn get_entry_from_header(&self, header: &Header) -> SourceChainResult<Option<Entry>> {
        Ok(match header.entry_data() {
            None => None,
            Some((entry_hash, entry_type)) => {
                match entry_type.visibility() {
                    // if the header references an entry and the database is
                    // available, it better have been stored!
                    EntryVisibility::Public => {
                        Some(self.public_entries.get(entry_hash).await?.ok_or_else(|| {
                            SourceChainError::InvalidStructure(ChainInvalidReason::MissingData(
                                entry_hash.clone(),
                            ))
                        })?)
                    }
                    EntryVisibility::Private => {
                        if let Some(ref db) = self.private_entries {
                            Some(db.get(entry_hash).await?.ok_or_else(|| {
                                SourceChainError::InvalidStructure(ChainInvalidReason::MissingData(
                                    entry_hash.clone(),
                                ))
                            })?)
                        } else {
                            // If the private DB is disabled, just return None
                            None
                        }
                    }
                }
            }
        }
        .map(|e| e.into_content()))
    }

    /// given a header address return the full chain element for that address
    pub async fn get_element(
        &self,
        header_address: &HeaderHash,
    ) -> SourceChainResult<Option<Element>> {
        if let Some(signed_header) = self.get_header(header_address).await? {
            let maybe_entry = self.get_entry_from_header(signed_header.header()).await?;
            Ok(Some(Element::new(signed_header, maybe_entry)))
        } else {
            Ok(None)
        }
    }

    /// Puts a signed header and optional entry into the Element store.
    /// N.B. this code assumes that the header and entry have been validated
    pub fn put(
        &mut self,
        signed_header: SignedHeaderHashed,
        maybe_entry: Option<EntryHashed>,
    ) -> DatabaseResult<()> {
        if let Some(entry) = maybe_entry {
            if let Some((_, entry_type)) = signed_header.header().entry_data() {
                match entry_type.visibility() {
                    EntryVisibility::Public => self.public_entries.put(entry),
                    EntryVisibility::Private => {
                        if let Some(db) = self.private_entries.as_mut() {
                            db.put(entry);
                        } else {
                            error!("Attempted ElementBuf::put on a private entry with a disabled private DB: {}", entry.as_hash());
                        }
                    }
                }
            } else {
                unreachable!(
                    "Attempting to put an entry, but the header has no entry_type. Header hash: {}",
                    signed_header.header_address()
                );
            }
        }

        self.headers.put(signed_header.into());
        Ok(())
    }

    pub fn put_element_group(&mut self, element_group: ElementGroup) -> DatabaseResult<()> {
        for shh in element_group.owned_signed_headers() {
            self.headers.put(shh.into());
        }
        let entry = element_group.entry_hashed();
        match element_group.visibility()? {
            EntryVisibility::Public => self.public_entries.put(entry),
            EntryVisibility::Private => {
                if let Some(db) = self.private_entries.as_mut() {
                    db.put(entry);
                } else {
                    error!("Attempted ElementBuf::put on a private entry with a disabled private DB: {}", entry.as_hash());
                }
            }
        }
        Ok(())
    }

    pub fn delete(&mut self, header_hash: HeaderHash, entry_hash: Option<EntryHash>) {
        self.headers.delete(header_hash);
        if let Some(entry_hash) = entry_hash {
            if let Some(db) = self.private_entries.as_mut() {
                db.delete(entry_hash.clone())
            }
            self.public_entries.delete(entry_hash);
        }
    }

    pub fn headers(&self) -> &HeaderCas<P> {
        &self.headers
    }

    pub fn public_entries(&self) -> &EntryCas<P> {
        &self.public_entries
    }

    pub fn private_entries(&self) -> Option<&EntryCas<P>> {
        self.private_entries.as_ref()
    }

    #[cfg(test)]
    /// Clear all scratch and db, useful for tests
    pub fn clear_all(&mut self, writer: &mut Writer) -> DatabaseResult<()> {
        self.public_entries.clear_all(writer)?;
        if let Some(private) = &mut self.private_entries {
            private.clear_all(writer)?
        }
        self.headers.clear_all(writer)
    }
}

impl<P: PrefixType> BufferedStore for ElementBuf<P> {
    type Error = DatabaseError;

    fn is_clean(&self) -> bool {
        self.headers.is_clean()
            && self.public_entries.is_clean()
            && self
                .private_entries
                .as_ref()
                .map(|db| db.is_clean())
                .unwrap_or(true)
    }

    fn flush_to_txn(self, writer: &mut Writer) -> DatabaseResult<()> {
        if self.is_clean() {
            return Ok(());
        }
        self.public_entries.flush_to_txn(writer)?;
        if let Some(db) = self.private_entries {
            db.flush_to_txn(writer)?
        };
        self.headers.flush_to_txn(writer)?;
        Ok(())
    }
}

#[cfg(test)]
mod tests {

    use super::ElementBuf;
    use crate::test_utils::fake_unique_element;
    use holo_hash::*;
    use holochain_keystore::test_keystore::spawn_test_keystore;
    use holochain_keystore::AgentPubKeyExt;
    use holochain_state::{prelude::*, test_utils::test_cell_env};
    use holochain_zome_types::entry_def::EntryVisibility;

    #[tokio::test(threaded_scheduler)]
    async fn can_write_private_entry_when_enabled() -> anyhow::Result<()> {
        let keystore = spawn_test_keystore(Vec::new()).await?;
<<<<<<< HEAD
        let arc = test_cell_env();
        let env = arc.guard();
=======
        let test_env = test_cell_env();
        let arc = test_env.env();
        let env = arc.guard().await;
>>>>>>> 02053829

        let agent_key = AgentPubKey::new_from_pure_entropy(&keystore).await?;
        let (header_pub, entry_pub) =
            fake_unique_element(&keystore, agent_key.clone(), EntryVisibility::Public).await?;
        let (header_priv, entry_priv) =
            fake_unique_element(&keystore, agent_key.clone(), EntryVisibility::Private).await?;

        // write one public-entry header and one private-entry header
        env.with_commit(|txn| {
            let mut store = ElementBuf::vault(arc.clone().into(), &env, true)?;
            store.put(header_pub, Some(entry_pub.clone()))?;
            store.put(header_priv, Some(entry_priv.clone()))?;
            store.flush_to_txn(txn)
        })?;

        // Can retrieve both entries when private entries are enabled
        {
            let store = ElementBuf::vault(arc.clone().into(), &env, true)?;
            assert_eq!(
                store.get_entry(entry_pub.as_hash()).await,
                Ok(Some(entry_pub.clone()))
            );
            assert_eq!(
                store.get_entry(entry_priv.as_hash()).await,
                Ok(Some(entry_priv.clone()))
            );
        }

        // Cannot retrieve private entry when disabled
        {
            let store = ElementBuf::vault(arc.clone().into(), &env, false)?;
            assert_eq!(
                store.get_entry(entry_pub.as_hash()).await,
                Ok(Some(entry_pub.clone()))
            );
            assert_eq!(store.get_entry(entry_priv.as_hash()).await, Ok(None));
        }

        Ok(())
    }

    #[tokio::test(threaded_scheduler)]
    async fn cannot_write_private_entry_when_disabled() -> anyhow::Result<()> {
        let keystore = spawn_test_keystore(Vec::new()).await?;
<<<<<<< HEAD
        let arc = test_cell_env();
        let env = arc.guard();
=======
        let test_env = test_cell_env();
        let arc = test_env.env();
        let env = arc.guard().await;
>>>>>>> 02053829

        let agent_key = AgentPubKey::new_from_pure_entropy(&keystore).await?;
        let (header_pub, entry_pub) =
            fake_unique_element(&keystore, agent_key.clone(), EntryVisibility::Public).await?;
        let (header_priv, entry_priv) =
            fake_unique_element(&keystore, agent_key.clone(), EntryVisibility::Private).await?;

        // write one public-entry header and one private-entry header (which will be a noop)
        env.with_commit(|txn| {
            let mut store = ElementBuf::vault(arc.clone().into(), &env, false)?;
            store.put(header_pub, Some(entry_pub.clone()))?;
            store.put(header_priv, Some(entry_priv.clone()))?;
            store.flush_to_txn(txn)
        })?;

        // Can retrieve both entries when private entries are enabled
        {
            let store = ElementBuf::vault(arc.clone().into(), &env, true)?;
            assert_eq!(
                store.get_entry(entry_pub.as_hash()).await,
                Ok(Some(entry_pub.clone()))
            );
            assert_eq!(store.get_entry(entry_priv.as_hash()).await, Ok(None));
        }

        // Cannot retrieve private entry when disabled
        {
            let store = ElementBuf::vault(arc.clone().into(), &env, false)?;
            assert_eq!(
                store.get_entry(entry_pub.as_hash()).await,
                Ok(Some(entry_pub))
            );
            assert_eq!(store.get_entry(entry_priv.as_hash()).await, Ok(None));
        }

        Ok(())
    }
}<|MERGE_RESOLUTION|>--- conflicted
+++ resolved
@@ -27,17 +27,10 @@
 use holochain_zome_types::{Entry, Header};
 use tracing::*;
 
-<<<<<<< HEAD
 /// A CasBufFresh with Entries for values
-pub type EntryCas<P> = CasBufFresh<Entry, P>;
+pub type EntryCas<P> = CasBufFreshSync<Entry, P>;
 /// A CasBufFresh with SignedHeaders for values
-pub type HeaderCas<P> = CasBufFresh<SignedHeader, P>;
-=======
-/// A CasBufFreshSync with Entries for values
-pub type EntryCas = CasBufFreshSync<Entry>;
-/// A CasBufFreshSync with SignedHeaders for values
-pub type HeaderCas = CasBufFreshSync<SignedHeader>;
->>>>>>> 02053829
+pub type HeaderCas<P> = CasBufFreshSync<SignedHeader, P>;
 
 /// The representation of an ElementCache / ElementVault,
 /// using two or three DB references
@@ -141,11 +134,11 @@
     /// First attempt to get from the public entry DB. If not present, and
     /// private DB access is specified, attempt to get as a private entry.
     pub async fn get_entry(&self, entry_hash: &EntryHash) -> DatabaseResult<Option<EntryHashed>> {
-        match self.public_entries.get(entry_hash).await? {
+        match self.public_entries.get(entry_hash)? {
             Some(entry) => Ok(Some(entry)),
             None => {
                 if let Some(ref db) = (self).private_entries {
-                    db.get(entry_hash).await
+                    db.get(entry_hash)
                 } else {
                     Ok(None)
                 }
@@ -174,7 +167,7 @@
         &self,
         header_address: &HeaderHash,
     ) -> DatabaseResult<Option<SignedHeaderHashed>> {
-        Ok(self.headers.get(header_address).await?.map(Into::into))
+        Ok(self.headers.get(header_address)?.map(Into::into))
     }
 
     /// Get the Entry out of Header if it exists.
@@ -192,7 +185,7 @@
                     // if the header references an entry and the database is
                     // available, it better have been stored!
                     EntryVisibility::Public => {
-                        Some(self.public_entries.get(entry_hash).await?.ok_or_else(|| {
+                        Some(self.public_entries.get(entry_hash)?.ok_or_else(|| {
                             SourceChainError::InvalidStructure(ChainInvalidReason::MissingData(
                                 entry_hash.clone(),
                             ))
@@ -200,7 +193,7 @@
                     }
                     EntryVisibility::Private => {
                         if let Some(ref db) = self.private_entries {
-                            Some(db.get(entry_hash).await?.ok_or_else(|| {
+                            Some(db.get(entry_hash)?.ok_or_else(|| {
                                 SourceChainError::InvalidStructure(ChainInvalidReason::MissingData(
                                     entry_hash.clone(),
                                 ))
@@ -351,14 +344,9 @@
     #[tokio::test(threaded_scheduler)]
     async fn can_write_private_entry_when_enabled() -> anyhow::Result<()> {
         let keystore = spawn_test_keystore(Vec::new()).await?;
-<<<<<<< HEAD
-        let arc = test_cell_env();
-        let env = arc.guard();
-=======
         let test_env = test_cell_env();
         let arc = test_env.env();
-        let env = arc.guard().await;
->>>>>>> 02053829
+        let env = arc.guard();
 
         let agent_key = AgentPubKey::new_from_pure_entropy(&keystore).await?;
         let (header_pub, entry_pub) =
@@ -403,14 +391,9 @@
     #[tokio::test(threaded_scheduler)]
     async fn cannot_write_private_entry_when_disabled() -> anyhow::Result<()> {
         let keystore = spawn_test_keystore(Vec::new()).await?;
-<<<<<<< HEAD
-        let arc = test_cell_env();
-        let env = arc.guard();
-=======
         let test_env = test_cell_env();
         let arc = test_env.env();
-        let env = arc.guard().await;
->>>>>>> 02053829
+        let env = arc.guard();
 
         let agent_key = AgentPubKey::new_from_pure_entropy(&keystore).await?;
         let (header_pub, entry_pub) =
