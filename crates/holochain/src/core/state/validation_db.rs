--- conflicted
+++ resolved
@@ -1,9 +1,5 @@
 //! # Validation Database Types
 
-<<<<<<< HEAD
-use crate::core::validation::PendingDependencies;
-=======
->>>>>>> 966ab3a6
 use holo_hash::{AnyDhtHash, DhtOpHash};
 use holochain_serialized_bytes::prelude::*;
 use holochain_state::{
@@ -50,14 +46,7 @@
     /// Is awaiting to be app validated
     SysValidated,
     /// Is waiting for dependencies so the op can proceed to app validation
-<<<<<<< HEAD
     AwaitingAppDeps(Vec<AnyDhtHash>),
-    /// Has finished all validation but is still awaiting
-    /// on a dependency to pass validation.
-    PendingValidation,
-=======
-    AwaitingAppDeps(AnyDhtHash),
->>>>>>> 966ab3a6
 }
 
 impl ValidationLimboStore {
