--- conflicted
+++ resolved
@@ -25,36 +25,20 @@
 }
 
 impl SourceChainBuf {
-<<<<<<< HEAD
-    pub fn new(env: EnvironmentRead, dbs: &impl GetDb) -> DatabaseResult<Self> {
-        Ok(Self {
-            elements: ElementBuf::vault(env.clone(), dbs, true)?,
-            sequence: ChainSequenceBuf::new(env.clone(), dbs)?,
-            keystore: dbs.keystore(),
-=======
     pub fn new(env: EnvironmentRead) -> DatabaseResult<Self> {
         Ok(Self {
             elements: ElementBuf::vault(env.clone(), true)?,
             sequence: ChainSequenceBuf::new(env.clone())?,
             keystore: env.keystore().clone(),
->>>>>>> 8f0e3a56
             env,
         })
     }
 
-<<<<<<< HEAD
-    pub fn public_only(env: EnvironmentRead, dbs: &impl GetDb) -> DatabaseResult<Self> {
-        Ok(Self {
-            elements: ElementBuf::vault(env.clone(), dbs, false)?,
-            sequence: ChainSequenceBuf::new(env.clone(), dbs)?,
-            keystore: dbs.keystore(),
-=======
     pub fn public_only(env: EnvironmentRead) -> DatabaseResult<Self> {
         Ok(Self {
             elements: ElementBuf::vault(env.clone(), false)?,
             sequence: ChainSequenceBuf::new(env.clone())?,
             keystore: env.keystore().clone(),
->>>>>>> 8f0e3a56
             env,
         })
     }
@@ -66,19 +50,11 @@
     // add a cache test only method that allows this to
     // be used with the cache database for testing
     // FIXME This should only be cfg(test) but that doesn't work with integration tests
-<<<<<<< HEAD
-    pub fn cache(env: EnvironmentRead, dbs: &impl GetDb) -> DatabaseResult<Self> {
-        Ok(Self {
-            elements: ElementBuf::cache(env.clone(), dbs)?,
-            sequence: ChainSequenceBuf::new(env.clone(), dbs)?,
-            keystore: dbs.keystore(),
-=======
     pub fn cache(env: EnvironmentRead) -> DatabaseResult<Self> {
         Ok(Self {
             elements: ElementBuf::cache(env.clone())?,
             sequence: ChainSequenceBuf::new(env.clone())?,
             keystore: env.keystore().clone(),
->>>>>>> 8f0e3a56
             env,
         })
     }
@@ -97,15 +73,9 @@
         self.sequence.len() >= 3
     }
 
-<<<<<<< HEAD
-    pub async fn get_at_index(&self, i: u32) -> SourceChainResult<Option<Element>> {
-        if let Some(address) = self.sequence.get(i)? {
-            self.get_element(&address).await
-=======
     pub fn get_at_index(&self, i: u32) -> SourceChainResult<Option<Element>> {
         if let Some(address) = self.sequence.get(i)? {
             self.get_element(&address)
->>>>>>> 8f0e3a56
         } else {
             Ok(None)
         }
@@ -411,20 +381,11 @@
     async fn source_chain_buffer_iter_back() -> SourceChainResult<()> {
         let test_env = test_cell_env();
         let arc = test_env.env();
-<<<<<<< HEAD
-        let env = arc.guard();
-        let dbs = arc.dbs();
-=======
->>>>>>> 8f0e3a56
 
         let (_agent_pubkey, dna_header, dna_entry, agent_header, agent_entry) = fixtures();
 
         {
-<<<<<<< HEAD
-            let mut store = SourceChainBuf::new(arc.clone().into(), &dbs).unwrap();
-=======
             let mut store = SourceChainBuf::new(arc.clone().into()).unwrap();
->>>>>>> 8f0e3a56
             assert!(store.chain_head().is_none());
             store
                 .put_raw(dna_header.as_content().clone(), dna_entry.clone())
@@ -437,11 +398,7 @@
         };
 
         {
-<<<<<<< HEAD
-            let store = SourceChainBuf::new(arc.clone().into(), &dbs).unwrap();
-=======
             let store = SourceChainBuf::new(arc.clone().into()).unwrap();
->>>>>>> 8f0e3a56
             assert!(store.chain_head().is_some());
 
             // get the full element
@@ -491,19 +448,11 @@
     async fn source_chain_buffer_dump_entries_json() -> SourceChainResult<()> {
         let test_env = test_cell_env();
         let arc = test_env.env();
-<<<<<<< HEAD
-        let env = arc.guard();
-=======
->>>>>>> 8f0e3a56
 
         let (_agent_pubkey, dna_header, dna_entry, agent_header, agent_entry) = fixtures();
 
         {
-<<<<<<< HEAD
-            let mut store = SourceChainBuf::new(arc.clone().into(), &env).unwrap();
-=======
             let mut store = SourceChainBuf::new(arc.clone().into()).unwrap();
->>>>>>> 8f0e3a56
             store
                 .put_raw(dna_header.as_content().clone(), dna_entry)
                 .await?;
@@ -516,11 +465,7 @@
         }
 
         {
-<<<<<<< HEAD
-            let store = SourceChainBuf::new(arc.clone().into(), &env).unwrap();
-=======
             let store = SourceChainBuf::new(arc.clone().into()).unwrap();
->>>>>>> 8f0e3a56
             let json = store.dump_as_json().await?;
             let parsed: serde_json::Value = serde_json::from_str(&json).unwrap();
 
@@ -543,12 +488,7 @@
     async fn test_header_cas_roundtrip() {
         let test_env = test_cell_env();
         let arc = test_env.env();
-<<<<<<< HEAD
-        let env = arc.guard();
-        let mut store = SourceChainBuf::new(arc.clone().into(), &env).unwrap();
-=======
         let mut store = SourceChainBuf::new(arc.clone().into()).unwrap();
->>>>>>> 8f0e3a56
 
         let (_, hashed, _, _, _) = fixtures();
         let header = hashed.into_content();
