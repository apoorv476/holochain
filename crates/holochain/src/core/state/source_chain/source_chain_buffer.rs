use crate::core::state::{
    chain_cas::{ChainCasBuf, HeaderCas},
    chain_sequence::ChainSequenceBuf,
    source_chain::{ChainElement, SignedHeader, SourceChainError, SourceChainResult},
};

use fallible_iterator::FallibleIterator;
<<<<<<< HEAD
use holochain_state::{buffer::BufferedStore, error::DatabaseResult, prelude::*};
use holochain_types::{
    address::HeaderAddress, chain_header::ChainHeader, entry::Entry, prelude::*,
};
=======
use holochain_state::{
    buffer::BufferedStore,
    db::DbManager,
    error::DatabaseResult,
    prelude::{Readable, Writer},
};
use holochain_types::{address::HeaderAddress, entry::Entry, prelude::*, ChainHeader};
>>>>>>> f784b198

use tracing::*;

pub struct SourceChainBuf<'env, R: Readable> {
    cas: ChainCasBuf<'env, R>,
    sequence: ChainSequenceBuf<'env, R>,
    keystore: KeystoreSender,
}

impl<'env, R: Readable> SourceChainBuf<'env, R> {
    pub fn new(reader: &'env R, dbs: &'env impl GetDb) -> DatabaseResult<Self> {
        Ok(Self {
            cas: ChainCasBuf::primary(reader, dbs)?,
            sequence: ChainSequenceBuf::new(reader, dbs)?,
            keystore: dbs.keystore(),
        })
    }

    // add a cache test only method that allows this to
    // be used with the cache database for testing
    // FIXME This should only be cfg(test) but that doesn't work with integration tests
    pub fn cache(reader: &'env R, dbs: &'env impl GetDb) -> DatabaseResult<Self> {
        Ok(Self {
            cas: ChainCasBuf::cache(reader, dbs)?,
            sequence: ChainSequenceBuf::new(reader, dbs)?,
            keystore: dbs.keystore(),
        })
    }

    pub fn chain_head(&self) -> Option<&HeaderAddress> {
        self.sequence.chain_head()
    }

    /*pub fn get_entry(&self, k: EntryAddress) -> DatabaseResult<Option<Entry>> {
        self.cas.get_entry(k)
    }*/

    pub fn get_element(&self, k: &HeaderAddress) -> SourceChainResult<Option<ChainElement>> {
        debug!("GET {:?}", k);
        self.cas.get_element(k)
    }

    pub fn get_header(&self, k: &HeaderAddress) -> DatabaseResult<Option<SignedHeader>> {
        self.cas.get_header(k)
    }

    pub fn cas(&self) -> &ChainCasBuf<R> {
        &self.cas
    }

    pub async fn put(
        &mut self,
        header: ChainHeader,
        maybe_entry: Option<Entry>,
    ) -> SourceChainResult<()> {
        let signed_header = SignedHeader::new(&self.keystore, header.to_owned()).await?;

        /*
        FIXME: this needs to happen here.
        if !header.validate_entry(maybe_entry) {
            return Err(SourceChainError(ChainInvalidReason::HeaderAndEntryMismatch));
        }
        */

        self.sequence.put_header(header.hash().into());
        self.cas.put(signed_header, maybe_entry)?;
        Ok(())
    }

    pub fn headers(&self) -> &HeaderCas<'env, R> {
        &self.cas.headers()
    }

    /// Get the AgentPubKey from the entry committed to the chain.
    /// If this returns None, the chain was not initialized.
    pub fn agent_pubkey(&self) -> DatabaseResult<Option<AgentPubKey>> {
        Ok(self
            .cas
            .entries()
            .iter_raw()?
            .filter_map(|(_, e)| match e {
                Entry::Agent(agent_pubkey) => Some(agent_pubkey),
                _ => None,
            })
            .next())
    }

    pub fn iter_back(&'env self) -> SourceChainBackwardIterator<'env, R> {
        SourceChainBackwardIterator::new(self)
    }

    /// dump the entire source chain as a pretty-printed json string
    pub fn dump_as_json(&self) -> Result<String, SourceChainError> {
        #[derive(Serialize, Deserialize)]
        struct JsonChainElement {
            pub signature: Signature,
            pub header: ChainHeader,
            pub entry: Option<Entry>,
        }

        // TODO fix this.  We shouldn't really have nil values but this would
        // show if the database is corrupted and doesn't have an element
        #[derive(Serialize, Deserialize)]
        struct JsonChainDump {
            element: Option<JsonChainElement>,
        }

        Ok(serde_json::to_string_pretty(
            &self
                .iter_back()
                .map(|h| {
                    let maybe_element = self.get_element(&h.header().hash().into())?;
                    match maybe_element {
                        None => Ok(JsonChainDump { element: None }),
                        Some(element) => Ok(JsonChainDump {
                            element: Some(JsonChainElement {
                                signature: element.signature().to_owned(),
                                header: element.header().to_owned(),
                                entry: element.entry().to_owned(),
                            }),
                        }),
                    }
                })
                .collect::<Vec<_>>()?,
        )?)
    }
}

impl<'env, R: Readable> BufferedStore<'env> for SourceChainBuf<'env, R> {
    type Error = SourceChainError;

    fn flush_to_txn(self, writer: &'env mut Writer) -> Result<(), Self::Error> {
        self.cas.flush_to_txn(writer)?;
        self.sequence.flush_to_txn(writer)?;
        Ok(())
    }
}

pub struct SourceChainBackwardIterator<'env, R: Readable> {
    store: &'env SourceChainBuf<'env, R>,
    current: Option<HeaderAddress>,
}

impl<'env, R: Readable> SourceChainBackwardIterator<'env, R> {
    pub fn new(store: &'env SourceChainBuf<'env, R>) -> Self {
        Self {
            store,
            current: store.chain_head().cloned(),
        }
    }
}

/// Follows ChainHeader.link through every previous Entry (of any EntryType) in the chain
// #[holochain_tracing_macros::newrelic_autotrace(HOLOCHAIN_CORE)]
impl<'env, R: Readable> FallibleIterator for SourceChainBackwardIterator<'env, R> {
    type Item = SignedHeader;
    type Error = SourceChainError;

    fn next(&mut self) -> Result<Option<Self::Item>, Self::Error> {
        match &self.current {
            None => Ok(None),
            Some(top) => {
                if let Some(signed_header) = self.store.get_header(top)? {
                    self.current = signed_header.header().prev_header().map(|h| h.to_owned());
                    Ok(Some(signed_header))
                } else {
                    Ok(None)
                }
            }
        }
    }
}

#[cfg(test)]
pub mod tests {

    use super::SourceChainBuf;
    use crate::core::state::source_chain::SourceChainResult;
    use fallible_iterator::FallibleIterator;
    use holochain_state::{prelude::*, test_utils::test_cell_env};
    use holochain_types::{
        entry::Entry,
        header,
        prelude::*,
        test_utils::{fake_agent_pubkey_1, fake_dna_file},
        ChainHeader,
    };

    fn fixtures() -> (
        AgentPubKey,
        ChainHeader,
        Option<Entry>,
        ChainHeader,
        Option<Entry>,
    ) {
        let _ = holochain_crypto::crypto_init_sodium();
        let dna = fake_dna_file("a");
        let agent_pubkey = fake_agent_pubkey_1();

        let agent_entry = Entry::Agent(agent_pubkey.clone());

        let dna_header = ChainHeader::Dna(header::Dna {
            timestamp: chrono::Utc::now().timestamp().into(),
            author: agent_pubkey.clone(),
            hash: dna.dna_hash().clone(),
        });

        let agent_header = ChainHeader::EntryCreate(header::EntryCreate {
            timestamp: chrono::Utc::now().timestamp().into(),
            author: agent_pubkey.clone(),
            prev_header: dna_header.hash().into(),
            entry_type: header::EntryType::AgentPubKey,
            entry_address: agent_pubkey.clone().into(),
        });

        (
            agent_pubkey,
            dna_header,
            None,
            agent_header,
            Some(agent_entry),
        )
    }

    #[tokio::test(threaded_scheduler)]
    async fn source_chain_buffer_iter_back() -> SourceChainResult<()> {
        let arc = test_cell_env().await;
        let env = arc.guard().await;
        let dbs = arc.dbs().await;

        let (_agent_pubkey, dna_header, dna_entry, agent_header, agent_entry) = fixtures();

        {
            let reader = env.reader()?;

            let mut store = SourceChainBuf::new(&reader, &dbs)?;
            assert!(store.chain_head().is_none());
            store.put(dna_header.clone(), dna_entry.clone()).await?;
            store.put(agent_header.clone(), agent_entry.clone()).await?;
            env.with_commit(|writer| store.flush_to_txn(writer))?;
        };

        {
            let reader = env.reader()?;

            let store = SourceChainBuf::new(&reader, &dbs)?;
            assert!(store.chain_head().is_some());

            // get the full element
            let dna_element_fetched = store
                .get_element(&dna_header.hash().into())
                .expect("error retrieving")
                .expect("entry not found");
            let agent_element_fetched = store
                .get_element(&agent_header.hash().into())
                .expect("error retrieving")
                .expect("entry not found");
            assert_eq!(dna_header, *dna_element_fetched.header());
            assert_eq!(dna_entry, *dna_element_fetched.entry());
            assert_eq!(agent_header, *agent_element_fetched.header());
            assert_eq!(agent_entry, *agent_element_fetched.entry());

            // check that you can iterate on the chain
            assert_eq!(
                store
                    .iter_back()
                    .map(|h| Ok(store
                        .get_element(&h.header().hash().into())?
                        .unwrap()
                        .header()
                        .clone()))
                    .collect::<Vec<_>>()
                    .unwrap(),
                vec![agent_header, dna_header]
            );
        }

        Ok(())
    }

    #[tokio::test(threaded_scheduler)]
    async fn source_chain_buffer_dump_entries_json() -> SourceChainResult<()> {
        let arc = test_cell_env().await;
        let env = arc.guard().await;
        let dbs = arc.dbs().await;

        let (_agent_pubkey, dna_header, dna_entry, agent_header, agent_entry) = fixtures();

        {
            let reader = env.reader()?;

            let mut store = SourceChainBuf::new(&reader, &dbs)?;
            store.put(dna_header.clone(), dna_entry).await?;
            store.put(agent_header.clone(), agent_entry).await?;
            env.with_commit(|writer| store.flush_to_txn(writer))?;
        }

        {
            let reader = env.reader()?;

            let store = SourceChainBuf::new(&reader, &dbs)?;
            let json = store.dump_as_json()?;
            let parsed: serde_json::Value = serde_json::from_str(&json).unwrap();
            let parsed = parsed
                .as_array()
                .unwrap()
                .iter()
                .map(|item| {
                    let item = item.as_object().unwrap();
                    let element = item.get("element").unwrap();
                    let header = element.get("header").unwrap();
                    let header_type = header.get("type").unwrap().as_str().unwrap();

                    /*let _entry_address = header
                        .get("entry_address")
                        .unwrap()
                        .get("Entry")
                        .unwrap()
                        .as_array()
                        .unwrap();
                    let entry_type = entry.get("entry_type").unwrap().as_str().unwrap();
                    let _entry_data: serde_json::Value = match entry_type {
                        "AgentPubKey" => entry.get("entry").unwrap().clone(),
                        "Dna" => entry
                            .get("entry")
                            .unwrap()
                            .as_object()
                            .unwrap()
                            .get("uuid")
                            .unwrap()
                            .clone(),
                        _ => serde_json::Value::Null,
                    };*/
                    // FIXME: this test is very specific; commenting out the specifics for now
                    // until we finalize the Entry and Header format
                    // serde_json::json!([entry_type, entry_address, entry_data])
                    serde_json::json!(header_type)
                })
                .collect::<Vec<_>>();

            assert_eq!(
                "[\"EntryCreate\",\"Dna\"]",
                &serde_json::to_string(&parsed).unwrap(),
            );
        }

        Ok(())
    }
}<|MERGE_RESOLUTION|>--- conflicted
+++ resolved
@@ -5,21 +5,8 @@
 };
 
 use fallible_iterator::FallibleIterator;
-<<<<<<< HEAD
 use holochain_state::{buffer::BufferedStore, error::DatabaseResult, prelude::*};
-use holochain_types::{
-    address::HeaderAddress, chain_header::ChainHeader, entry::Entry, prelude::*,
-};
-=======
-use holochain_state::{
-    buffer::BufferedStore,
-    db::DbManager,
-    error::DatabaseResult,
-    prelude::{Readable, Writer},
-};
 use holochain_types::{address::HeaderAddress, entry::Entry, prelude::*, ChainHeader};
->>>>>>> f784b198
-
 use tracing::*;
 
 pub struct SourceChainBuf<'env, R: Readable> {
