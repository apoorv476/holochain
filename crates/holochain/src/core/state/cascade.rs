--- conflicted
+++ resolved
@@ -438,28 +438,6 @@
         Ok(())
     }
 
-<<<<<<< HEAD
-    fn get_element_data_local_raw(&self, hash: &HeaderHash) -> CascadeResult<Option<Element>> {
-        match self.element_vault.get_element(hash)? {
-            None => Ok(self.element_cache.get_element(hash)?),
-            r => Ok(r),
-        }
-    }
-
-    fn get_element_local_raw(&self, hash: &HeaderHash) -> CascadeResult<Option<Element>> {
-        let r = self.get_element_data_local_raw(hash)?;
-        // Check we have a valid reason to return this element
-        match r {
-            Some(el)
-                if self.valid_element(
-                    el.header_address(),
-                    el.header().entry_data().map(|(h, _)| h),
-                )? =>
-            {
-                Ok(Some(el))
-            }
-            _ => Ok(None),
-=======
     /// Get the element from any databases that the Cascade has been constructed with
     fn get_element_local_raw(&self, hash: &HeaderHash) -> CascadeResult<Option<Element>> {
         // It's a little tricky to call a function on every db.
@@ -469,7 +447,6 @@
             hash: &HeaderHash,
         ) -> CascadeResult<Option<Element>> {
             Ok(db.element.get_element(hash)?)
->>>>>>> 702ac49c
         }
         search_all!(self, get_element, hash)
     }
@@ -491,22 +468,6 @@
         search_all!(self, get_entry, hash)
     }
 
-<<<<<<< HEAD
-    fn get_entry_data_local_raw(&self, hash: &EntryHash) -> CascadeResult<Option<EntryHashed>> {
-        let r = match self.element_vault.get_entry(hash)? {
-            None => self.element_cache.get_entry(hash)?,
-            r => r,
-        };
-        Ok(r)
-    }
-
-    fn get_entry_local_raw(&self, hash: &EntryHash) -> CascadeResult<Option<EntryHashed>> {
-        let r = self.get_entry_data_local_raw(hash)?;
-        // Check we have a valid reason to return this element
-        match r {
-            Some(e) if self.valid_entry(e.as_hash())? => Ok(Some(e)),
-            _ => Ok(None),
-=======
     /// Get the entry from any databases that the Cascade has been constructed with
     fn get_entry_local_raw(&self, hash: &EntryHash) -> CascadeResult<Option<EntryHashed>> {
         fn get_entry<P: PrefixType, M: MetadataBufT<P>>(
@@ -514,7 +475,6 @@
             hash: &EntryHash,
         ) -> CascadeResult<Option<EntryHashed>> {
             Ok(db.element.get_entry(hash)?)
->>>>>>> 702ac49c
         }
         search_all!(self, get_entry, hash)
     }
@@ -526,41 +486,15 @@
             .map(|h| h.into_header_and_signature().0))
     }
 
-    fn get_header_data_local_raw_with_sig(
-        &self,
-        hash: &HeaderHash,
-    ) -> CascadeResult<Option<SignedHeaderHashed>> {
-<<<<<<< HEAD
-        let r = match self.element_vault.get_header(hash)? {
-            None => self.element_cache.get_header(hash)?,
-            r => r,
-        };
-        Ok(r)
-    }
-
     fn get_header_local_raw_with_sig(
         &self,
         hash: &HeaderHash,
     ) -> CascadeResult<Option<SignedHeaderHashed>> {
-        let r = self.get_header_data_local_raw_with_sig(hash)?;
-        // Check we have a valid reason to return this element
-        match r {
-            Some(h)
-                if self.valid_element(
-                    h.header_address(),
-                    h.header().entry_data().map(|(h, _)| h),
-                )? =>
-            {
-                Ok(Some(h))
-            }
-            _ => Ok(None),
-=======
         fn get_header<P: PrefixType, M: MetadataBufT<P>>(
             db: &DbPair<M, P>,
             hash: &HeaderHash,
         ) -> CascadeResult<Option<SignedHeaderHashed>> {
             Ok(db.element.get_header(hash)?)
->>>>>>> 702ac49c
         }
         search_all!(self, get_header, hash)
     }
@@ -697,159 +631,6 @@
         Ok(false)
     }
 
-    /// This is call completely ignores all validation and CRUD.
-    /// It just gets the data that wherever it can be found.
-    /// Use with caution.
-    // TODO: This still fetches the full element and metadata.
-    // Need to add a fetch_retrieve_entry that only gets data.
-    pub async fn retrieve_data(
-        &mut self,
-        hash: AnyDhtHash,
-        options: GetOptions,
-    ) -> CascadeResult<Option<Element>> {
-        match *hash.hash_type() {
-            // This is the same as retieve for an entry hash
-            // because you can't find an element via entry hash
-            // without the metadata
-            AnyDht::Entry => {
-                let hash = hash.into();
-                match self.get_element_local_raw_via_entry(&hash)? {
-                    Some(e) => Ok(Some(e)),
-                    None => {
-                        self.fetch_element_via_entry(hash.clone(), options).await?;
-                        self.get_element_local_raw_via_entry(&hash)
-                    }
-                }
-            }
-            AnyDht::Header => {
-                let hash = hash.into();
-                match self.get_element_data_local_raw(&hash)? {
-                    Some(e) => Ok(Some(e)),
-                    None => {
-                        self.fetch_element_via_header(hash.clone(), options).await?;
-                        self.get_element_data_local_raw(&hash)
-                    }
-                }
-            }
-        }
-    }
-
-    /// This is call completely ignores all validation and CRUD.
-    /// It just gets the data that wherever it can be found.
-    /// Use with caution.
-    // TODO: This still fetches the full element and metadata.
-    // Need to add a fetch_retrieve_entry that only gets data.
-    pub async fn retrieve_entry_data(
-        &mut self,
-        hash: &EntryHash,
-        options: GetOptions,
-    ) -> CascadeResult<Option<EntryHashed>> {
-        match self.get_entry_data_local_raw(hash)? {
-            Some(e) => Ok(Some(e)),
-            None => {
-                self.fetch_element_via_entry(hash.clone(), options).await?;
-                self.get_entry_data_local_raw(hash)
-            }
-        }
-    }
-
-    /// This is call completely ignores all validation and CRUD.
-    /// It just gets the data that wherever it can be found.
-    /// Use with caution.
-    // TODO: This still fetches the full element and metadata.
-    // Need to add a fetch_retrieve_entry that only gets data.
-    pub async fn retrieve_header_data(
-        &mut self,
-        hash: HeaderHash,
-        options: GetOptions,
-    ) -> CascadeResult<Option<SignedHeaderHashed>> {
-        match self.get_header_data_local_raw_with_sig(&hash)? {
-            Some(h) => Ok(Some(h)),
-            None => {
-                self.fetch_element_via_header(hash.clone(), options).await?;
-                self.get_header_data_local_raw_with_sig(&hash)
-            }
-        }
-    }
-
-    /// Get the entry from the dht regardless of metadata.
-    /// This call has the opportunity to hit the local cache
-    /// and avoid a network call.
-    // TODO: This still fetches the full element and metadata.
-    // Need to add a fetch_retrieve_entry that only gets data.
-    // TODO: This call is the same as retrieve with an entry hash
-    // and maybe can be removed.
-    pub async fn retrieve_entry(
-        &mut self,
-        hash: &EntryHash,
-        options: GetOptions,
-    ) -> CascadeResult<Option<Element>> {
-        match self.get_element_local_raw_via_entry(hash)? {
-            Some(e) => Ok(Some(e)),
-            None => {
-                self.fetch_element_via_entry(hash.clone(), options).await?;
-                self.get_element_local_raw_via_entry(hash)
-            }
-        }
-    }
-
-    /// Get only the header from the dht regardless of metadata.
-    /// Useful for avoiding getting the Entry if you don't need it.
-    /// This call has the opportunity to hit the local cache
-    /// and avoid a network call.
-    // TODO: This still fetches the full element and metadata.
-    // Need to add a fetch_retrieve_header that only gets data.
-    pub async fn retrieve_header(
-        &mut self,
-        hash: HeaderHash,
-        options: GetOptions,
-    ) -> CascadeResult<Option<SignedHeaderHashed>> {
-        match self.get_header_local_raw_with_sig(&hash)? {
-            Some(h) => Ok(Some(h)),
-            None => {
-                self.fetch_element_via_header(hash.clone(), options).await?;
-                self.get_header_local_raw_with_sig(&hash)
-            }
-        }
-    }
-
-    /// Get an element from the dht regardless of metadata.
-    /// Useful for checking if data is held.
-    /// This call has the opportunity to hit the local cache
-    /// and avoid a network call.
-    /// Note we still need to return the element as proof they are really
-    /// holding it unless we create a byte challenge function.
-    // TODO: This still fetches the full element and metadata.
-    // Need to add a fetch_retrieve that only gets data.
-    pub async fn retrieve(
-        &mut self,
-        hash: AnyDhtHash,
-        options: GetOptions,
-    ) -> CascadeResult<Option<Element>> {
-        match *hash.hash_type() {
-            AnyDht::Entry => {
-                let hash = hash.into();
-                match self.get_element_local_raw_via_entry(&hash)? {
-                    Some(e) => Ok(Some(e)),
-                    None => {
-                        self.fetch_element_via_entry(hash.clone(), options).await?;
-                        self.get_element_local_raw_via_entry(&hash)
-                    }
-                }
-            }
-            AnyDht::Header => {
-                let hash = hash.into();
-                match self.get_element_local_raw(&hash)? {
-                    Some(e) => Ok(Some(e)),
-                    None => {
-                        self.fetch_element_via_header(hash.clone(), options).await?;
-                        self.get_element_local_raw(&hash)
-                    }
-                }
-            }
-        }
-    }
-
     #[instrument(skip(self, options))]
     pub async fn get_entry_details(
         &mut self,
@@ -1005,8 +786,6 @@
         })
     }
 
-<<<<<<< HEAD
-=======
     /// Get the entry from the dht regardless of metadata or validation status.
     /// This call has the opportunity to hit the local cache
     /// and avoid a network call.
@@ -1083,7 +862,6 @@
         }
     }
 
->>>>>>> 702ac49c
     #[instrument(skip(self))]
     /// Updates the cache with the latest network authority data
     /// and returns what is in the cache.
