//! # Publish Dht Op Workflow
//!
//! ## Open questions
//! - [x] Publish add and remove links on private entries, what are the constraints on when to publish
//! For now, Publish links on private entries
// TODO: B-01827 Make story about: later consider adding a flag to make a link private and not publish it.
//       Even for those private links, we may need to publish them to the author of the private entry
//       (and we'd have to reference its action  which actually exists on the DHT to make that work,
//       rather than the entry which does not exist on the DHT).
//!
//!

use super::error::WorkflowResult;
use crate::core::queue_consumer::TriggerSender;
use crate::core::queue_consumer::WorkComplete;
use holo_hash::*;
use holochain_p2p::HolochainP2pDnaT;
use holochain_state::prelude::*;
use holochain_types::prelude::*;
use std::collections::HashMap;
use std::time;
use tracing::*;

mod publish_query;

/// Default redundancy factor for validation receipts
pub const DEFAULT_RECEIPT_BUNDLE_SIZE: u8 = 5;

/// Don't publish a DhtOp more than once during this interval.
/// This allows us to trigger the publish workflow as often as we like, without
/// flooding the network with spurious publishes.
pub const MIN_PUBLISH_INTERVAL: time::Duration = time::Duration::from_secs(60 * 5);

#[instrument(skip(db, network, trigger_self))]
pub async fn publish_dht_ops_workflow(
    db: DbWrite<DbKindAuthored>,
    network: &(dyn HolochainP2pDnaT + Send + Sync),
    trigger_self: &TriggerSender,
    agent: AgentPubKey,
) -> WorkflowResult<WorkComplete> {
    let mut complete = WorkComplete::Complete;
    let to_publish = publish_dht_ops_workflow_inner(db.clone().into(), agent).await?;

    // Commit to the network
    tracing::info!("sending to {} basis locations", to_publish.len());
    let mut success = Vec::new();
    for (basis, ops) in to_publish {
        let (hashes, ops): (Vec<_>, Vec<_>) = ops.into_iter().unzip();
        if let Err(e) = network.publish(true, false, basis, ops, None).await {
            // If we get a routing error it means the space hasn't started yet and we should try publishing again.
            if let holochain_p2p::HolochainP2pError::RoutingDnaError(_) = e {
                complete = WorkComplete::Incomplete;
            }
            tracing::info!(failed_to_send_publish = ?e);
        } else {
            success.extend(hashes);
        }
    }

    tracing::info!("sent {} ops", success.len());
    let now = std::time::SystemTime::now().duration_since(std::time::UNIX_EPOCH)?;
    let continue_publish = db
        .async_commit(move |writer| {
            for hash in success {
                mutations::set_last_publish_time(writer, &hash, now)?;
            }
            WorkflowResult::Ok(publish_query::num_still_needing_publish(writer)? > 0)
        })
        .await?;

    // If we have more ops that could be published then continue looping.
    if continue_publish {
        trigger_self.resume_loop();
    } else {
        trigger_self.pause_loop();
    }

    tracing::info!("committed sent ops");
    // --- END OF WORKFLOW, BEGIN FINISHER BOILERPLATE ---

    Ok(complete)
}

/// Read the authored for ops with receipt count < R
pub async fn publish_dht_ops_workflow_inner(
    db: DbRead<DbKindAuthored>,
    agent: AgentPubKey,
) -> WorkflowResult<HashMap<AnyDhtHash, Vec<(DhtOpHash, DhtOp)>>> {
    // Ops to publish by basis
    let mut to_publish = HashMap::new();

    for op_hashed in publish_query::get_ops_to_publish(agent, &db).await? {
        let (op, op_hash) = op_hashed.into_inner();
        // For every op publish a request
        // Collect and sort ops by basis
        to_publish
            .entry(op.dht_basis())
            .or_insert_with(Vec::new)
            .push((op_hash, op));
    }

    Ok(to_publish)
}

#[cfg(test)]
mod tests {
    use super::*;
    use crate::fixt::CreateLinkFixturator;
    use crate::fixt::EntryFixturator;
    use crate::test_utils::fake_genesis;
    use crate::test_utils::test_network_with_events;
    use crate::test_utils::TestNetwork;
    use ::fixt::prelude::*;
    use futures::future::FutureExt;
    use holochain_p2p::actor::HolochainP2pSender;
    use holochain_p2p::HolochainP2pDna;
    use holochain_p2p::HolochainP2pRef;
    use holochain_types::db_cache::DhtDbQueryCache;
    use observability;
    use rusqlite::Transaction;
    use std::collections::HashMap;
    use std::convert::TryInto;
    use std::sync::atomic::AtomicU32;
    use std::sync::atomic::Ordering;
    use std::sync::Arc;
    use std::time::Duration;
    use test_case::test_case;
    use tokio::task::JoinHandle;
    use tracing_futures::Instrument;

    const RECV_TIMEOUT: Duration = Duration::from_millis(3000);

    /// publish ops setup
    async fn setup(
        db: DbWrite<DbKindAuthored>,
        num_agents: u32,
        num_hash: u32,
        panic_on_publish: bool,
    ) -> (
        TestNetwork,
        HolochainP2pDna,
        AgentPubKey,
        JoinHandle<()>,
        tokio::sync::oneshot::Receiver<()>,
    ) {
        // Create data fixts for op
        let mut sig_fixt = SignatureFixturator::new(Unpredictable);
        let mut link_add_fixt = CreateLinkFixturator::new(Unpredictable);
        let author = fake_agent_pubkey_1();

        db.conn()
            .unwrap()
            .with_commit_sync(|txn| {
                for _ in 0..num_hash {
                    // Create data for op
                    let sig = sig_fixt.next().unwrap();
                    let mut link_add = link_add_fixt.next().unwrap();
                    link_add.author = author.clone();
                    // Create DhtOp
                    let op = DhtOp::RegisterAddLink(sig.clone(), link_add.clone());
                    // Get the hash from the op
                    let op_hashed = DhtOpHashed::from_content_sync(op.clone());
                    mutations::insert_op(txn, &op_hashed)?;
                }
                StateMutationResult::Ok(())
            })
            .unwrap();

        // Create cell data
        let dna = fixt!(DnaHash);
        let agents = AgentPubKeyFixturator::new(Unpredictable)
            .take(num_agents as usize)
            .collect::<Vec<_>>();

        // Create the network
        let filter_events = |evt: &_| match evt {
            holochain_p2p::event::HolochainP2pEvent::Publish { .. } => true,
            _ => false,
        };
        let (tx, mut recv) = tokio::sync::mpsc::channel(10);
        let test_network =
            test_network_with_events(Some(dna.clone()), Some(author.clone()), filter_events, tx)
                .await;
        let (tx_complete, rx_complete) = tokio::sync::oneshot::channel();
        let dna_network = test_network.dna_network();
        let network = test_network.network();
        let mut recv_count: u32 = 0;
        let total_expected = num_agents * num_hash;

        // Receive events and increment count
        let recv_task = tokio::task::spawn({
            async move {
                // use tokio_stream::StreamExt;
                let mut tx_complete = Some(tx_complete);
                while let Some(evt) = recv.recv().await {
                    use holochain_p2p::event::HolochainP2pEvent::*;
                    match evt {
                        Publish { respond, .. } => {
                            respond.respond(Ok(async move { Ok(()) }.boxed().into()));
                            if panic_on_publish {
                                panic!("Published, when expecting not to")
                            }
                            recv_count += 1;
                            if recv_count == total_expected {
                                // notify the test that all items have been received
                                tx_complete.take().unwrap().send(()).unwrap();
                                break;
                            }
                        }
                        _ => {}
                    }
                }
            }
        });

        // Join some agents onto the network
        // Skip the first agent as it has already joined
        for agent in agents.into_iter().skip(1) {
            HolochainP2pRef::join(&network, dna.clone(), agent, None)
                .await
                .unwrap();
        }

        (test_network, dna_network, author, recv_task, rx_complete)
    }

    /// Call the workflow
    async fn call_workflow(
        db: DbWrite<DbKindAuthored>,
        dna_network: HolochainP2pDna,
        author: AgentPubKey,
    ) {
        let (trigger_sender, _) = TriggerSender::new();
        publish_dht_ops_workflow(db.clone().into(), &dna_network, &trigger_sender, author)
            .await
            .unwrap();
    }

    /// There is a test that shows that network messages would be sent to all agents via broadcast.
    #[test_case(1, 1)]
    #[test_case(1, 10)]
    #[test_case(1, 100)]
    #[test_case(10, 1)]
    #[test_case(10, 10)]
    #[test_case(10, 100)]
    #[test_case(100, 1)]
    #[test_case(100, 10)]
    #[test_case(100, 100)]
    fn test_sent_to_r_nodes(num_agents: u32, num_hash: u32) {
        tokio_helper::block_forever_on(async {
            observability::test_run().ok();

            // Create test db
            let test_db = test_authored_db();
            let db = test_db.to_db();

            // Setup
            let (_network, dna_network, author, recv_task, rx_complete) =
                setup(db.clone(), num_agents, num_hash, false).await;

            call_workflow(db.clone().into(), dna_network, author).await;

            // Wait for expected # of responses, or timeout
            tokio::select! {
                _ = rx_complete => {}
                _ = tokio::time::sleep(RECV_TIMEOUT) => {
                    panic!("Timed out while waiting for expected responses.")
                }
            };

            let check = async move {
                recv_task.await.unwrap();
                fresh_reader_test!(db, |txn: Transaction| {
                    let unpublished_ops: bool = txn
                        .query_row(
                            "SELECT EXISTS(SELECT 1 FROM DhtOp WHERE last_publish_time IS NULL)",
                            [],
                            |row| row.get(0),
                        )
                        .unwrap();
                    assert!(!unpublished_ops);
                })
            };

            // Shutdown
            tokio::time::timeout(Duration::from_secs(10), check)
                .await
                .ok();
        });
    }

    /// There is a test that shows that if the receipt is set to complete
    /// for a DHTOp we don't re-publish it
    #[test_case(1, 1)]
    #[test_case(1, 10)]
    #[test_case(1, 100)]
    #[test_case(10, 1)]
    #[test_case(10, 10)]
    #[test_case(10, 100)]
    #[test_case(100, 1)]
    #[test_case(100, 10)]
    #[test_case(100, 100)]
    fn test_no_republish(num_agents: u32, num_hash: u32) {
        tokio_helper::block_forever_on(async {
            observability::test_run().ok();

            // Create test db
            let test_db = test_authored_db();
            let db = test_db.to_db();

            // Setup
            let (_network, dna_network, author, _, _) =
                setup(db.clone(), num_agents, num_hash, true).await;

            // Update the authored to have complete receipts
            db.conn()
                .unwrap()
                .with_commit_test(|txn| {
                    txn.execute("UPDATE DhtOp SET receipts_complete = 1", [])
                        .unwrap();
                })
                .unwrap();

            // Call the workflow
            call_workflow(db.clone().into(), dna_network, author).await;

            // If we can wait a while without receiving any publish, we have succeeded
            tokio::time::sleep(Duration::from_millis(
                std::cmp::min(50, std::cmp::max(2000, 10 * num_agents * num_hash)).into(),
            ))
            .await;
        });
    }

    /// There is a test to shows that DHTOps that were produced on private entries are not published.
    /// Some do get published
    /// Current private constraints:
    /// - No private Entry is ever published in any op
    /// - No StoreEntry
    /// - This workflow does not have access to private entries
    /// - Add / Remove links: Currently publish all.
    /// ## Explication
    /// This test is a little big so a quick run down:
    /// 1. All ops that can contain entries are created with entries (StoreRecord, StoreEntry and RegisterUpdatedContent)
    /// 2. Then we create identical versions of these ops without the entires (set to None) (expect StoreEntry)
    /// 3. The workflow is run and the ops are sent to the network receiver
    /// 4. We check that the correct number of ops are received (so we know there were no other ops sent)
    /// 5. StoreEntry is __not__ expected so would show up as an extra if it was produced
    /// 6. Every op that is received (StoreRecord and RegisterUpdatedContent) is checked to match the expected versions (entries removed)
    /// 7. Each op also has a count to check for duplicates
    #[test_case(1)]
    #[test_case(10)]
    #[test_case(100)]
    fn test_private_entries(num_agents: u32) {
        tokio_helper::block_forever_on(
            async {
                observability::test_run().ok();

                // Create test db
                let test_db = test_authored_db();
                let keystore = holochain_state::test_utils::test_keystore();
                let dht_db = test_dht_db();
                let db = test_db.to_db();

                let dna = fixt!(DnaHash);
                let filter_events = |evt: &_| match evt {
                    holochain_p2p::event::HolochainP2pEvent::Publish { .. } => true,
                    _ => false,
                };
                let (tx, mut recv) = tokio::sync::mpsc::channel(10);
                let author = fake_agent_pubkey_1();
                let test_network = test_network_with_events(
                    Some(dna.clone()),
                    Some(author.clone()),
                    filter_events,
                    tx,
                )
                .await;
                let dna_network = test_network.dna_network();

                // Setup data
                let original_entry = fixt!(Entry);
                let new_entry = fixt!(Entry);
                let original_entry_hash = EntryHash::with_data_sync(&original_entry);
                let new_entry_hash = EntryHash::with_data_sync(&new_entry);

                // Make them private
                let visibility = EntryVisibility::Private;
                let mut entry_type_fixt =
                    AppEntryTypeFixturator::new(visibility.clone()).map(EntryType::App);
                let ec_entry_type = entry_type_fixt.next().unwrap();
                let eu_entry_type = entry_type_fixt.next().unwrap();

                // Genesis and produce ops to clear these from the chains
                fake_genesis(db.clone(), dht_db.to_db(), keystore.clone())
                    .await
                    .unwrap();
                db.conn()
                    .unwrap()
                    .execute("UPDATE DhtOp SET receipts_complete = 1", [])
                    .unwrap();
                let author = fake_agent_pubkey_1();

                // Put data in records
                let source_chain = SourceChain::new(
                    db.clone().into(),
                    dht_db.to_db(),
                    DhtDbQueryCache::new(dht_db.clone().into()),
                    keystore.clone(),
                    author.clone(),
                )
                .await
                .unwrap();
                // Produces 3 ops but minus 1 for store entry so 2 ops.
<<<<<<< HEAD
                let original_header_address = source_chain
                    .put_weightless(
=======
                let original_action_address = source_chain
                    .put(
>>>>>>> 7d8decf4
                        builder::Create {
                            entry_type: ec_entry_type,
                            entry_hash: original_entry_hash.clone(),
                        },
                        Some(original_entry),
                        ChainTopOrdering::default(),
                    )
                    .await
                    .unwrap();

                // Produces 5 ops but minus 1 for store entry so 4 ops.
                let entry_update_hash = source_chain
                    .put_weightless(
                        builder::Update {
                            entry_type: eu_entry_type,
                            entry_hash: new_entry_hash,
                            original_action_address: original_action_address.clone(),
                            original_entry_address: original_entry_hash,
                        },
                        Some(new_entry),
                        ChainTopOrdering::default(),
                    )
                    .await
                    .unwrap();

                source_chain.flush(&dna_network).await.unwrap();
                let (entry_create_action, entry_update_action) = db
                    .conn()
                    .unwrap()
                    .with_commit_test(|writer| {
                        let store = Txn::from(writer);
                        let ech = store.get_action(&original_action_address).unwrap().unwrap();
                        let euh = store.get_action(&entry_update_hash).unwrap().unwrap();
                        (ech, euh)
                    })
                    .unwrap();

                // Gather the expected op hashes, ops and basis
                // We are only expecting Store Record and Register Replaced By ops and nothing else
                let store_record_count = Arc::new(AtomicU32::new(0));
                let register_replaced_by_count = Arc::new(AtomicU32::new(0));
                let register_updated_record_count = Arc::new(AtomicU32::new(0));
                let register_agent_activity_count = Arc::new(AtomicU32::new(0));

                let expected = {
                    let mut map = HashMap::new();
                    // Op is expected to not contain the Entry even though the above contains the entry
                    let (entry_create_action, sig) = entry_create_action.into_inner();
                    let expected_op = DhtOp::RegisterAgentActivity(
                        sig.clone(),
                        entry_create_action.clone().into_content(),
                    );
                    let op_hash = expected_op.to_hash();
                    map.insert(
                        op_hash,
                        (expected_op, register_agent_activity_count.clone()),
                    );

                    let expected_op = DhtOp::StoreRecord(
                        sig,
                        entry_create_action.into_content().try_into().unwrap(),
                        None,
                    );
                    let op_hash = expected_op.to_hash();

                    map.insert(op_hash, (expected_op, store_record_count.clone()));

                    // Create RegisterUpdatedContent
                    // Op is expected to not contain the Entry
                    let (entry_update_action, sig) = entry_update_action.into_inner();
                    let entry_update_action: Update =
                        entry_update_action.into_content().try_into().unwrap();
                    let expected_op =
                        DhtOp::StoreRecord(sig.clone(), entry_update_action.clone().into(), None);
                    let op_hash = expected_op.to_hash();

                    map.insert(op_hash, (expected_op, store_record_count.clone()));

                    let expected_op = DhtOp::RegisterUpdatedContent(
                        sig.clone(),
                        entry_update_action.clone(),
                        None,
                    );
                    let op_hash = expected_op.to_hash();

                    map.insert(op_hash, (expected_op, register_replaced_by_count.clone()));
                    let expected_op = DhtOp::RegisterUpdatedRecord(
                        sig.clone(),
                        entry_update_action.clone(),
                        None,
                    );
                    let op_hash = expected_op.to_hash();

                    map.insert(
                        op_hash,
                        (expected_op, register_updated_record_count.clone()),
                    );
                    let expected_op = DhtOp::RegisterAgentActivity(sig, entry_update_action.into());
                    let op_hash = expected_op.to_hash();
                    map.insert(
                        op_hash,
                        (expected_op, register_agent_activity_count.clone()),
                    );

                    map
                };

                // Create cell data
                let agents = AgentPubKeyFixturator::new(Unpredictable)
                    .take(num_agents as usize)
                    .collect::<Vec<_>>();

                // Create the network

                let (tx_complete, rx_complete) = tokio::sync::oneshot::channel();
                // We are expecting six ops per agent plus one for self.
                // The 7 genesis ops were already recently published, so
                // won't be published again this time.
                let total_expected = (num_agents + 1) * 6;
                let mut recv_count: u32 = 0;

                // Receive events and increment count
                tokio::task::spawn({
                    async move {
                        let mut tx_complete = Some(tx_complete);
                        while let Some(evt) = recv.recv().await {
                            use holochain_p2p::event::HolochainP2pEvent::*;
                            match evt {
                                Publish { respond, ops, .. } => {
                                    tracing::debug!(?ops);

                                    // Check the ops are correct
                                    for op in ops {
                                        let op_hash = DhtOpHash::with_data_sync(&op);
                                        match expected.get(&op_hash) {
                                            Some((expected_op, count)) => {
                                                assert_eq!(&op, expected_op);
                                                count.fetch_add(1, Ordering::SeqCst);
                                            }
                                            None => {
                                                if let DhtOp::StoreEntry(_, h, _) = op {
                                                    if *h.visibility() == EntryVisibility::Private {
                                                        panic!(
                                                            "A private op has been published: {:?}",
                                                            h
                                                        )
                                                    }
                                                }
                                            }
                                        }
                                        recv_count += 1;
                                    }
                                    respond.respond(Ok(async move { Ok(()) }.boxed().into()));
                                    if recv_count == total_expected {
                                        tx_complete.take().unwrap().send(()).unwrap();
                                    }
                                }
                                _ => {}
                            }
                        }
                    }
                    .instrument(debug_span!("private_entries_inner"))
                });

                // Join some agents onto the network
                {
                    let network = test_network.network();
                    for agent in agents {
                        HolochainP2pRef::join(&network, dna.clone(), agent, None)
                            .await
                            .unwrap()
                    }
                }

                call_workflow(db.clone().into(), dna_network, author).await;

                // Wait for expected # of responses, or timeout
                tokio::select! {
                    _ = rx_complete => {}
                    _ = tokio::time::sleep(RECV_TIMEOUT) => {
                        panic!("Timed out while waiting for expected responses.")
                    }
                };

                // We publish to ourself in a full sync network so we need
                // to expect one more op.
                let num_agents = num_agents + 1;
                // Check there is no ops left that didn't come through
                assert_eq!(
                    num_agents * 1,
                    register_replaced_by_count.load(Ordering::SeqCst)
                );
                assert_eq!(
                    num_agents * 1,
                    register_updated_record_count.load(Ordering::SeqCst)
                );
                assert_eq!(num_agents * 2, store_record_count.load(Ordering::SeqCst));
                assert_eq!(
                    num_agents * 2,
                    register_agent_activity_count.load(Ordering::SeqCst)
                );
            }
            .instrument(debug_span!("private_entries")),
        );
    }
}<|MERGE_RESOLUTION|>--- conflicted
+++ resolved
@@ -412,13 +412,8 @@
                 .await
                 .unwrap();
                 // Produces 3 ops but minus 1 for store entry so 2 ops.
-<<<<<<< HEAD
-                let original_header_address = source_chain
+                let original_action_address = source_chain
                     .put_weightless(
-=======
-                let original_action_address = source_chain
-                    .put(
->>>>>>> 7d8decf4
                         builder::Create {
                             entry_type: ec_entry_type,
                             entry_hash: original_entry_hash.clone(),
