--- conflicted
+++ resolved
@@ -194,14 +194,11 @@
             .expect_run_init()
             .returning(move |_workspace, _invocation| Ok(InitResult::Pass));
         ribosome
-<<<<<<< HEAD
             .expect_run_validate()
             .returning(move |_, _| Ok(ValidateResult::Valid));
-        ribosome.expect_dna_def().return_const(dna_def_hashed);
-=======
+        ribosome
             .expect_dna_def()
             .return_const(dna_def_hashed.clone());
->>>>>>> bfb35279
 
         let conductor_handle = Arc::new(MockConductorHandleT::new());
         let args = InitializeZomesWorkflowArgs {
