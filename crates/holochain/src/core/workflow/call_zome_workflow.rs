use super::error::{WorkflowError, WorkflowResult};
use crate::core::ribosome::error::RibosomeError;
use crate::core::ribosome::guest_callback::validate::ValidateInvocation;
use crate::core::ribosome::guest_callback::validate::{ValidateHostAccess, ValidateResult};
use crate::core::ribosome::guest_callback::validate_link_add::ValidateLinkAddHostAccess;
use crate::core::ribosome::guest_callback::validate_link_add::ValidateLinkAddInvocation;
use crate::core::ribosome::guest_callback::validate_link_add::ValidateLinkAddResult;
use crate::core::ribosome::ZomeCallInvocation;
use crate::core::ribosome::ZomeCallInvocationResponse;
use crate::core::ribosome::{error::RibosomeResult, RibosomeT, ZomeCallHostAccess};
use crate::core::state::source_chain::SourceChainError;
use crate::core::state::workspace::Workspace;
use crate::core::{
    queue_consumer::{OneshotWriter, TriggerSender},
    state::{
        cascade::Cascade, element_buf::ElementBuf, metadata::MetadataBuf,
        source_chain::SourceChain, workspace::WorkspaceResult,
    },
    sys_validate_element,
};
use fallible_iterator::FallibleIterator;
use holo_hash::AnyDhtHash;
use holochain_keystore::KeystoreSender;
use holochain_p2p::HolochainP2pCell;
use holochain_state::prelude::*;
use holochain_types::element::Element;
use holochain_zome_types::entry::GetOptions;
use holochain_zome_types::header::Header;
use std::sync::Arc;
use tracing::instrument;
use tracing::*;
use unsafe_call_zome_workspace::UnsafeCallZomeWorkspace;

pub mod unsafe_call_zome_workspace;

/// Placeholder for the return value of a zome invocation
/// TODO: do we want this to be the same as ZomeCallInvocationRESPONSE?
pub type ZomeCallInvocationResult = RibosomeResult<ZomeCallInvocationResponse>;

#[derive(Debug)]
pub struct CallZomeWorkflowArgs<Ribosome: RibosomeT> {
    pub ribosome: Ribosome,
    pub invocation: ZomeCallInvocation,
}

#[instrument(skip(workspace, network, keystore, writer, args, trigger_produce_dht_ops))]
pub async fn call_zome_workflow<'env, Ribosome: RibosomeT>(
    mut workspace: CallZomeWorkspace,
    network: HolochainP2pCell,
    keystore: KeystoreSender,
    writer: OneshotWriter,
    args: CallZomeWorkflowArgs<Ribosome>,
    mut trigger_produce_dht_ops: TriggerSender,
) -> WorkflowResult<ZomeCallInvocationResult> {
    let result = call_zome_workflow_inner(&mut workspace, network, keystore, args).await?;

    // --- END OF WORKFLOW, BEGIN FINISHER BOILERPLATE ---

    // commit the workspace
    writer.with_writer(|writer| Ok(workspace.flush_to_txn(writer)?))?;

    trigger_produce_dht_ops.trigger();

    Ok(result)
}

async fn call_zome_workflow_inner<'env, Ribosome: RibosomeT>(
    workspace: &mut CallZomeWorkspace,
    network: HolochainP2pCell,
    keystore: KeystoreSender,
    args: CallZomeWorkflowArgs<Ribosome>,
) -> WorkflowResult<ZomeCallInvocationResult> {
    let CallZomeWorkflowArgs {
        ribosome,
        invocation,
    } = args;

    let zome_name = invocation.zome_name.clone();

    // Get the current head
    let chain_head_start = workspace.source_chain.chain_head()?.clone();

    let agent_key = invocation.provenance.clone();

    tracing::trace!(line = line!());
    // Create the unsafe sourcechain for use with wasm closure
    let result = {
        let (_g, raw_workspace) = UnsafeCallZomeWorkspace::from_mut(workspace);
        let host_access = ZomeCallHostAccess::new(raw_workspace, keystore, network.clone());
        ribosome.call_zome_function(host_access, invocation)
    };
    tracing::trace!(line = line!());

    // Get the new head
    let chain_head_end = workspace.source_chain.chain_head()?;

    // collect all the elements we need to validate in wasm
    let mut to_app_validate: Vec<Element> = vec![];

    // Has there been changes?
    if chain_head_start != *chain_head_end {
        // get the changes
        let mut new_headers = workspace
            .source_chain
            .iter_back()
            .scan(None, |current_header, element| {
                let my_header = current_header.clone();
                *current_header = element.header().prev_header().cloned();
                let r = match my_header {
                    Some(current_header) if current_header == chain_head_start => None,
                    _ => Some(element),
                };
                Ok(r)
            })
            .map_err(WorkflowError::from);

        while let Some(header) = new_headers.next()? {
            let chain_element = workspace
                .source_chain
                .get_element(header.header_address())
                .await?;
            let prev_chain_element = match chain_element {
                Some(ref c) => match c.header().prev_header() {
                    Some(h) => workspace.source_chain.get_element(&h).await?,
                    None => None,
                },
                None => None,
            };
            if let Some(ref chain_element) = chain_element {
                sys_validate_element(&agent_key, chain_element, prev_chain_element.as_ref())
                    .await?;
                to_app_validate.push(chain_element.to_owned());
            }
        }
    }

    let mut cascade = workspace.cascade(network);
    for chain_element in to_app_validate {
        match chain_element.header() {
            // @todo have app validate in its own workflow
            Header::LinkAdd(link_add) => {
                let validate: ValidateLinkAddResult = ribosome.run_validate_link_add(
                    ValidateLinkAddHostAccess,
                    ValidateLinkAddInvocation {
                        zome_name: zome_name.clone(),
                        base: Arc::new({
                            let base_address: AnyDhtHash = link_add.base_address.clone().into();
                            #[allow(clippy::eval_order_dependence)]
                            cascade
                                .dht_get(base_address.clone(), GetOptions.into())
                                .await
                                .map_err(|e| RibosomeError::from(e))?
                                .ok_or_else(|| RibosomeError::ElementDeps(base_address.clone()))?
                                .entry()
                                .as_option()
                                .ok_or_else(|| RibosomeError::ElementDeps(base_address.clone()))?
                                .to_owned()
                        }),
                        target: Arc::new({
                            let target_address: AnyDhtHash = link_add.target_address.clone().into();
                            #[allow(clippy::eval_order_dependence)]
                            cascade
                                .dht_get(target_address.clone(), GetOptions.into())
                                .await
                                .map_err(|e| RibosomeError::from(e))?
                                .ok_or_else(|| RibosomeError::ElementDeps(target_address.clone()))?
                                .entry()
                                .as_option()
                                .ok_or_else(|| RibosomeError::ElementDeps(target_address.clone()))?
                                .to_owned()
                        }),
                        link_add: Arc::new(link_add.to_owned()),
                    },
                )?;
                match validate {
                    ValidateLinkAddResult::Valid => {}
                    ValidateLinkAddResult::Invalid(reason) => {
                        Err(SourceChainError::InvalidLinkAdd(reason))?
                    }
                }
            }
            _ => {}
        }

        match chain_element.entry() {
            holochain_types::element::ElementEntry::Present(entry) => {
                let validate: ValidateResult = ribosome.run_validate(
                    ValidateHostAccess,
                    ValidateInvocation {
                        zome_name: zome_name.clone(),
                        entry: Arc::new(entry.clone()),
                    },
                )?;
                match validate {
                    ValidateResult::Valid => {}
                    // when the wasm is being called directly in a zome invocation any
                    // state other than valid is not allowed for new entries
                    // e.g. we require that all dependencies are met when committing an
                    // entry to a local source chain
                    // this is different to the case where we are validating data coming in
                    // from the network where unmet dependencies would need to be
                    // rescheduled to attempt later due to partitions etc.
                    ValidateResult::Invalid(reason) => {
                        Err(SourceChainError::InvalidCommit(reason))?
                    }
                    ValidateResult::UnresolvedDependencies(hashes) => {
                        Err(SourceChainError::InvalidCommit(format!("{:?}", hashes)))?
                    }
                }
            }
            // if there is no entry this is a noop
            _ => {}
        }
    }

    Ok(result)
}

pub struct CallZomeWorkspace {
    pub source_chain: SourceChain,
    pub meta: MetadataBuf,
    pub cache_cas: ElementBuf,
    pub cache_meta: MetadataBuf,
}

impl<'a> CallZomeWorkspace {
    pub fn new(env: EnvironmentRead, dbs: &impl GetDb) -> WorkspaceResult<Self> {
        let source_chain = SourceChain::new(env.clone(), dbs)?;
        let cache_cas = ElementBuf::cache(env.clone(), dbs)?;
        let meta = MetadataBuf::vault(env.clone(), dbs)?;
        let cache_meta = MetadataBuf::cache(env, dbs)?;

        Ok(CallZomeWorkspace {
            source_chain,
            meta,
            cache_cas,
            cache_meta,
        })
    }

    pub fn cascade(&'a mut self, network: HolochainP2pCell) -> Cascade<'a> {
        Cascade::new(
            self.source_chain.env().clone(),
            &self.source_chain.elements(),
            &self.meta,
            &mut self.cache_cas,
            &mut self.cache_meta,
            network,
        )
    }
}

impl Workspace for CallZomeWorkspace {
    fn flush_to_txn(self, writer: &mut Writer) -> WorkspaceResult<()> {
        self.source_chain.into_inner().flush_to_txn(writer)?;
        self.meta.flush_to_txn(writer)?;
        self.cache_cas.flush_to_txn(writer)?;
        self.cache_meta.flush_to_txn(writer)?;
        Ok(())
    }
}

#[cfg(test)]
pub mod tests {
    use super::*;
    use crate::core::{
        ribosome::MockRibosomeT,
        workflow::{error::WorkflowError, genesis_workflow::tests::fake_genesis},
    };
    use crate::fixt::KeystoreSenderFixturator;
    use fixt::prelude::*;
    use holochain_p2p::HolochainP2pCellFixturator;
    use holochain_serialized_bytes::prelude::*;
    use holochain_state::{env::ReadManager, test_utils::test_cell_env};
    use holochain_types::{observability, test_utils::fake_agent_pubkey_1};
    use holochain_wasm_test_utils::TestWasm;
    use holochain_zome_types::entry::Entry;
    use holochain_zome_types::GuestOutput;
    use holochain_zome_types::HostInput;
    use matches::assert_matches;

    #[derive(Debug, serde::Serialize, serde::Deserialize, SerializedBytes)]
    struct Payload {
        a: u32,
    }

    async fn run_call_zome<'env, Ribosome: RibosomeT + Send + Sync + 'env>(
        workspace: &mut CallZomeWorkspace,
        ribosome: Ribosome,
        invocation: ZomeCallInvocation,
    ) -> WorkflowResult<ZomeCallInvocationResult> {
        let keystore = fixt!(KeystoreSender);
        let network = fixt!(HolochainP2pCell);
        let args = CallZomeWorkflowArgs {
            invocation,
            ribosome,
        };
        call_zome_workflow_inner(workspace, network, keystore, args).await
    }

    // 1.  Check if there is a Capability token secret in the parameters.
    // If there isn't and the function to be called isn't public,
    // we stop the process and return an error. MVT
    // TODO: B-01553: Finish this test when capabilities land
    #[ignore]
    #[allow(unused_variables, unreachable_code)]
    #[tokio::test]
    async fn private_zome_call() {
<<<<<<< HEAD
        let env = test_cell_env();
        let dbs = env.dbs();
        let env_ref = env.guard();
=======
        let test_env = test_cell_env();
        let env = test_env.env();
        let dbs = env.dbs().await;
        let env_ref = env.guard().await;
>>>>>>> 02053829
        let reader = env_ref.reader().unwrap();
        let workspace = CallZomeWorkspace::new(env.clone().into(), &dbs).unwrap();
        let ribosome = MockRibosomeT::new();
        // FIXME: CAP: Set this function to private
        let invocation = crate::core::ribosome::ZomeCallInvocationFixturator::new(
            crate::core::ribosome::NamedInvocation(
                holochain_types::fixt::CellIdFixturator::new(fixt::Unpredictable)
                    .next()
                    .unwrap(),
                TestWasm::Foo.into(),
                "fun_times".into(),
                HostInput::new(Payload { a: 1 }.try_into().unwrap()),
            ),
        )
        .next()
        .unwrap();
        invocation.cap = todo!("Make secret cap token");
        let error = run_call_zome(&mut workspace, ribosome, invocation)
            .await
            .unwrap_err();
        assert_matches!(error, WorkflowError::CapabilityMissing);
    }

    // TODO: B-01553: Finish these tests when capabilities land
    // 1.1 If there is a secret, we look up our private CAS and see if it matches any secret for a
    // Capability Grant entry that we have stored. If it does, check that this Capability Grant is
    //not revoked and actually grants permissions to call the ZomeFn that is being called. (MVI)

    // 1.2 Check if the Capability Grant has assignees=None (means this Capability is transferable).
    // If it has assignees=Vec<Address> (means this Capability is on Assigned mode, check that the
    // provenance's agent key is in that assignees. (MVI)

    // 1.3 If the CapabiltyGrant has pre-filled parameters, check that the ui is passing exactly the
    // parameters needed and no more to complete the call. (MVI)

    // 2. Set Context (Cascading Cursor w/ Pre-flight chain extension) MVT

    // 3. Invoke WASM (w/ Cursor) MVM
    // WASM receives external call handles:
    // (gets & commits via cascading cursor, crypto functions & bridge calls via conductor,
    // send via network function call for send direct message)

    // There is no test for `3.` only that it compiles

    // 4. When the WASM code execution finishes, If workspace has new chain entries:
    // 4.1. Call system validation of list of entries and headers: (MVI)
    // - Check entry hash
    // - Check header hash
    // - Check header signature
    // - Check header timestamp is later than previous timestamp
    // - Check entry content matches entry schema
    //   Depending on the type of the commit, validate all possible validations for the
    //   DHT Op that would be produced by it

    // TODO: B-01100 Make sure this test is in the right place when SysValidation complete
    // so we aren't duplicating the unit test inside sys val.
    #[ignore]
    #[tokio::test]
    async fn calls_system_validation<'a>() {
        observability::test_run().ok();
<<<<<<< HEAD
        let env = test_cell_env();
        let dbs = env.dbs();
        let mut workspace = CallZomeWorkspace::new(env.clone().into(), &dbs).unwrap();
=======
        let test_env = test_cell_env();
        let env = test_env.env();
        let dbs = env.dbs().await;
        let mut workspace = CallZomeWorkspace::new(env.clone().into(), &dbs)
            .await
            .unwrap();
>>>>>>> 02053829

        // Genesis
        fake_genesis(&mut workspace.source_chain).await.unwrap();

        let agent_pubkey = fake_agent_pubkey_1();
        let _agent_entry = Entry::Agent(agent_pubkey.clone().into());
        let mut ribosome = MockRibosomeT::new();
        // Call zome mock that it writes to source chain
        ribosome
            .expect_call_zome_function()
            .returning(move |_workspace, _invocation| {
                let x = SerializedBytes::try_from(Payload { a: 3 }).unwrap();
                Ok(ZomeCallInvocationResponse::ZomeApiFn(GuestOutput::new(x)))
            });

        let invocation = crate::core::ribosome::ZomeCallInvocationFixturator::new(
            crate::core::ribosome::NamedInvocation(
                holochain_types::fixt::CellIdFixturator::new(fixt::Unpredictable)
                    .next()
                    .unwrap(),
                TestWasm::Foo.into(),
                "fun_times".into(),
                HostInput::new(Payload { a: 1 }.try_into().unwrap()),
            ),
        )
        .next()
        .unwrap();
        // IDEA: Mock the system validation and check it's called
        /* This is one way to test the correctness of the calls to sys val
        let mut sys_val = MockSystemValidation::new();
        sys_val
            .expect_check_entry_hash()
            .times(1)
            .returning(|_entry_hash| Ok(()));
        */

        let _result = run_call_zome(&mut workspace, ribosome, invocation)
            .await
            .unwrap();
    }

    // 4.2. Call app validation of list of entries and headers: (MVI)
    // - Call validate_set_of_entries_and_headers (any necessary get
    //   results where we receive None / Timeout on retrieving validation dependencies, should produce error/fail)
    // TODO: B-01093: Finish when app val lands
    #[ignore]
    #[tokio::test]
    async fn calls_app_validation() {
<<<<<<< HEAD
        let env = test_cell_env();
        let dbs = env.dbs();
        let mut workspace = CallZomeWorkspace::new(env.clone().into(), &dbs).unwrap();
=======
        let test_env = test_cell_env();
        let env = test_env.env();
        let dbs = env.dbs().await;
        let mut workspace = CallZomeWorkspace::new(env.clone().into(), &dbs)
            .await
            .unwrap();
>>>>>>> 02053829
        let ribosome = MockRibosomeT::new();
        let invocation = crate::core::ribosome::ZomeCallInvocationFixturator::new(
            crate::core::ribosome::NamedInvocation(
                holochain_types::fixt::CellIdFixturator::new(fixt::Unpredictable)
                    .next()
                    .unwrap(),
                TestWasm::Foo.into(),
                "fun_times".into(),
                HostInput::new(Payload { a: 1 }.try_into().unwrap()),
            ),
        )
        .next()
        .unwrap();
        // TODO: B-01093: Mock the app validation and check it's called
        // TODO: B-01093: How can I pass a app validation into this?
        // These are just static calls
        let _result = run_call_zome(&mut workspace, ribosome, invocation)
            .await
            .unwrap();
    }

    // 4.3. Write output results via SC gatekeeper (wrap in transaction): (MVI)
    // This is handled by the workflow runner however I should test that
    // we can create outputs
    #[ignore]
    #[tokio::test]
    async fn creates_outputs() {
<<<<<<< HEAD
        let env = test_cell_env();
        let dbs = env.dbs();
        let mut workspace = CallZomeWorkspace::new(env.clone().into(), &dbs).unwrap();
=======
        let test_env = test_cell_env();
        let env = test_env.env();
        let dbs = env.dbs().await;
        let mut workspace = CallZomeWorkspace::new(env.clone().into(), &dbs)
            .await
            .unwrap();
>>>>>>> 02053829
        let ribosome = MockRibosomeT::new();
        // TODO: Make this mock return an output
        let invocation = crate::core::ribosome::ZomeCallInvocationFixturator::new(
            crate::core::ribosome::NamedInvocation(
                holochain_types::fixt::CellIdFixturator::new(fixt::Unpredictable)
                    .next()
                    .unwrap(),
                TestWasm::Foo.into(),
                "fun_times".into(),
                HostInput::new(Payload { a: 1 }.try_into().unwrap()),
            ),
        )
        .next()
        .unwrap();
        let _result = run_call_zome(&mut workspace, ribosome, invocation)
            .await
            .unwrap();
        // TODO: Check the workspace has changes
    }
}<|MERGE_RESOLUTION|>--- conflicted
+++ resolved
@@ -306,16 +306,10 @@
     #[allow(unused_variables, unreachable_code)]
     #[tokio::test]
     async fn private_zome_call() {
-<<<<<<< HEAD
-        let env = test_cell_env();
+        let test_env = test_cell_env();
+        let env = test_env.env();
         let dbs = env.dbs();
         let env_ref = env.guard();
-=======
-        let test_env = test_cell_env();
-        let env = test_env.env();
-        let dbs = env.dbs().await;
-        let env_ref = env.guard().await;
->>>>>>> 02053829
         let reader = env_ref.reader().unwrap();
         let workspace = CallZomeWorkspace::new(env.clone().into(), &dbs).unwrap();
         let ribosome = MockRibosomeT::new();
@@ -376,18 +370,10 @@
     #[tokio::test]
     async fn calls_system_validation<'a>() {
         observability::test_run().ok();
-<<<<<<< HEAD
-        let env = test_cell_env();
+        let test_env = test_cell_env();
+        let env = test_env.env();
         let dbs = env.dbs();
         let mut workspace = CallZomeWorkspace::new(env.clone().into(), &dbs).unwrap();
-=======
-        let test_env = test_cell_env();
-        let env = test_env.env();
-        let dbs = env.dbs().await;
-        let mut workspace = CallZomeWorkspace::new(env.clone().into(), &dbs)
-            .await
-            .unwrap();
->>>>>>> 02053829
 
         // Genesis
         fake_genesis(&mut workspace.source_chain).await.unwrap();
@@ -436,18 +422,10 @@
     #[ignore]
     #[tokio::test]
     async fn calls_app_validation() {
-<<<<<<< HEAD
-        let env = test_cell_env();
+        let test_env = test_cell_env();
+        let env = test_env.env();
         let dbs = env.dbs();
         let mut workspace = CallZomeWorkspace::new(env.clone().into(), &dbs).unwrap();
-=======
-        let test_env = test_cell_env();
-        let env = test_env.env();
-        let dbs = env.dbs().await;
-        let mut workspace = CallZomeWorkspace::new(env.clone().into(), &dbs)
-            .await
-            .unwrap();
->>>>>>> 02053829
         let ribosome = MockRibosomeT::new();
         let invocation = crate::core::ribosome::ZomeCallInvocationFixturator::new(
             crate::core::ribosome::NamedInvocation(
@@ -475,18 +453,10 @@
     #[ignore]
     #[tokio::test]
     async fn creates_outputs() {
-<<<<<<< HEAD
-        let env = test_cell_env();
+        let test_env = test_cell_env();
+        let env = test_env.env();
         let dbs = env.dbs();
         let mut workspace = CallZomeWorkspace::new(env.clone().into(), &dbs).unwrap();
-=======
-        let test_env = test_cell_env();
-        let env = test_env.env();
-        let dbs = env.dbs().await;
-        let mut workspace = CallZomeWorkspace::new(env.clone().into(), &dbs)
-            .await
-            .unwrap();
->>>>>>> 02053829
         let ribosome = MockRibosomeT::new();
         // TODO: Make this mock return an output
         let invocation = crate::core::ribosome::ZomeCallInvocationFixturator::new(
