--- conflicted
+++ resolved
@@ -133,13 +133,10 @@
     #[tokio::test(threaded_scheduler)]
     async fn genesis_initializes_source_chain() -> Result<(), anyhow::Error> {
         observability::test_run()?;
-<<<<<<< HEAD
         let test_env = test_cell_env();
         let arc = test_env.env();
-        let env = arc.guard().await;
-=======
-        let arc = test_cell_env();
->>>>>>> 80957390
+        let test_env = test_cell_env();
+let arc = test_env.env();
         let dbs = arc.dbs().await;
         let dna = fake_dna_file("a");
         let agent_pubkey = fake_agent_pubkey_1();
