//! Genesis Workflow: Initialize the source chain with the initial entries:
//! - Dna
//! - AgentValidationPkg
//! - AgentId
//!

// FIXME: understand the details of actually getting the DNA
// FIXME: creating entries in the config db

use super::error::WorkflowError;
use super::error::WorkflowResult;
<<<<<<< HEAD
use crate::conductor::api::CellConductorApiT;
=======
use crate::core::{
    queue_consumer::OneshotWriter,
    ribosome::guest_callback::genesis_self_check::{
        GenesisSelfCheckHostAccess, GenesisSelfCheckInvocation, GenesisSelfCheckResult,
    },
};
use crate::{conductor::api::CellConductorApiT, core::ribosome::RibosomeT};
>>>>>>> 35f06274
use derive_more::Constructor;
use holochain_sqlite::prelude::*;
use holochain_state::source_chain;
use holochain_state::workspace::WorkspaceResult;
use holochain_types::prelude::*;
use rusqlite::named_params;
use tracing::*;

/// The struct which implements the genesis Workflow
#[derive(Constructor, Debug)]
pub struct GenesisWorkflowArgs<Ribosome>
where
    Ribosome: RibosomeT + Send + 'static,
{
    dna_file: DnaFile,
    agent_pubkey: AgentPubKey,
    membrane_proof: Option<SerializedBytes>,
    ribosome: Ribosome,
}

<<<<<<< HEAD
#[instrument(skip(workspace, api))]
pub async fn genesis_workflow<'env, Api: CellConductorApiT>(
=======
#[instrument(skip(workspace, writer, api))]
pub async fn genesis_workflow<'env, Api: CellConductorApiT, Ribosome>(
>>>>>>> 35f06274
    mut workspace: GenesisWorkspace,
    api: Api,
    args: GenesisWorkflowArgs<Ribosome>,
) -> WorkflowResult<()>
where
    Ribosome: RibosomeT + Send + 'static,
{
    genesis_workflow_inner(&mut workspace, args, api).await?;
    Ok(())
}

async fn genesis_workflow_inner<Api: CellConductorApiT, Ribosome>(
    workspace: &mut GenesisWorkspace,
    args: GenesisWorkflowArgs<Ribosome>,
    api: Api,
) -> WorkflowResult<()>
where
    Ribosome: RibosomeT + Send + 'static,
{
    let GenesisWorkflowArgs {
        dna_file,
        agent_pubkey,
        membrane_proof,
        ribosome,
    } = args;

    if workspace.has_genesis(&agent_pubkey)? {
        return Ok(());
    }

    let result = ribosome.run_genesis_self_check(
        GenesisSelfCheckHostAccess,
        GenesisSelfCheckInvocation {
            payload: GenesisSelfCheckData {
                membrane_proof: membrane_proof.clone(),
                agent_key: agent_pubkey.clone(),
            },
        },
    )?;

    // If the self-check fails, fail genesis, and don't create the source chain.
    if let GenesisSelfCheckResult::Invalid(reason) = result {
        return Err(WorkflowError::GenesisFailure(reason));
    }

    // TODO: this is a placeholder for a real DPKI request to show intent
    if api
        .dpki_request("is_agent_pubkey_valid".into(), agent_pubkey.to_string())
        .await
        .expect("TODO: actually implement this")
        == "INVALID"
    {
        return Err(WorkflowError::AgentInvalid(agent_pubkey.clone()));
    }

    source_chain::genesis(
        workspace.vault.clone(),
        dna_file.dna_hash().clone(),
        agent_pubkey,
        membrane_proof,
    )
    .await?;

    Ok(())
}

/// The workspace for Genesis
pub struct GenesisWorkspace {
    vault: EnvWrite,
}

impl GenesisWorkspace {
    /// Constructor
    pub fn new(env: EnvWrite) -> WorkspaceResult<Self> {
        Ok(Self { vault: env })
    }

    pub fn has_genesis(&self, author: &AgentPubKey) -> DatabaseResult<bool> {
        let count = self.vault.conn()?.with_reader(|txn| {
            let count: u32 = txn.query_row(
                "
                SELECT 
                COUNT(Header.hash)
                FROM Header
                JOIN DhtOp ON DhtOp.header_hash = Header.hash
                WHERE
                DhtOp.is_authored = 1
                AND
                Header.author = :author
                ",
                named_params! {
                    ":author": author,
                },
                |row| row.get(0),
            )?;
            DatabaseResult::Ok(count)
        })?;
        Ok(count >= 3)
    }
}

#[cfg(test)]
pub mod tests {
    use super::*;

    use crate::conductor::api::MockCellConductorApi;
<<<<<<< HEAD
=======
    use crate::core::ribosome::MockRibosomeT;
    use crate::core::SourceChainResult;
    use fallible_iterator::FallibleIterator;
>>>>>>> 35f06274
    use holochain_state::{prelude::test_cell_env, source_chain::SourceChain};
    use holochain_types::test_utils::fake_agent_pubkey_1;
    use holochain_types::test_utils::fake_dna_file;
    use holochain_zome_types::Header;
    use matches::assert_matches;
    use observability;

    #[tokio::test(flavor = "multi_thread")]
    async fn genesis_initializes_source_chain() {
        observability::test_run().unwrap();
        let test_env = test_cell_env();
        let vault = test_env.env();
        let dna = fake_dna_file("a");
        let author = fake_agent_pubkey_1();

        {
            let workspace = GenesisWorkspace::new(vault.clone().into()).unwrap();
            let mut api = MockCellConductorApi::new();
            api.expect_sync_dpki_request()
                .returning(|_, _| Ok("mocked dpki request response".to_string()));
            let mut ribosome = MockRibosomeT::new();
            ribosome
                .expect_run_genesis_self_check()
                .returning(|_, _| Ok(GenesisSelfCheckResult::Valid));
            let args = GenesisWorkflowArgs {
                dna_file: dna.clone(),
                agent_pubkey: author.clone(),
                membrane_proof: None,
                ribosome,
            };
            let _: () = genesis_workflow(workspace, api, args).await.unwrap();
        }

        {
            let source_chain = SourceChain::new(vault.clone().into(), author.clone()).unwrap();
            let headers = source_chain
                .query(&Default::default())
                .unwrap()
                .into_iter()
                .map(|e| e.header().clone())
                .collect::<Vec<_>>();

            assert_matches!(
                headers.as_slice(),
                [Header::Dna(_), Header::AgentValidationPkg(_), Header::Create(_)]
            );
        }
    }
}

/* TODO: make doc-able

Called from:

 - Conductor upon first ACTIVATION of an installed DNA (trace: follow)



Parameters (expected types/structures):

- DNA hash to pull from path to file (or HCHC [FUTURE] )

- AgentID [SEEDLING] (already registered in DeepKey [LEAPFROG])

- Membrane Access Payload (optional invitation code / to validate agent join) [possible for LEAPFROG]



Data X (data & structure) from Store Y:

- Get DNA from HCHC by DNA hash

- or Get DNA from filesystem by filename



----

Functions / Workflows:

- check that agent key is valid [MOCKED dpki] (via real dpki [LEAPFROG])

- retrieve DNA from file path [in the future from HCHC]

- initialize databases, save to conductor runtime config.

- commit DNA entry (w/ special enum header with NULL  prev_header)

- commit CapGrant for author (agent key) (w/ normal header)



    fn commit_DNA

    fn produce_header



Examples / Tests / Acceptance Criteria:

- check hash of DNA =



----



Persisted X Changes to Store Y (data & structure):

- source chain HEAD 2 new headers

- CAS commit headers and genesis entries: DNA & Author Capabilities Grant (Agent Key)



- bootstrapped peers from attempt to publish key and join network



Spawned Tasks (don't wait for result -signals/log/tracing=follow):

- ZomeCall:init (for processing app initialization with bridges & networking)

- DHT transforms of genesis entries in CAS



Returned Results (type & structure):

- None
*/<|MERGE_RESOLUTION|>--- conflicted
+++ resolved
@@ -9,17 +9,10 @@
 
 use super::error::WorkflowError;
 use super::error::WorkflowResult;
-<<<<<<< HEAD
-use crate::conductor::api::CellConductorApiT;
-=======
-use crate::core::{
-    queue_consumer::OneshotWriter,
-    ribosome::guest_callback::genesis_self_check::{
-        GenesisSelfCheckHostAccess, GenesisSelfCheckInvocation, GenesisSelfCheckResult,
-    },
+use crate::core::ribosome::guest_callback::genesis_self_check::{
+    GenesisSelfCheckHostAccess, GenesisSelfCheckInvocation, GenesisSelfCheckResult,
 };
 use crate::{conductor::api::CellConductorApiT, core::ribosome::RibosomeT};
->>>>>>> 35f06274
 use derive_more::Constructor;
 use holochain_sqlite::prelude::*;
 use holochain_state::source_chain;
@@ -40,13 +33,8 @@
     ribosome: Ribosome,
 }
 
-<<<<<<< HEAD
 #[instrument(skip(workspace, api))]
-pub async fn genesis_workflow<'env, Api: CellConductorApiT>(
-=======
-#[instrument(skip(workspace, writer, api))]
 pub async fn genesis_workflow<'env, Api: CellConductorApiT, Ribosome>(
->>>>>>> 35f06274
     mut workspace: GenesisWorkspace,
     api: Api,
     args: GenesisWorkflowArgs<Ribosome>,
@@ -153,12 +141,7 @@
     use super::*;
 
     use crate::conductor::api::MockCellConductorApi;
-<<<<<<< HEAD
-=======
     use crate::core::ribosome::MockRibosomeT;
-    use crate::core::SourceChainResult;
-    use fallible_iterator::FallibleIterator;
->>>>>>> 35f06274
     use holochain_state::{prelude::test_cell_env, source_chain::SourceChain};
     use holochain_types::test_utils::fake_agent_pubkey_1;
     use holochain_types::test_utils::fake_dna_file;
