--- conflicted
+++ resolved
@@ -169,13 +169,8 @@
     let call_back_a = |_zome_name: &'static str| {
         move |api: BoxApi, ()| {
             let entry = Entry::app(().try_into().unwrap()).unwrap();
-<<<<<<< HEAD
             let hash = api.create(CreateInput::app_entry(
-                InlineZomeSet::get_entry_type(&api, 0),
-=======
-            let hash = api.create(CreateInput::new(
                 InlineZomeSet::get_entry_location(&api, EntryDefIndex(0)),
->>>>>>> 48980593
                 EntryVisibility::Public,
                 entry,
                 ChainTopOrdering::default(),
@@ -186,13 +181,8 @@
     let call_back_b = |_zome_name: &'static str| {
         move |api: BoxApi, ()| {
             let entry = Entry::app(().try_into().unwrap()).unwrap();
-<<<<<<< HEAD
             let hash = api.create(CreateInput::app_entry(
-                InlineZomeSet::get_entry_type(&api, 0),
-=======
-            let hash = api.create(CreateInput::new(
                 InlineZomeSet::get_entry_location(&api, EntryDefIndex(0)),
->>>>>>> 48980593
                 EntryVisibility::Public,
                 entry,
                 ChainTopOrdering::default(),
