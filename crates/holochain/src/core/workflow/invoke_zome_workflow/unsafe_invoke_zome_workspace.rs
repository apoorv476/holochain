--- conflicted
+++ resolved
@@ -22,15 +22,12 @@
 /// This type is `Send` and `Sync`
 /// It's best to imagine it like a regular `&` except that it
 /// is enforced at runtime.
-<<<<<<< HEAD
 /// ### Mutex
 /// A mutex is used to guarantee that no one else is reading or
 /// writing to the data but this is never contested
 /// because of the single threaded nature.
 /// Default is used to avoid serde
 #[derive(Debug, Clone, Default)]
-=======
->>>>>>> d352ee29
 pub struct UnsafeInvokeZomeWorkspace {
     workspace: std::sync::Weak<tokio::sync::RwLock<AtomicPtr<std::ffi::c_void>>>,
 }
@@ -39,7 +36,7 @@
     UnsafeInvokeZomeWorkspace,
     {
         let fake_ptr = std::ptr::NonNull::<std::ffi::c_void>::dangling().as_ptr();
-        let guard = Arc::new(std::sync::Mutex::new(AtomicPtr::new(fake_ptr)));
+        let guard = Arc::new(tokio::sync::RwLock::new(AtomicPtr::new(fake_ptr)));
         let workspace = Arc::downgrade(&guard);
         // Make sure the weak Arc cannot be upgraded
         std::mem::drop(guard);
