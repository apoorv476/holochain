--- conflicted
+++ resolved
@@ -483,23 +483,10 @@
     }
 }
 
-<<<<<<< HEAD
 async fn call_workflow<'env>(env: EnvironmentWrite) {
     let env_ref = env.guard().await;
-    let _reader = env_ref.reader().unwrap();
     let workspace = IntegrateDhtOpsWorkspace::new(env.clone().into(), &env_ref).unwrap();
-    let (mut qt, _rx) = TriggerSender::new();
-    integrate_dht_ops_workflow(workspace, env.clone().into(), &mut qt)
-=======
-async fn call_workflow<'env>(
-    env_ref: &'env EnvironmentReadRef<'env>,
-    dbs: &'env impl GetDb,
-    env: EnvironmentWrite,
-) {
-    let reader = env_ref.reader().unwrap();
-    let workspace = IntegrateDhtOpsWorkspace::new(&reader, dbs).unwrap();
-    integrate_dht_ops_workflow(workspace, env.into())
->>>>>>> 9d446bd2
+    integrate_dht_ops_workflow(workspace, env.clone().into())
         .await
         .unwrap();
 }
