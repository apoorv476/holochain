#![cfg(test)]

use super::*;

use crate::core::queue_consumer::TriggerSender;
use crate::core::ribosome::guest_callback::entry_defs::EntryDefsResult;
use crate::core::ribosome::host_fn;
use crate::core::ribosome::MockRibosomeT;
use crate::core::state::metadata::ChainItemKey;
use crate::core::state::metadata::LinkMetaKey;
use crate::core::state::workspace::WorkspaceError;
use crate::core::workflow::CallZomeWorkspaceLock;
use crate::fixt::CallContextFixturator;
use crate::fixt::ZomeCallHostAccessFixturator;
use crate::fixt::*;
use crate::here;
use crate::test_utils::test_network;
use ::fixt::prelude::*;
use holo_hash::*;
use holochain_state::env::EnvironmentWrite;
use holochain_state::env::ReadManager;
use holochain_state::env::WriteManager;
use holochain_state::error::DatabaseError;
use holochain_state::test_utils::test_cell_env;
use holochain_types::dht_op::DhtOp;
use holochain_types::dht_op::DhtOpHashed;
use holochain_types::dna::zome::Zome;
use holochain_types::dna::DnaDefHashed;
use holochain_types::fixt::*;
use holochain_types::header::NewEntryHeader;
use holochain_types::metadata::TimedHeaderHash;
use holochain_types::observability;
use holochain_types::validate::ValidationStatus;
use holochain_types::Entry;
use holochain_types::EntryHashed;
use holochain_types::HeaderHashed;
use holochain_zome_types::entry::GetOptions;
use holochain_zome_types::entry_def::EntryDefs;
use holochain_zome_types::header::builder;
use holochain_zome_types::header::CreateLink;
use holochain_zome_types::header::Delete;
use holochain_zome_types::header::DeleteLink;
use holochain_zome_types::header::Update;
use holochain_zome_types::header::ZomeId;
use holochain_zome_types::link::LinkTag;
use holochain_zome_types::link::Links;
use holochain_zome_types::signature::Signature;
use holochain_zome_types::zome::ZomeName;
use holochain_zome_types::CreateInput;
use holochain_zome_types::CreateLinkInput;
use holochain_zome_types::GetInput;
use holochain_zome_types::GetLinksInput;
use holochain_zome_types::Header;
use produce_dht_ops_workflow::produce_dht_ops_workflow;
use produce_dht_ops_workflow::ProduceDhtOpsWorkspace;
use std::collections::BTreeMap;
use std::convert::TryFrom;
use std::convert::TryInto;
use std::sync::Arc;

#[derive(Clone)]
struct TestData {
    signature: Signature,
    original_entry: Entry,
    new_entry: Entry,
    any_header: Header,
    dna_header: Header,
    entry_update_header: Update,
    entry_update_entry: Update,
    original_header_hash: HeaderHash,
    original_entry_hash: EntryHash,
    new_entry_hash: EntryHash,
    original_header: NewEntryHeader,
    entry_delete: Delete,
    link_add: CreateLink,
    link_remove: DeleteLink,
}

impl TestData {
    async fn new() -> Self {
        // original entry
        let original_entry = EntryFixturator::new(AppEntry).next().unwrap();
        // New entry
        let new_entry = EntryFixturator::new(AppEntry).next().unwrap();
        Self::new_inner(original_entry, new_entry)
    }

    #[instrument()]
    fn new_inner(original_entry: Entry, new_entry: Entry) -> Self {
        // original entry
        let original_entry_hash =
            EntryHashed::from_content_sync(original_entry.clone()).into_hash();

        // New entry
        let new_entry_hash = EntryHashed::from_content_sync(new_entry.clone()).into_hash();

        // Original entry and header for updates
        let mut original_header = fixt!(NewEntryHeader, PublicCurve);
        debug!(?original_header);

        match &mut original_header {
            NewEntryHeader::Create(c) => c.entry_hash = original_entry_hash.clone(),
            NewEntryHeader::Update(u) => u.entry_hash = original_entry_hash.clone(),
        }

        let original_header_hash =
            HeaderHashed::from_content_sync(original_header.clone().into()).into_hash();

        // Header for the new entry
        let mut new_entry_header = fixt!(NewEntryHeader, PublicCurve);

        // Update to new entry
        match &mut new_entry_header {
            NewEntryHeader::Create(c) => c.entry_hash = new_entry_hash.clone(),
            NewEntryHeader::Update(u) => u.entry_hash = new_entry_hash.clone(),
        }

        // Entry update for header
        let mut entry_update_header = fixt!(Update, PublicCurve);
        entry_update_header.entry_hash = new_entry_hash.clone();
        entry_update_header.original_header_address = original_header_hash.clone();

        // Entry update for entry
        let mut entry_update_entry = fixt!(Update, PublicCurve);
        entry_update_entry.entry_hash = new_entry_hash.clone();
        entry_update_entry.original_entry_address = original_entry_hash.clone();
        entry_update_entry.original_header_address = original_header_hash.clone();

        // Entry delete
        let mut entry_delete = fixt!(Delete);
        entry_delete.deletes_address = original_header_hash.clone();

        // Link add
        let mut link_add = fixt!(CreateLink);
        link_add.base_address = original_entry_hash.clone();
        link_add.target_address = new_entry_hash.clone();
        link_add.zome_id = fixt!(ZomeId);
        link_add.tag = fixt!(LinkTag);

        let link_add_hash = HeaderHashed::from_content_sync(link_add.clone().into()).into_hash();

        // Link remove
        let mut link_remove = fixt!(DeleteLink);
        link_remove.base_address = original_entry_hash.clone();
        link_remove.link_add_address = link_add_hash.clone();

        // Any Header
        let mut any_header = fixt!(Header, PublicCurve);
        match &mut any_header {
            Header::Create(ec) => {
                ec.entry_hash = original_entry_hash.clone();
            }
            Header::Update(eu) => {
                eu.entry_hash = original_entry_hash.clone();
            }
            _ => {}
        };

        // Dna Header
        let dna_header = Header::Dna(fixt!(Dna));

        Self {
            signature: fixt!(Signature),
            original_entry,
            new_entry,
            any_header,
            dna_header,
            entry_update_header,
            entry_update_entry,
            original_header,
            original_header_hash,
            original_entry_hash,
            entry_delete,
            link_add,
            link_remove,
            new_entry_hash,
        }
    }

    /// Sets the Entries to App types
    async fn with_app_entry_type() -> Self {
        let original_entry = EntryFixturator::new(AppEntry).next().unwrap();
        let new_entry = EntryFixturator::new(AppEntry).next().unwrap();
        Self::new_inner(original_entry, new_entry)
    }
}

#[derive(Clone)]
enum Db {
    Integrated(DhtOp),
    IntegratedEmpty,
    IntQueue(DhtOp),
    IntQueueEmpty,
    CasHeader(Header, Option<Signature>),
    CasEntry(Entry, Option<Header>, Option<Signature>),
    PendingHeader(Header, Option<Signature>),
    PendingEntry(Entry, Option<Header>, Option<Signature>),
    MetaEmpty,
    MetaHeader(Entry, Header),
    MetaActivity(Header),
    MetaUpdate(AnyDhtHash, Header),
    MetaDelete(HeaderHash, Header),
    MetaLink(CreateLink, EntryHash),
    MetaLinkEmpty(CreateLink),
}

impl Db {
    /// Checks that the database is in a state
    #[instrument(skip(expects, env))]
    async fn check(expects: Vec<Self>, env: EnvironmentWrite, here: String) {
        let env_ref = env.guard();
        let reader = env_ref.reader().unwrap();
        let workspace = IntegrateDhtOpsWorkspace::new(env.clone().into()).unwrap();
        for expect in expects {
            match expect {
                Db::Integrated(op) => {
                    let op_hash = DhtOpHashed::from_content_sync(op.clone()).into_hash();
                    let value = IntegratedDhtOpsValue {
                        validation_status: ValidationStatus::Valid,
                        op: op.to_light(),
                        when_integrated: Timestamp::now().into(),
                    };
                    let mut r = workspace
                        .integrated_dht_ops
                        .get(&op_hash)
                        .unwrap()
                        .expect(&format!("Should contain {:?}", op));
                    r.when_integrated = value.when_integrated;
                    assert_eq!(r, value, "{}", here);
                }
                Db::IntQueue(op) => {
                    let value = IntegrationLimboValue {
                        validation_status: ValidationStatus::Valid,
                        op: op.to_light(),
                    };
                    let res = workspace
                        .integration_limbo
                        .iter(&reader)
                        .unwrap()
                        .filter_map(|(_, v)| if v == value { Ok(Some(v)) } else { Ok(None) })
                        .collect::<Vec<_>>()
                        .unwrap();
                    let exp = [value];
                    assert_eq!(&res[..], &exp[..], "{}", here,);
                }
                Db::CasHeader(header, _) => {
                    let hash = HeaderHashed::from_content_sync(header.clone());
                    assert_eq!(
                        workspace
                            .elements
                            .get_header(hash.as_hash())
                            .unwrap()
                            .expect(&format!(
                                "Header {:?} not in element vault for {}",
                                header, here
                            ))
                            .header(),
                        &header,
                        "{}",
                        here,
                    );
                }
                Db::CasEntry(entry, _, _) => {
                    let hash = EntryHashed::from_content_sync(entry.clone()).into_hash();
                    assert_eq!(
                        workspace
                            .elements
                            .get_entry(&hash)
                            .unwrap()
                            .expect(&format!(
                                "Entry {:?} with hash {:?} not in element vault for {}",
                                entry, hash, here
                            ))
                            .into_content(),
                        entry,
                        "{}",
                        here,
                    );
                }
                Db::PendingHeader(header, _) => {
                    let hash = HeaderHashed::from_content_sync(header.clone());
                    assert_eq!(
                        workspace
                            .element_pending
                            .get_header(hash.as_hash())
                            .unwrap()
                            .expect(&format!(
                                "Header {:?} not in element judged for {}",
                                header, here
                            ))
                            .header(),
                        &header,
                        "{}",
                        here,
                    );
                }
                Db::PendingEntry(entry, _, _) => {
                    let hash = EntryHashed::from_content_sync(entry.clone()).into_hash();
                    assert_eq!(
                        workspace
                            .element_pending
                            .get_entry(&hash)
                            .unwrap()
                            .expect(&format!(
                                "Entry {:?} not in element judged for {}",
                                entry, here
                            ))
                            .into_content(),
                        entry,
                        "{}",
                        here,
                    );
                }
                Db::MetaHeader(entry, header) => {
                    let header_hash = HeaderHashed::from_content_sync(header.clone());
                    let header_hash = TimedHeaderHash::from(header_hash);
                    let entry_hash = EntryHashed::from_content_sync(entry.clone()).into_hash();
                    let res = workspace
                        .meta
                        .get_headers(&reader, entry_hash)
                        .unwrap()
                        .collect::<Vec<_>>()
                        .unwrap();
                    let exp = [header_hash];
                    assert_eq!(&res[..], &exp[..], "{}", here,);
                }
                Db::MetaActivity(header) => {
                    let header_hash = HeaderHashed::from_content_sync(header.clone());
                    let header_hash = TimedHeaderHash::from(header_hash);
                    let res = workspace
                        .meta
                        .get_activity(&reader, ChainItemKey::new(&header, ValidationStatus::Valid))
                        .unwrap()
                        .collect::<Vec<_>>()
                        .unwrap();
                    let exp = [header_hash];
                    assert_eq!(&res[..], &exp[..], "{}", here,);
                }
                Db::MetaUpdate(base, header) => {
                    let header_hash = HeaderHashed::from_content_sync(header.clone());
                    let header_hash = TimedHeaderHash::from(header_hash);
                    let res = workspace
                        .meta
                        .get_updates(&reader, base)
                        .unwrap()
                        .collect::<Vec<_>>()
                        .unwrap();
                    let exp = [header_hash];
                    assert_eq!(&res[..], &exp[..], "{}", here,);
                }
                Db::MetaDelete(deleted_header_hash, header) => {
                    let header_hash = HeaderHashed::from_content_sync(header.clone());
                    let header_hash = TimedHeaderHash::from(header_hash);
                    let res = workspace
                        .meta
                        .get_deletes_on_entry(
                            &reader,
                            Delete::try_from(header).unwrap().deletes_entry_address,
                        )
                        .unwrap()
                        .collect::<Vec<_>>()
                        .unwrap();
                    let res2 = workspace
                        .meta
                        .get_deletes_on_header(&reader, deleted_header_hash)
                        .unwrap()
                        .collect::<Vec<_>>()
                        .unwrap();
                    let exp = [header_hash];
                    assert_eq!(&res[..], &exp[..], "{}", here,);
                    assert_eq!(&res2[..], &exp[..], "{}", here,);
                }
                Db::IntegratedEmpty => {
                    assert_eq!(
                        workspace
                            .integrated_dht_ops
                            .iter(&reader)
                            .unwrap()
                            .count()
                            .unwrap(),
                        0,
                        "{}",
                        here
                    );
                }
                Db::IntQueueEmpty => {
                    assert_eq!(
                        workspace
                            .integration_limbo
                            .iter(&reader)
                            .unwrap()
                            .count()
                            .unwrap(),
                        0,
                        "{}",
                        here
                    );
                }
                Db::MetaEmpty => {
                    // TODO: Not currently possible because kvv bufs have no iterator over all keys
                }
                Db::MetaLink(link_add, target_hash) => {
                    let link_add_hash =
                        HeaderHashed::from_content_sync(link_add.clone().into()).into_hash();

                    // LinkMetaKey
                    let mut link_meta_keys = Vec::new();
                    link_meta_keys.push(LinkMetaKey::Full(
                        &link_add.base_address,
                        link_add.zome_id,
                        &link_add.tag,
                        &link_add_hash,
                    ));
                    link_meta_keys.push(LinkMetaKey::BaseZomeTag(
                        &link_add.base_address,
                        link_add.zome_id,
                        &link_add.tag,
                    ));
                    link_meta_keys.push(LinkMetaKey::BaseZome(
                        &link_add.base_address,
                        link_add.zome_id,
                    ));
                    link_meta_keys.push(LinkMetaKey::Base(&link_add.base_address));

                    for link_meta_key in link_meta_keys {
                        let res = workspace
                            .meta
                            .get_live_links(&reader, &link_meta_key)
                            .unwrap()
                            .collect::<Vec<_>>()
                            .unwrap();

                        assert_eq!(res.len(), 1, "{}", here);
                        assert_eq!(res[0].link_add_hash, link_add_hash, "{}", here);
                        assert_eq!(res[0].target, target_hash, "{}", here);
                        assert_eq!(res[0].zome_id, link_add.zome_id, "{}", here);
                        assert_eq!(res[0].tag, link_add.tag, "{}", here);
                    }
                }
                Db::MetaLinkEmpty(link_add) => {
                    let link_add_hash =
                        HeaderHashed::from_content_sync(link_add.clone().into()).into_hash();

                    // LinkMetaKey
                    let mut link_meta_keys = Vec::new();
                    link_meta_keys.push(LinkMetaKey::Full(
                        &link_add.base_address,
                        link_add.zome_id,
                        &link_add.tag,
                        &link_add_hash,
                    ));
                    link_meta_keys.push(LinkMetaKey::BaseZomeTag(
                        &link_add.base_address,
                        link_add.zome_id,
                        &link_add.tag,
                    ));
                    link_meta_keys.push(LinkMetaKey::BaseZome(
                        &link_add.base_address,
                        link_add.zome_id,
                    ));
                    link_meta_keys.push(LinkMetaKey::Base(&link_add.base_address));

                    for link_meta_key in link_meta_keys {
                        let res = workspace
                            .meta
                            .get_live_links(&reader, &link_meta_key)
                            .unwrap()
                            .collect::<Vec<_>>()
                            .unwrap();

                        assert_eq!(res.len(), 0, "{}", here);
                    }
                }
            }
        }
    }

    // Sets the database to a certain state
    #[instrument(skip(pre_state, env))]
    async fn set<'env>(pre_state: Vec<Self>, env: EnvironmentWrite) {
        let env_ref = env.guard();
        let mut workspace = IntegrateDhtOpsWorkspace::new(env.clone().into()).unwrap();
        for state in pre_state {
            match state {
                Db::Integrated(_) => {}
                Db::IntQueue(op) => {
                    let op_hash = DhtOpHashed::from_content_sync(op.clone()).into_hash();
                    let val = IntegrationLimboValue {
                        validation_status: ValidationStatus::Valid,
                        op: op.to_light(),
                    };
                    workspace
                        .integration_limbo
                        .put(op_hash.try_into().unwrap(), val)
                        .unwrap();
                }
                Db::CasHeader(header, signature) => {
                    let header_hash = HeaderHashed::from_content_sync(header.clone());
                    debug!(header_hash = %header_hash.as_hash());
                    let signed_header =
                        SignedHeaderHashed::with_presigned(header_hash, signature.unwrap());
                    workspace.elements.put(signed_header, None).unwrap();
                }
                Db::CasEntry(entry, header, signature) => {
                    let header_hash = HeaderHashed::from_content_sync(header.unwrap().clone());
                    let entry_hash = EntryHashed::from_content_sync(entry.clone());
                    let signed_header =
                        SignedHeaderHashed::with_presigned(header_hash, signature.unwrap());
                    workspace
                        .elements
                        .put(signed_header, Some(entry_hash))
                        .unwrap();
                }
                Db::PendingHeader(header, signature) => {
                    let header_hash = HeaderHashed::from_content_sync(header.clone());
                    let signed_header =
                        SignedHeaderHashed::with_presigned(header_hash, signature.unwrap());
                    workspace.element_pending.put(signed_header, None).unwrap();
                }
                Db::PendingEntry(entry, header, signature) => {
                    let header_hash = HeaderHashed::from_content_sync(header.unwrap().clone());
                    let entry_hash = EntryHashed::from_content_sync(entry.clone());
                    let signed_header =
                        SignedHeaderHashed::with_presigned(header_hash, signature.unwrap());
                    workspace
                        .element_pending
                        .put(signed_header, Some(entry_hash))
                        .unwrap();
                }
                Db::MetaHeader(_, _) => {}
                Db::MetaActivity(_) => {}
                Db::MetaUpdate(_, _) => {}
                Db::IntegratedEmpty => {}
                Db::MetaEmpty => {}
                Db::MetaDelete(_, _) => {}
                Db::MetaLink(link_add, _) => {
                    workspace.meta.add_link(link_add).unwrap();
                }
                Db::MetaLinkEmpty(_) => {}
                Db::IntQueueEmpty => {}
            }
        }
        // Commit workspace
        env_ref
            .with_commit::<WorkspaceError, _, _>(|writer| {
                workspace.flush_to_txn(writer)?;
                Ok(())
            })
            .unwrap();
    }
}

async fn call_workflow<'env>(env: EnvironmentWrite) {
    let workspace = IntegrateDhtOpsWorkspace::new(env.clone().into()).unwrap();
    let (mut qt, _rx) = TriggerSender::new();
    integrate_dht_ops_workflow(workspace, env.clone().into(), &mut qt)
        .await
        .unwrap();
}

// Need to clear the data from the previous test
fn clear_dbs(env: EnvironmentWrite) {
    let env_ref = env.guard();
    let mut workspace = IntegrateDhtOpsWorkspace::new(env.clone().into()).unwrap();
    env_ref
        .with_commit::<DatabaseError, _, _>(|writer| {
            workspace.integration_limbo.clear_all(writer)?;
            workspace.integrated_dht_ops.clear_all(writer)?;
            workspace.elements.clear_all(writer)?;
            workspace.element_pending.clear_all(writer)?;
            workspace.meta.clear_all(writer)?;
            Ok(())
        })
        .unwrap();
}

fn add_op_to_judged(mut ps: Vec<Db>, op: &DhtOp) -> Vec<Db> {
    match op {
        DhtOp::StoreElement(s, h, e) => {
            ps.push(Db::PendingHeader(h.clone(), Some(s.clone())));
            if let Some(e) = e {
                ps.push(Db::PendingEntry(
                    *e.clone(),
                    Some(h.clone()),
                    Some(s.clone()),
                ));
            }
        }
        DhtOp::StoreEntry(s, h, e) => {
            let h: Header = h.clone().try_into().unwrap();
            ps.push(Db::PendingHeader(h.clone(), Some(s.clone())));
            ps.push(Db::PendingEntry(
                *e.clone(),
                Some(h.clone()),
                Some(s.clone()),
            ));
        }
        DhtOp::RegisterAgentActivity(s, h) => {
            ps.push(Db::PendingHeader(h.clone(), Some(s.clone())));
        }
        DhtOp::RegisterUpdatedContent(s, h, _) => {
            let h: Header = h.clone().try_into().unwrap();
            ps.push(Db::PendingHeader(h.clone(), Some(s.clone())));
        }
        DhtOp::RegisterUpdatedElement(s, h, _) => {
            let h: Header = h.clone().try_into().unwrap();
            ps.push(Db::PendingHeader(h.clone(), Some(s.clone())));
        }
        DhtOp::RegisterDeletedBy(s, h) => {
            let h: Header = h.clone().try_into().unwrap();
            ps.push(Db::PendingHeader(h.clone(), Some(s.clone())));
        }
        DhtOp::RegisterDeletedEntryHeader(s, h) => {
            let h: Header = h.clone().try_into().unwrap();
            ps.push(Db::PendingHeader(h.clone(), Some(s.clone())));
        }
        DhtOp::RegisterAddLink(s, h) => {
            let h: Header = h.clone().try_into().unwrap();
            ps.push(Db::PendingHeader(h.clone(), Some(s.clone())));
        }
        DhtOp::RegisterRemoveLink(s, h) => {
            let h: Header = h.clone().try_into().unwrap();
            ps.push(Db::PendingHeader(h.clone(), Some(s.clone())));
        }
    }
    ps
}

// TESTS BEGIN HERE
// The following show an op or ops that you want to test
// with a desired pre-state that you want the database in
// and the expected state of the database after the workflow is run

fn store_element(a: TestData) -> (Vec<Db>, Vec<Db>, &'static str) {
    let entry = match &a.any_header {
        Header::Create(_) | Header::Update(_) => Some(a.original_entry.clone().into()),
        _ => None,
    };
    let op = DhtOp::StoreElement(
        a.signature.clone(),
        a.any_header.clone().into(),
        entry.clone(),
    );
    let pre_state = vec![Db::IntQueue(op.clone())];
    // Add op data to pending
    let pre_state = add_op_to_judged(pre_state, &op);
    let mut expect = vec![
        Db::Integrated(op.clone()),
        Db::CasHeader(a.any_header.clone().into(), None),
    ];
    if let Some(_) = &entry {
        expect.push(Db::CasEntry(a.original_entry.clone(), None, None));
    }
    (pre_state, expect, "store element")
}

fn store_entry(a: TestData) -> (Vec<Db>, Vec<Db>, &'static str) {
    let op = DhtOp::StoreEntry(
        a.signature.clone(),
        a.original_header.clone(),
        a.original_entry.clone().into(),
    );
    debug!(?a.original_header);
    let pre_state = vec![Db::IntQueue(op.clone())];
    let pre_state = add_op_to_judged(pre_state, &op);
    let expect = vec![
        Db::Integrated(op.clone()),
        Db::CasHeader(a.original_header.clone().into(), None),
        Db::CasEntry(a.original_entry.clone(), None, None),
        Db::MetaHeader(a.original_entry.clone(), a.original_header.clone().into()),
    ];
    (pre_state, expect, "store entry")
}

fn register_agent_activity(a: TestData) -> (Vec<Db>, Vec<Db>, &'static str) {
    let op = DhtOp::RegisterAgentActivity(a.signature.clone(), a.dna_header.clone());
    let pre_state = vec![Db::IntQueue(op.clone())];
    let pre_state = add_op_to_judged(pre_state, &op);
    let expect = vec![
        Db::Integrated(op.clone()),
        Db::MetaActivity(a.dna_header.clone()),
    ];
    (pre_state, expect, "register agent activity")
}

fn register_updated_element(a: TestData) -> (Vec<Db>, Vec<Db>, &'static str) {
    let op = DhtOp::RegisterUpdatedElement(
        a.signature.clone(),
        a.entry_update_header.clone(),
        Some(a.new_entry.clone().into()),
    );
    let pre_state = vec![
        Db::IntQueue(op.clone()),
        Db::CasEntry(
            a.original_entry.clone(),
            Some(a.original_header.clone().into()),
            Some(a.signature.clone()),
        ),
    ];
    let pre_state = add_op_to_judged(pre_state, &op);
    let expect = vec![
        Db::Integrated(op.clone()),
        Db::MetaUpdate(
            a.original_header_hash.clone().into(),
            a.entry_update_header.clone().into(),
        ),
    ];
    (pre_state, expect, "register updated element")
}

fn register_replaced_by_for_entry(a: TestData) -> (Vec<Db>, Vec<Db>, &'static str) {
    let op = DhtOp::RegisterUpdatedContent(
        a.signature.clone(),
        a.entry_update_entry.clone(),
        Some(a.new_entry.clone().into()),
    );
    let pre_state = vec![
        Db::IntQueue(op.clone()),
        Db::CasEntry(
            a.original_entry.clone(),
            Some(a.original_header.clone().into()),
            Some(a.signature.clone()),
        ),
    ];
    let pre_state = add_op_to_judged(pre_state, &op);
    let expect = vec![
        Db::Integrated(op.clone()),
        Db::MetaUpdate(
            a.original_entry_hash.clone().into(),
            a.entry_update_entry.clone().into(),
        ),
    ];
    (pre_state, expect, "register replaced by for entry")
}

fn register_deleted_by(a: TestData) -> (Vec<Db>, Vec<Db>, &'static str) {
    let op = DhtOp::RegisterDeletedEntryHeader(a.signature.clone(), a.entry_delete.clone());
    let pre_state = vec![
        Db::IntQueue(op.clone()),
        Db::CasEntry(
            a.original_entry.clone(),
            Some(a.original_header.clone().into()),
            Some(a.signature.clone()),
        ),
    ];
    let pre_state = add_op_to_judged(pre_state, &op);
    let expect = vec![
        Db::IntQueueEmpty,
        Db::Integrated(op.clone()),
        Db::MetaDelete(
            a.original_header_hash.clone().into(),
            a.entry_delete.clone().into(),
        ),
    ];
    (pre_state, expect, "register deleted by")
}

fn register_deleted_header_by(a: TestData) -> (Vec<Db>, Vec<Db>, &'static str) {
    let op = DhtOp::RegisterDeletedBy(a.signature.clone(), a.entry_delete.clone());
    let pre_state = vec![
        Db::IntQueue(op.clone()),
        Db::CasEntry(
            a.original_entry.clone(),
            Some(a.original_header.clone().into()),
            Some(a.signature.clone()),
        ),
    ];
    let pre_state = add_op_to_judged(pre_state, &op);
    let expect = vec![
        Db::Integrated(op.clone()),
        Db::MetaDelete(
            a.original_header_hash.clone().into(),
            a.entry_delete.clone().into(),
        ),
    ];
    (pre_state, expect, "register deleted header by")
}

fn register_add_link(a: TestData) -> (Vec<Db>, Vec<Db>, &'static str) {
    let op = DhtOp::RegisterAddLink(a.signature.clone(), a.link_add.clone());
    let pre_state = vec![
        Db::IntQueue(op.clone()),
        Db::CasEntry(
            a.original_entry.clone().into(),
            Some(a.original_header.clone().into()),
            Some(a.signature.clone()),
        ),
    ];
    let pre_state = add_op_to_judged(pre_state, &op);
    let expect = vec![
        Db::Integrated(op.clone()),
        Db::MetaLink(a.link_add.clone(), a.new_entry_hash.clone().into()),
    ];
    (pre_state, expect, "register link add")
}

fn register_delete_link(a: TestData) -> (Vec<Db>, Vec<Db>, &'static str) {
    let op = DhtOp::RegisterRemoveLink(a.signature.clone(), a.link_remove.clone());
    let pre_state = vec![
        Db::IntQueue(op.clone()),
        Db::CasHeader(a.link_add.clone().into(), Some(a.signature.clone())),
        Db::CasEntry(
            a.original_entry.clone().into(),
            Some(a.original_header.clone().into()),
            Some(a.signature.clone()),
        ),
        Db::MetaLink(a.link_add.clone(), a.new_entry_hash.clone().into()),
    ];
    let pre_state = add_op_to_judged(pre_state, &op);
    let expect = vec![
        Db::Integrated(op.clone()),
        Db::MetaLinkEmpty(a.link_add.clone()),
    ];
    (pre_state, expect, "register link remove")
}

// Link remove when not an author
fn register_delete_link_missing_base(a: TestData) -> (Vec<Db>, Vec<Db>, &'static str) {
    let op = DhtOp::RegisterRemoveLink(a.signature.clone(), a.link_remove.clone());
    let pre_state = vec![Db::IntQueue(op.clone())];
    let pre_state = add_op_to_judged(pre_state, &op);
    let expect = vec![Db::IntegratedEmpty, Db::IntQueue(op.clone()), Db::MetaEmpty];
    (
        pre_state,
        expect,
        "register remove link remove missing base",
    )
}

// This runs the above tests
#[tokio::test(threaded_scheduler)]
async fn test_ops_state() {
    observability::test_run().ok();
    let test_env = test_cell_env();
    let env = test_env.env();

    let tests = [
        store_element,
        store_entry,
        register_agent_activity,
        register_replaced_by_for_entry,
        register_updated_element,
        register_deleted_by,
        register_deleted_header_by,
        register_add_link,
        register_delete_link,
        register_delete_link_missing_base,
    ];

    for t in tests.iter() {
        clear_dbs(env.clone());
        let td = TestData::new().await;
        let (pre_state, expect, name) = t(td);
        Db::set(pre_state, env.clone()).await;
        call_workflow(env.clone()).await;
        Db::check(expect, env.clone(), format!("{}: {}", name, here!(""))).await;
    }
}

/// Call the produce dht ops workflow
async fn produce_dht_ops<'env>(env: EnvironmentWrite) {
    let (mut qt, _rx) = TriggerSender::new();
    let workspace = ProduceDhtOpsWorkspace::new(env.clone().into()).unwrap();
    produce_dht_ops_workflow(workspace, env.clone().into(), &mut qt)
        .await
        .unwrap();
}

/// Run genesis on the source chain
async fn genesis<'env>(env: EnvironmentWrite) {
    let mut workspace = CallZomeWorkspace::new(env.clone().into()).unwrap();
    fake_genesis(&mut workspace.source_chain).await.unwrap();
    {
        env.guard()
            .with_commit(|writer| workspace.flush_to_txn(writer))
            .unwrap();
    }
}

async fn commit_entry<'env>(
    pre_state: Vec<Db>,
    env: EnvironmentWrite,
    zome_name: ZomeName,
) -> (EntryHash, HeaderHash) {
    let workspace = CallZomeWorkspace::new(env.clone().into()).unwrap();
    let workspace_lock = CallZomeWorkspaceLock::new(workspace);

    // Create entry def with the correct zome name
    let entry_def_id = fixt!(EntryDefId);
    let mut entry_def = fixt!(EntryDef);
    entry_def.id = entry_def_id.clone();
    let mut entry_defs_map = BTreeMap::new();
    entry_defs_map.insert(
        ZomeName::from(zome_name.clone()),
        EntryDefs::from(vec![entry_def]),
    );

    // Create a dna file with the correct zome name in the desired position (ZomeId)
    let dna_file = DnaFileFixturator::new(Empty).next().unwrap();
    let mut dna_def = dna_file.dna_def().clone();
    let zome = Zome::new(zome_name.clone().into(), fixt!(ZomeDef));
    dna_def.zomes.clear();
    dna_def.zomes.push(zome.clone().into());
    let dna_def = DnaDefHashed::from_content(dna_def).await;

    // Create ribosome mock to return fixtures
    // This is a lot faster then compiling a zome
    let mut ribosome = MockRibosomeT::new();
    ribosome.expect_dna_def().return_const(dna_def);
    ribosome
        .expect_zome_to_id()
        .returning(|_| Ok(ZomeId::from(1)));

    ribosome
        .expect_run_entry_defs()
        .returning(move |_, _| Ok(EntryDefsResult::Defs(entry_defs_map.clone())));

    let mut call_context = CallContextFixturator::new(Unpredictable).next().unwrap();
    call_context.zome = zome.clone();

    // Collect the entry from the pre-state to commit
    let entry = pre_state
        .into_iter()
        .filter_map(|state| match state {
            Db::IntQueue(_) => {
                // Will be provided by triggering the produce workflow
                None
            }
            Db::CasEntry(entry, _, _) => Some(entry),
            _ => {
                unreachable!("This test only needs integration queue and an entry in the elements")
            }
        })
        .next()
        .unwrap();

    let input = CreateInput::new((entry_def_id.clone(), entry.clone()));

    let output = {
        let mut host_access = fixt!(ZomeCallHostAccess);
        host_access.workspace = workspace_lock.clone();
        call_context.host_access = host_access.into();
        let ribosome = Arc::new(ribosome);
        let call_context = Arc::new(call_context);
        host_fn::create::create(ribosome.clone(), call_context.clone(), input).unwrap()
    };

    // Write
    {
        let mut workspace = workspace_lock.write().await;
        env.guard()
            .with_commit(|writer| workspace.flush_to_txn_ref(writer))
            .unwrap();
    }

    let entry_hash = holochain_types::entry::EntryHashed::from_content_sync(entry).into_hash();

    (entry_hash, output.into_inner().try_into().unwrap())
}

async fn get_entry(env: EnvironmentWrite, entry_hash: EntryHash) -> Option<Entry> {
    let workspace = CallZomeWorkspace::new(env.clone().into()).unwrap();
    let workspace_lock = CallZomeWorkspaceLock::new(workspace);

    // Create ribosome mock to return fixtures
    // This is a lot faster then compiling a zome
    let ribosome = MockRibosomeT::new();

    let mut call_context = CallContextFixturator::new(Unpredictable).next().unwrap();

    let input = GetInput::new((entry_hash.clone().into(), GetOptions));

    let output = {
        let mut host_access = fixt!(ZomeCallHostAccess);
        host_access.workspace = workspace_lock;
        call_context.host_access = host_access.into();
        let ribosome = Arc::new(ribosome);
        let call_context = Arc::new(call_context);
        host_fn::get::get(ribosome.clone(), call_context.clone(), input).unwrap()
    };
    output.into_inner().and_then(|el| el.into())
}

async fn create_link(
    env: EnvironmentWrite,
    base_address: EntryHash,
    target_address: EntryHash,
    zome_name: ZomeName,
    link_tag: LinkTag,
) -> HeaderHash {
    let workspace = CallZomeWorkspace::new(env.clone().into()).unwrap();
    let workspace_lock = CallZomeWorkspaceLock::new(workspace);

    // Create a dna file with the correct zome name in the desired position (ZomeId)
    let dna_file = DnaFileFixturator::new(Empty).next().unwrap();
    let mut dna_def = dna_file.dna_def().clone();
    let zome = Zome::new(zome_name.clone().into(), fixt!(ZomeDef));
    dna_def.zomes.clear();
    dna_def.zomes.push(zome.clone().into());
    let dna_def = DnaDefHashed::from_content(dna_def).await;

    // Create ribosome mock to return fixtures
    // This is a lot faster then compiling a zome
    let mut ribosome = MockRibosomeT::new();
    ribosome.expect_dna_def().return_const(dna_def);
    ribosome
        .expect_zome_to_id()
        .returning(|_| Ok(ZomeId::from(1)));

    let mut call_context = CallContextFixturator::new(Unpredictable).next().unwrap();
    call_context.zome = zome.clone();

    // Call create_link
    let input = CreateLinkInput::new((base_address.into(), target_address.into(), link_tag));

    let output = {
        let mut host_access = fixt!(ZomeCallHostAccess);
        host_access.workspace = workspace_lock.clone();
        call_context.host_access = host_access.into();
        let ribosome = Arc::new(ribosome);
        let call_context = Arc::new(call_context);
        // Call the real create_link host fn
        host_fn::create_link::create_link(ribosome.clone(), call_context.clone(), input).unwrap()
    };

    // Write the changes
    {
        let mut workspace = workspace_lock.write().await;
        env.guard()
            .with_commit(|writer| workspace.flush_to_txn_ref(writer))
            .unwrap();
    }

    // Get the CreateLink HeaderHash back
    output.into_inner()
}

async fn get_links(
    env: EnvironmentWrite,
    base_address: EntryHash,
    zome_name: ZomeName,
    link_tag: LinkTag,
) -> Links {
    let workspace = CallZomeWorkspace::new(env.clone().into()).unwrap();
    let workspace_lock = CallZomeWorkspaceLock::new(workspace);

    // Create a dna file with the correct zome name in the desired position (ZomeId)
    let dna_file = DnaFileFixturator::new(Empty).next().unwrap();
    let mut dna_def = dna_file.dna_def().clone();
    let zome = Zome::new(zome_name.clone().into(), fixt!(ZomeDef));
    dna_def.zomes.clear();
    dna_def.zomes.push(zome.clone().into());
    let dna_def = DnaDefHashed::from_content(dna_def).await;

    let test_network = test_network(Some(dna_def.as_hash().clone()), None).await;

    // Create ribosome mock to return fixtures
    // This is a lot faster then compiling a zome
    let mut ribosome = MockRibosomeT::new();
    ribosome.expect_dna_def().return_const(dna_def);
    ribosome
        .expect_zome_to_id()
        .returning(|_| Ok(ZomeId::from(1)));

    let mut call_context = CallContextFixturator::new(Unpredictable).next().unwrap();
    call_context.zome = zome.clone();

    // Call get links
    let input = GetLinksInput::new((base_address.into(), Some(link_tag)));

    let output = {
        let mut host_access = fixt!(ZomeCallHostAccess);
        host_access.workspace = workspace_lock;
        host_access.network = test_network.cell_network();
        call_context.host_access = host_access.into();
        let ribosome = Arc::new(ribosome);
        let call_context = Arc::new(call_context);
        host_fn::get_links::get_links(ribosome.clone(), call_context.clone(), input)
            .unwrap()
            .into_inner()
    };

    output
}

// This test is designed to run like the
// register_add_link test except all the
// pre-state is added through real host fn calls
#[tokio::test(threaded_scheduler)]
async fn test_metadata_from_wasm_api() {
    // test workspace boilerplate
    observability::test_run().ok();
    let test_env = holochain_state::test_utils::test_cell_env();
    let env = test_env.env();
    clear_dbs(env.clone());

    // Generate fixture data
    let mut td = TestData::with_app_entry_type().await;
    // Only one zome in this test
    td.link_add.zome_id = 0.into();
    let link_tag = td.link_add.tag.clone();
    let target_entry_hash = td.new_entry_hash.clone();
    let zome_name = fixt!(ZomeName);

    // Get db states for an add link op
    let (pre_state, _expect, _) = register_add_link(td);

    // Setup the source chain
    genesis(env.clone()).await;

    // Commit the base
    let base_address = commit_entry(pre_state, env.clone(), zome_name.clone())
        .await
        .0;

    // Link the base to the target
    let _link_add_address = create_link(
        env.clone(),
        base_address.clone(),
        target_entry_hash.clone(),
        zome_name.clone(),
        link_tag.clone(),
    )
    .await;

    // Trigger the produce workflow
    produce_dht_ops(env.clone()).await;

    // Call integrate
    call_workflow(env.clone()).await;

    // Call get links and get back the targets
    let links = get_links(env.clone(), base_address, zome_name, link_tag).await;
    let links = links
        .into_inner()
        .into_iter()
        .map(|h| h.target.try_into().unwrap())
        .collect::<Vec<EntryHash>>();

    // Check we only go a single link
    assert_eq!(links.len(), 1);
    // Check we got correct target_entry_hash
    assert_eq!(links[0], target_entry_hash);
    // TODO: create the expect from the result of the commit and link entries
    // Db::check(
    //     expect,
    //     &env_ref,
    //     &dbs,
    //     format!("{}: {}", "metadata from wasm", here!("")),
    // )
    // .await;
}

// This doesn't work without inline integration
#[tokio::test(threaded_scheduler)]
async fn test_wasm_api_without_integration_links() {
    // test workspace boilerplate
    observability::test_run().ok();
    let test_env = holochain_state::test_utils::test_cell_env();
    let env = test_env.env();
    clear_dbs(env.clone());

    // Generate fixture data
    let mut td = TestData::with_app_entry_type().await;
    // Only one zome in this test
    td.link_add.zome_id = 0.into();
    let link_tag = td.link_add.tag.clone();
    let target_entry_hash = td.new_entry_hash.clone();
    let zome_name = fixt!(ZomeName);

    // Get db states for an add link op
    let (pre_state, _expect, _) = register_add_link(td);

    // Setup the source chain
    genesis(env.clone()).await;

    // Commit the base
    let base_address = commit_entry(pre_state, env.clone(), zome_name.clone())
        .await
        .0;

    // Link the base to the target
    let _link_add_address = create_link(
        env.clone(),
        base_address.clone(),
        target_entry_hash.clone(),
        zome_name.clone(),
        link_tag.clone(),
    )
    .await;

    // Call get links and get back the targets
    let links = get_links(env.clone(), base_address, zome_name, link_tag).await;
    let links = links
        .into_inner()
        .into_iter()
        .map(|h| h.target.try_into().unwrap())
        .collect::<Vec<EntryHash>>();

    // Check we only go a single link
    assert_eq!(links.len(), 1);
    // Check we got correct target_entry_hash
    assert_eq!(links[0], target_entry_hash);
}

#[ignore = "Evaluate if this test adds any value or remove"]
#[tokio::test(threaded_scheduler)]
async fn test_wasm_api_without_integration_delete() {
    // test workspace boilerplate
    observability::test_run().ok();
    let test_env = holochain_state::test_utils::test_cell_env();
    let env = test_env.env();
    let env_ref = env.guard();
    clear_dbs(env.clone());

    // Generate fixture data
    let mut td = TestData::with_app_entry_type().await;
    // Only one zome in this test
    td.link_add.zome_id = 0.into();
    let original_entry = td.original_entry.clone();
    let zome_name = fixt!(ZomeName);

    // Get db states for an add link op
    let (pre_state, _expect, _) = register_add_link(td.clone());

    // Setup the source chain
    genesis(env.clone()).await;

    // Commit the base
    let base_address = commit_entry(pre_state.clone(), env.clone(), zome_name.clone())
        .await
        .0;

    // Trigger the produce workflow
    produce_dht_ops(env.clone()).await;

    // Call integrate
    call_workflow(env.clone()).await;

    {
        let reader = env_ref.reader().unwrap();
        let mut workspace = CallZomeWorkspace::new(env.clone().into()).unwrap();
        let entry_header = workspace
            .meta_authored
            .get_headers(&reader, base_address.clone())
            .unwrap()
            .next()
            .unwrap()
            .unwrap();
        let delete = builder::Delete {
            deletes_address: entry_header.header_hash,
            deletes_entry_address: base_address.clone(),
        };
        workspace.source_chain.put(delete, None).await.unwrap();
        env_ref
            .with_commit(|writer| workspace.flush_to_txn(writer))
            .unwrap();
    }
    // Trigger the produce workflow
    produce_dht_ops(env.clone()).await;

    // Call integrate
    call_workflow(env.clone()).await;
    assert_eq!(get_entry(env.clone(), base_address.clone()).await, None);
    let base_address = commit_entry(pre_state, env.clone(), zome_name.clone())
        .await
        .0;
    assert_eq!(
        get_entry(env.clone(), base_address.clone()).await,
        Some(original_entry)
    );
}

#[tokio::test(threaded_scheduler)]
#[ignore = "write this test"]
async fn test_integrate_single_register_replaced_by_for_header() {
    // For RegisterUpdatedContent with intended_for Header
    // metadata has Update on HeaderHash but not EntryHash
    todo!("write this test")
}

#[tokio::test(threaded_scheduler)]
#[ignore = "write this test"]
async fn test_integrate_single_register_replaced_by_for_entry() {
    // For RegisterUpdatedContent with intended_for Entry
    // metadata has Update on EntryHash but not HeaderHash
    todo!("write this test")
}

#[tokio::test(threaded_scheduler)]
#[ignore = "write this test"]
async fn test_integrate_single_register_delete_on_headerd_by() {
    // For RegisterDeletedBy
    // metadata has Delete on HeaderHash
    todo!("write this test")
}

#[tokio::test(threaded_scheduler)]
#[ignore = "write this test"]
async fn test_integrate_single_register_add_link() {
    // For RegisterAddLink
    // metadata has link on EntryHash
    todo!("write this test")
}

#[tokio::test(threaded_scheduler)]
#[ignore = "write this test"]
async fn test_integrate_single_register_delete_link() {
    // For RegisterAddLink
    // metadata has link on EntryHash
    todo!("write this test")
}

#[cfg(feature = "slow_tests")]
mod slow_tests {
<<<<<<< HEAD
    use std::convert::TryFrom;
    use std::convert::TryInto;
    use std::time::Duration;

    use crate::core::state::dht_op_integration::IntegratedDhtOpsStore;
    use crate::core::state::metadata::LinkMetaKey;
    use crate::core::state::metadata::MetadataBuf;
    use crate::core::state::metadata::MetadataBufT;
    use crate::fixt::*;
    use crate::test_utils::host_fn_api::*;
=======
    use std::{
        convert::{TryFrom, TryInto},
        time::Duration,
    };

>>>>>>> 9a9d815c
    use crate::test_utils::setup_app;
    use crate::test_utils::wait_for_integration;
    use fallible_iterator::FallibleIterator;
    use fixt::prelude::*;
    use holo_hash::EntryHash;
    use holochain_serialized_bytes::SerializedBytes;
    use holochain_state::db::GetDb;
    use holochain_state::db::INTEGRATED_DHT_OPS;
    use holochain_state::env::ReadManager;
    use holochain_types::app::InstalledCell;
    use holochain_types::cell::CellId;
    use holochain_types::dna::DnaDef;
    use holochain_types::dna::DnaFile;
    use holochain_types::observability;
    use holochain_types::test_utils::fake_agent_pubkey_1;
    use holochain_types::Entry;
    use holochain_wasm_test_utils::TestWasm;
    use holochain_zome_types::test_utils::fake_agent_pubkey_2;
    use tracing::*;

    /// The aim of this test is to show from a high level that committing
    /// data on one agent results in integrated data on another agent
    #[tokio::test(threaded_scheduler)]
    #[ignore = "flaky"]
    async fn commit_entry_add_link() {
        //////////////
        //// Setup
        //////////////

        observability::test_run().ok();
        let dna_file = DnaFile::new(
            DnaDef {
                name: "integration_workflow_test".to_string(),
                uuid: "ba1d046d-ce29-4778-914b-47e6010d2faf".to_string(),
                properties: SerializedBytes::try_from(()).unwrap(),
                zomes: vec![TestWasm::Create.into()].into(),
            },
            vec![TestWasm::Create.into()],
        )
        .await
        .unwrap();

        let alice_agent_id = fake_agent_pubkey_1();
        let alice_cell_id = CellId::new(dna_file.dna_hash().to_owned(), alice_agent_id.clone());
        let alice_installed_cell = InstalledCell::new(alice_cell_id.clone(), "alice_handle".into());

        let bob_agent_id = fake_agent_pubkey_2();
        let bob_cell_id = CellId::new(dna_file.dna_hash().to_owned(), bob_agent_id.clone());
        let bob_installed_cell = InstalledCell::new(bob_cell_id.clone(), "bob_handle".into());

        let (_tmpdir, _app_api, conductor) = setup_app(
            vec![(
                "test_app",
                vec![(alice_installed_cell, None), (bob_installed_cell, None)],
            )],
            vec![dna_file.clone()],
        )
        .await;

        //////////////
        //// The Test
        //////////////

        // Create the data to be committed
        let base = Post("Bananas are good for you".into());
        let target = Post("Potassium is radioactive".into());
        let base_entry = Entry::try_from(base.clone()).unwrap();
        let target_entry = Entry::try_from(target.clone()).unwrap();
        let base_entry_hash = EntryHash::with_data_sync(&base_entry);
        let target_entry_hash = EntryHash::with_data_sync(&target_entry);
        let link_tag = fixt!(LinkTag);

        // Commit the base and target.
        // Link them together.
        {
            let call_data = HostFnCaller::create(&alice_cell_id, &conductor, &dna_file).await;

            // 3
            call_data
                .commit_entry(base.clone().try_into().unwrap(), POST_ID)
                .await;

            // 4
            call_data
                .commit_entry(target.clone().try_into().unwrap(), POST_ID)
                .await;

            // 5
            // Link the entries
            call_data
                .create_link(
                    base_entry_hash.clone(),
                    target_entry_hash.clone(),
                    link_tag.clone(),
                )
                .await;

            // Produce and publish these commits
            let mut triggers = conductor.get_cell_triggers(&alice_cell_id).await.unwrap();
            triggers.produce_dht_ops.trigger();
        }

        // Check the ops
        {
            let call_data = HostFnCaller::create(&bob_cell_id, &conductor, &dna_file).await;

            // Wait for the ops to integrate but early exit if they do
            // 14 ops for genesis and 9 ops for two commits and a link
            // Try 100 times for 100 millis each so maximum wait is 10 seconds
            wait_for_integration(&call_data.env, 14 + 9, 100, Duration::from_millis(100)).await;

            // Check the ops are not empty
            let env_ref = call_data.env.guard();
            let reader = env_ref.reader().unwrap();
            let db = call_data.env.get_db(&*INTEGRATED_DHT_OPS).unwrap();
            let ops_db = IntegratedDhtOpsStore::new(call_data.env.clone().into(), db);
            let ops = ops_db.iter(&reader).unwrap().collect::<Vec<_>>().unwrap();
            debug!(?ops);
            assert!(!ops.is_empty());

            // Check the correct links is in bobs integrated metadata vault
            let meta = MetadataBuf::vault(call_data.env.clone().into()).unwrap();
            let key = LinkMetaKey::Base(&base_entry_hash);
            let links = meta
                .get_live_links(&reader, &key)
                .unwrap()
                .collect::<Vec<_>>()
                .unwrap();
            let link = links[0].clone();
            assert_eq!(link.target, target_entry_hash);

            // Check bob can get the links
            let links = call_data
                .get_links(base_entry_hash.clone(), Some(link_tag), Default::default())
                .await;
            let link = links[0].clone();
            assert_eq!(link.target, target_entry_hash);

            // Check bob can get the target
            let e = call_data
                .get(target_entry_hash.clone().into(), Default::default())
                .await
                .unwrap();
            assert_eq!(e.into_inner().1.into_option().unwrap(), target_entry);

            // Check bob can get the base
            let e = call_data
                .get(base_entry_hash.clone().into(), Default::default())
                .await
                .unwrap();
            assert_eq!(e.into_inner().1.into_option().unwrap(), base_entry);
        }

        // Shut everything down
        let shutdown = conductor.take_shutdown_handle().await.unwrap();
        conductor.shutdown().await;
        shutdown.await.unwrap();
    }
}<|MERGE_RESOLUTION|>--- conflicted
+++ resolved
@@ -1313,7 +1313,6 @@
 
 #[cfg(feature = "slow_tests")]
 mod slow_tests {
-<<<<<<< HEAD
     use std::convert::TryFrom;
     use std::convert::TryInto;
     use std::time::Duration;
@@ -1324,13 +1323,6 @@
     use crate::core::state::metadata::MetadataBufT;
     use crate::fixt::*;
     use crate::test_utils::host_fn_api::*;
-=======
-    use std::{
-        convert::{TryFrom, TryInto},
-        time::Duration,
-    };
-
->>>>>>> 9a9d815c
     use crate::test_utils::setup_app;
     use crate::test_utils::wait_for_integration;
     use fallible_iterator::FallibleIterator;
