//! The workflow and queue consumer for sys validation

use super::{
    error::WorkflowResult,
    integrate_dht_ops_workflow::reintegrate_single_data,
    integrate_dht_ops_workflow::{
        disintegrate_single_data, disintegrate_single_metadata, integrate_single_data,
        integrate_single_metadata,
    },
    produce_dht_ops_workflow::dht_op_light::light_to_op,
    sys_validation_workflow::types::DepType,
};
use crate::core::{
    queue_consumer::{OneshotWriter, TriggerSender, WorkComplete},
    state::{
        dht_op_integration::{IntegratedDhtOpsStore, IntegrationLimboStore, IntegrationLimboValue},
        element_buf::ElementBuf,
        metadata::MetadataBuf,
        validation_db::{ValidationLimboStatus, ValidationLimboStore, ValidationLimboValue},
        workspace::{Workspace, WorkspaceResult},
    },
};
use fallible_iterator::FallibleIterator;
use holo_hash::DhtOpHash;
use holochain_state::{
    buffer::{BufferedStore, KvBufFresh},
    db::{INTEGRATED_DHT_OPS, INTEGRATION_LIMBO},
    error::DatabaseResult,
    fresh_reader,
    prelude::*,
};
use holochain_types::{dht_op::DhtOp, dht_op::DhtOpLight, validate::ValidationStatus, Timestamp};
use tracing::*;

#[instrument(skip(workspace, writer, trigger_integration))]
pub async fn app_validation_workflow(
    mut workspace: AppValidationWorkspace,
    writer: OneshotWriter,
    trigger_integration: &mut TriggerSender,
) -> WorkflowResult<WorkComplete> {
    warn!("unimplemented passthrough");

    let complete = app_validation_workflow_inner(&mut workspace).await?;
    // --- END OF WORKFLOW, BEGIN FINISHER BOILERPLATE ---

    // commit the workspace
    writer.with_writer(|writer| Ok(workspace.flush_to_txn(writer)?))?;

    // trigger other workflows
    trigger_integration.trigger();

    Ok(complete)
}
async fn app_validation_workflow_inner(
    workspace: &mut AppValidationWorkspace,
) -> WorkflowResult<WorkComplete> {
    let env = workspace.validation_limbo.env().clone();
    let (ops, mut awaiting_ops): (Vec<ValidationLimboValue>, Vec<ValidationLimboValue>) =
        fresh_reader!(env, |r| workspace
            .validation_limbo
            .drain_iter_filter(&r, |(_, vlv)| {
                match vlv.status {
                    // We only want sys validated or awaiting app dependency ops
                    ValidationLimboStatus::SysValidated
                    | ValidationLimboStatus::AwaitingAppDeps(_)
                    | ValidationLimboStatus::PendingValidation => Ok(true),
                    ValidationLimboStatus::Pending | ValidationLimboStatus::AwaitingSysDeps(_) => {
                        Ok(false)
                    }
                }
            })?
            // Partition awaiting proof into a separate vec
            .partition(|vlv| match vlv.status {
                ValidationLimboStatus::PendingValidation => Ok(false),
                _ => Ok(true),
            }))?;
    debug!(?ops, ?awaiting_ops);
    for mut vlv in ops {
        match &vlv.status {
            ValidationLimboStatus::AwaitingAppDeps(_) => {
                let op = light_to_op(vlv.op.clone(), &workspace.element_pending).await?;
<<<<<<< HEAD
                let hash = DhtOpHash::with_data(&op).await;
                workspace.put_val_limbo(hash, vlv)?;
=======
                let hash = DhtOpHash::with_data_sync(&op);
                workspace.to_val_limbo(hash, vlv)?;
>>>>>>> 84ed5732
            }
            ValidationLimboStatus::SysValidated => {
                if vlv.pending_dependencies.pending_dependencies() {
                    vlv.status = ValidationLimboStatus::PendingValidation;
                    awaiting_ops.push(vlv);
                } else {
                    let op = light_to_op(vlv.op.clone(), &workspace.element_pending).await?;
                    let hash = DhtOpHash::with_data_sync(&op);
                    let iv = IntegrationLimboValue {
                        validation_status: ValidationStatus::Valid,
                        op: vlv.op,
                    };
                    workspace.put_int_limbo(hash, iv, op)?;
                }
            }
            _ => unreachable!("Should not contain any other status"),
        }
    }
    fn check_dep_status(
        dep: &DhtOpHash,
        workspace: &AppValidationWorkspace,
    ) -> DatabaseResult<Option<ValidationStatus>> {
        let ilv = workspace.integration_limbo.get(dep)?;
        if let Some(ilv) = ilv {
            return Ok(Some(ilv.validation_status));
        }
        let iv = workspace.integrated_dht_ops.get(dep)?;
        if let Some(iv) = iv {
            return Ok(Some(iv.validation_status));
        }
        Ok(None)
    }
    // Check awaiting proof that might be able to be progressed now.
    // Including any awaiting proof from this run.
    'op_loop: for mut vlv in awaiting_ops {
        let mut still_awaiting = Vec::new();
        for dep in vlv.pending_dependencies.pending.drain(..) {
            match check_dep_status(dep.as_ref(), &workspace)? {
                Some(status) => {
                    match status {
                        ValidationStatus::Valid => {
                            // Discarding dep because we have proof it's integrated and valid
                        }
                        ValidationStatus::Rejected | ValidationStatus::Abandoned => {
                            match dep {
                                DepType::FixedElement(_) => {
                                    // Mark this op as invalid and integrate it.
                                    // There is no reason to check the other deps as it is rejected.
                                    let op =
                                        light_to_op(vlv.op.clone(), &workspace.element_pending)
                                            .await?;
                                    let hash = DhtOpHash::with_data_sync(&op);
                                    let iv = IntegrationLimboValue {
                                        validation_status: status,
                                        op: vlv.op,
                                    };
                                    workspace.put_int_limbo(hash, iv, op)?;

                                    // Continue to the next op
                                    continue 'op_loop;
                                }
                                DepType::AnyElement(_) => {
                                    // The dependency is any element with for an entry
                                    // So we can't say that it is invalid because there could
                                    // always be a valid entry.
                                    // TODO: Correctness: This probably has consequences beyond this
                                    // pr that we should come back to
                                }
                            }
                        }
                    }
                }
                None => {
                    // Dep is still not integrated so keep waiting
                    still_awaiting.push(dep);
                }
            }
        }
        let op = light_to_op(vlv.op.clone(), &workspace.element_pending).await?;
<<<<<<< HEAD
        let hash = DhtOpHash::with_data(&op).await;
        if !still_awaiting.is_empty() {
=======
        let hash = DhtOpHash::with_data_sync(&op);
        if still_awaiting.len() > 0 {
>>>>>>> 84ed5732
            vlv.pending_dependencies.pending = still_awaiting;
            workspace.put_val_limbo(hash, vlv)?;
        } else {
            let iv = IntegrationLimboValue {
                validation_status: ValidationStatus::Valid,
                op: vlv.op,
            };
            workspace.put_int_limbo(hash, iv, op)?;
        }
    }
    Ok(WorkComplete::Complete)
}

pub struct AppValidationWorkspace {
    pub integrated_dht_ops: IntegratedDhtOpsStore,
    pub integration_limbo: IntegrationLimboStore,
    pub validation_limbo: ValidationLimboStore,
    // Integrated data
    pub element_vault: ElementBuf,
    pub meta_vault: MetadataBuf,
    // Data pending validation
    pub element_pending: ElementBuf<PendingPrefix>,
    pub meta_pending: MetadataBuf<PendingPrefix>,
    // Data that has progressed past validation and is pending Integration
    pub element_judged: ElementBuf<JudgedPrefix>,
    pub meta_judged: MetadataBuf<JudgedPrefix>,
    // Cached data
    pub element_cache: ElementBuf,
    pub meta_cache: MetadataBuf,
    // Ops to disintegrate
    pub to_disintegrate_pending: Vec<DhtOpLight>,
}

impl AppValidationWorkspace {
    pub fn new(env: EnvironmentRead) -> WorkspaceResult<Self> {
        let db = env.get_db(&*INTEGRATED_DHT_OPS)?;
        let integrated_dht_ops = KvBufFresh::new(env.clone(), db);
        let db = env.get_db(&*INTEGRATION_LIMBO)?;
        let integration_limbo = KvBufFresh::new(env.clone(), db);

        let validation_limbo = ValidationLimboStore::new(env.clone())?;

        let element_vault = ElementBuf::vault(env.clone(), false)?;
        let meta_vault = MetadataBuf::vault(env.clone())?;
        let element_cache = ElementBuf::cache(env.clone())?;
        let meta_cache = MetadataBuf::cache(env.clone())?;

        let element_pending = ElementBuf::pending(env.clone())?;
        let meta_pending = MetadataBuf::pending(env.clone())?;

        let element_judged = ElementBuf::judged(env.clone())?;
        let meta_judged = MetadataBuf::judged(env)?;

        Ok(Self {
            integrated_dht_ops,
            integration_limbo,
            validation_limbo,
            element_vault,
            meta_vault,
            element_pending,
            meta_pending,
            element_judged,
            meta_judged,
            element_cache,
            meta_cache,
            to_disintegrate_pending: Vec::new(),
        })
    }

    fn put_val_limbo(
        &mut self,
        hash: DhtOpHash,
        mut vlv: ValidationLimboValue,
    ) -> WorkflowResult<()> {
        vlv.last_try = Some(Timestamp::now());
        vlv.num_tries += 1;
        self.validation_limbo.put(hash, vlv)?;
        Ok(())
    }

    #[tracing::instrument(skip(self, hash))]
    fn put_int_limbo(
        &mut self,
        hash: DhtOpHash,
        iv: IntegrationLimboValue,
        op: DhtOp,
    ) -> WorkflowResult<()> {
        disintegrate_single_metadata(iv.op.clone(), &self.element_pending, &mut self.meta_pending)?;
        self.to_disintegrate_pending.push(iv.op.clone());
        integrate_single_data(op, &mut self.element_judged)?;
        integrate_single_metadata(iv.op.clone(), &self.element_judged, &mut self.meta_judged)?;
        self.integration_limbo.put(hash, iv)?;
        Ok(())
    }

    #[tracing::instrument(skip(self, writer))]
    /// We need to cancel any deletes for the pending data
    /// where the ops still in validation limbo reference that data
    fn update_element_stores(&mut self, writer: &mut Writer) -> WorkspaceResult<()> {
        for op in self.to_disintegrate_pending.drain(..) {
            disintegrate_single_data(op, &mut self.element_pending);
        }
        let mut val_iter = self.validation_limbo.iter(writer)?;
        while let Some((_, vlv)) = val_iter.next()? {
            reintegrate_single_data(vlv.op, &mut self.element_pending);
        }
        Ok(())
    }
}

impl Workspace for AppValidationWorkspace {
    fn flush_to_txn_ref(&mut self, writer: &mut Writer) -> WorkspaceResult<()> {
        warn!("unimplemented passthrough");
        self.update_element_stores(writer)?;
        self.validation_limbo.0.flush_to_txn_ref(writer)?;
        self.integration_limbo.flush_to_txn_ref(writer)?;
        self.element_pending.flush_to_txn_ref(writer)?;
        self.meta_pending.flush_to_txn_ref(writer)?;
        self.element_judged.flush_to_txn_ref(writer)?;
        self.meta_judged.flush_to_txn_ref(writer)?;
        Ok(())
    }
}<|MERGE_RESOLUTION|>--- conflicted
+++ resolved
@@ -79,13 +79,8 @@
         match &vlv.status {
             ValidationLimboStatus::AwaitingAppDeps(_) => {
                 let op = light_to_op(vlv.op.clone(), &workspace.element_pending).await?;
-<<<<<<< HEAD
-                let hash = DhtOpHash::with_data(&op).await;
+                let hash = DhtOpHash::with_data_sync(&op);
                 workspace.put_val_limbo(hash, vlv)?;
-=======
-                let hash = DhtOpHash::with_data_sync(&op);
-                workspace.to_val_limbo(hash, vlv)?;
->>>>>>> 84ed5732
             }
             ValidationLimboStatus::SysValidated => {
                 if vlv.pending_dependencies.pending_dependencies() {
@@ -165,13 +160,8 @@
             }
         }
         let op = light_to_op(vlv.op.clone(), &workspace.element_pending).await?;
-<<<<<<< HEAD
-        let hash = DhtOpHash::with_data(&op).await;
+        let hash = DhtOpHash::with_data_sync(&op);
         if !still_awaiting.is_empty() {
-=======
-        let hash = DhtOpHash::with_data_sync(&op);
-        if still_awaiting.len() > 0 {
->>>>>>> 84ed5732
             vlv.pending_dependencies.pending = still_awaiting;
             workspace.put_val_limbo(hash, vlv)?;
         } else {
