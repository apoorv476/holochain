--- conflicted
+++ resolved
@@ -417,11 +417,7 @@
     // Get the workspace for the validation calls
     let host_fn_workspace = workspace.validation_workspace().await?;
 
-<<<<<<< HEAD
-    // Create the ribosome
-=======
     // Get the ribosome
->>>>>>> f97c4478
     let ribosome = conductor_handle
         .get_ribosome(dna_hash.as_ref())
         .map_err(|_| AppValidationError::DnaMissing((*dna_hash).clone()))?;
@@ -514,16 +510,6 @@
     create_link: &CreateLink,
     ribosome: &impl RibosomeT,
 ) -> AppValidationOutcome<ZomesToInvoke> {
-<<<<<<< HEAD
-    let zome = zome_id_to_zome(create_link.zome_id, dna_def)?;
-    Ok(ZomesToInvoke::One(zome))
-}
-
-fn zome_id_to_zome(zome_id: ZomeId, dna_def: &DnaDef) -> AppValidationResult<Zome> {
-    dna_def
-        .get_zome_by_index(&zome_id)
-        .map_err(|_| AppValidationError::ZomeId(zome_id))
-=======
     let zome = ribosome
         .find_zome_from_link(&create_link.link_type)
         .ok_or_else(|| {
@@ -533,7 +519,12 @@
             ))
         })?;
     Ok(ZomesToInvoke::One(zome.erase_type()))
->>>>>>> f97c4478
+}
+
+fn zome_id_to_zome(zome_id: ZomeId, dna_def: &DnaDef) -> AppValidationResult<Zome> {
+    dna_def
+        .get_zome_by_index(&zome_id)
+        .map_err(|_| AppValidationError::ZomeId(zome_id))
 }
 
 #[async_recursion::async_recursion]
