use crate::core::state::element_buf::ElementBuf;
use error::{DhtOpConvertError, DhtOpConvertResult};
use holo_hash::{EntryHash, HeaderHash};
use holochain_keystore::Signature;
use holochain_types::{
    dht_op::{DhtOp, DhtOpLight},
    header::NewEntryHeader,
};
use holochain_zome_types::entry_def::EntryVisibility;
use holochain_zome_types::header::{self, Header};

pub mod error;

use tracing::*;

#[cfg(test)]
mod tests;

<<<<<<< HEAD
/// A type for storing in databases that don't need the actual
/// data. Everything is a hash of the type except the signatures.
#[allow(missing_docs)]
#[derive(Clone, Debug, Serialize, Deserialize, Eq, PartialEq)]
pub enum DhtOpLight {
    StoreElement(HeaderHash, Option<EntryHash>),
    StoreEntry(HeaderHash, EntryHash),
    RegisterAgentActivity(HeaderHash),
    RegisterReplacedBy(HeaderHash, EntryHash),
    RegisterDeletedBy(HeaderHash),
    RegisterDeletedEntryHeader(HeaderHash),
    RegisterAddLink(HeaderHash),
    RegisterRemoveLink(HeaderHash),
}

#[instrument(skip(cas))]
/// Convert a [DhtOp] to a [DhtOpLight] and basis
pub async fn dht_op_to_light_basis(
    op: DhtOp,
    cas: &ElementBuf<'_>,
) -> DhtOpConvertResult<(DhtOpLight, AnyDhtHash)> {
    let basis = dht_basis(&op, &cas).await?;
    match op {
        DhtOp::StoreElement(_, h, _) => {
            let e = h.entry_data().map(|(e, _)| e.clone());
            let (_, h) = HeaderHashed::from_content(h).await.into();
            Ok((DhtOpLight::StoreElement(h, e), basis))
        }
        DhtOp::StoreEntry(_, h, _) => {
            let e = h.entry().clone();
            let (_, h) = HeaderHashed::from_content(h.into()).await.into();
            Ok((DhtOpLight::StoreEntry(h, e), basis))
        }
        DhtOp::RegisterAgentActivity(_, h) => {
            let (_, h) = HeaderHashed::from_content(h).await.into();
            Ok((DhtOpLight::RegisterAgentActivity(h), basis))
        }
        DhtOp::RegisterReplacedBy(_, h, _) => {
            let e = h.entry_hash.clone();
            let (_, h) = HeaderHashed::from_content(h.into()).await.into();
            Ok((DhtOpLight::RegisterReplacedBy(h, e), basis))
        }
        DhtOp::RegisterDeletedBy(_, h) => {
            let (_, h) = HeaderHashed::from_content(h.into()).await.into();
            Ok((DhtOpLight::RegisterDeletedBy(h), basis))
        }
        DhtOp::RegisterDeletedEntryHeader(_, h) => {
            let (_, h) = HeaderHashed::from_content(h.into()).await.into();
            Ok((DhtOpLight::RegisterDeletedEntryHeader(h), basis))
        }
        DhtOp::RegisterAddLink(_, h) => {
            let (_, h) = HeaderHashed::from_content(h.into()).await.into();
            Ok((DhtOpLight::RegisterAddLink(h), basis))
        }
        DhtOp::RegisterRemoveLink(_, h) => {
            let (_, h) = HeaderHashed::from_content(h.into()).await.into();
            Ok((DhtOpLight::RegisterRemoveLink(h), basis))
        }
    }
}

=======
>>>>>>> 61822b5a
/// Convert a DhtOpLight into a DhtOp (render all the hashes to values)
/// This only checks the ElementVault so can only be used with ops that you are
/// an authority or author of.
pub async fn light_to_op(op: DhtOpLight, cas: &ElementBuf<'_>) -> DhtOpConvertResult<DhtOp> {
    let op_name = format!("{:?}", op);
    match op {
        DhtOpLight::StoreElement(h, _, _) => {
            let (header, entry) = cas
                .get_element(&h)
                .await?
                .ok_or(DhtOpConvertError::MissingData)?
                .into_inner();
            // TODO: Could use this signature? Is it the same?
            // Should we not be storing the signature in the DhtOpLight?
            let (header, sig) = header.into_header_and_signature();
            let entry = entry.map(Box::new);
            Ok(DhtOp::StoreElement(sig, header.into_content(), entry))
        }
        DhtOpLight::StoreEntry(h, _, _) => {
            let (header, entry) = cas
                .get_element(&h)
                .await?
                .ok_or(DhtOpConvertError::MissingData)?
                .into_inner();
            let (header, sig) = header.into_header_and_signature();
            let header = match header.into_content() {
                Header::EntryCreate(c) => NewEntryHeader::Create(c),
                Header::EntryUpdate(c) => NewEntryHeader::Update(c),
                _ => return Err(DhtOpConvertError::HeaderEntryMismatch),
            };

            let entry = match header.visibility() {
                // Entry must be here because it's a StoreEntry
                EntryVisibility::Public => entry.ok_or(DhtOpConvertError::MissingData)?,
                // If the entry is not here and you were meant to have access
                // it's because you were using a database without access to private entries
                // If not then you should handle this error
                EntryVisibility::Private => entry.ok_or(DhtOpConvertError::StoreEntryOnPrivate)?,
            };
            Ok(DhtOp::StoreEntry(sig, header, Box::new(entry)))
        }
        DhtOpLight::RegisterAgentActivity(h, _) => {
            let (header, sig) = cas
                .get_element(&h)
                .await?
                .ok_or(DhtOpConvertError::MissingData)?
                .into_inner()
                .0
                .into_header_and_signature();
            Ok(DhtOp::RegisterAgentActivity(sig, header.into_content()))
        }
        DhtOpLight::RegisterReplacedBy(h, _, _) => {
            let (header, entry) = cas
                .get_element(&h)
                .await?
                .ok_or(DhtOpConvertError::MissingData)?
                .into_inner();
            let (header, sig) = header.into_header_and_signature();
            let header = match header.into_content() {
                Header::EntryUpdate(u) => u,
                h => {
                    return Err(DhtOpConvertError::HeaderMismatch(
                        format!("{:?}", h),
                        op_name,
                    ));
                }
            };
            // Entry must be here because it's a RegisterReplacedBy
            // This is not true for private entries so we should only error
            // if this is meant to be public
            let entry = match header.entry_type.visibility() {
                EntryVisibility::Public => {
                    Some(entry.ok_or(DhtOpConvertError::MissingData)?.into())
                }
                EntryVisibility::Private => entry.map(Box::new),
            };
            Ok(DhtOp::RegisterReplacedBy(sig, header, entry))
        }
        DhtOpLight::RegisterDeletedBy(header_hash, _) => {
            let (header, sig) = get_element_delete(header_hash, op_name.clone(), &cas).await?;
            Ok(DhtOp::RegisterDeletedBy(sig, header))
        }
        DhtOpLight::RegisterDeletedEntryHeader(header_hash, _) => {
            let (header, sig) = get_element_delete(header_hash, op_name.clone(), &cas).await?;
            Ok(DhtOp::RegisterDeletedEntryHeader(sig, header))
        }
        DhtOpLight::RegisterAddLink(h, _) => {
            let (header, sig) = cas
                .get_element(&h)
                .await?
                .ok_or(DhtOpConvertError::MissingData)?
                .into_inner()
                .0
                .into_header_and_signature();
            let header = match header.into_content() {
                Header::LinkAdd(u) => u,
                h => {
                    return Err(DhtOpConvertError::HeaderMismatch(
                        format!("{:?}", h),
                        op_name,
                    ));
                }
            };
            Ok(DhtOp::RegisterAddLink(sig, header))
        }
        DhtOpLight::RegisterRemoveLink(h, _) => {
            let (header, sig) = cas
                .get_element(&h)
                .await?
                .ok_or(DhtOpConvertError::MissingData)?
                .into_inner()
                .0
                .into_header_and_signature();
            let header = match header.into_content() {
                Header::LinkRemove(u) => u,
                h => {
                    return Err(DhtOpConvertError::HeaderMismatch(
                        format!("{:?}", h),
                        op_name,
                    ))
                }
            };
            Ok(DhtOp::RegisterRemoveLink(sig, header))
        }
    }
}

async fn get_element_delete(
    header_hash: HeaderHash,
    op_name: String,
    cas: &ElementBuf<'_>,
) -> DhtOpConvertResult<(header::ElementDelete, Signature)> {
    let (header, sig) = cas
        .get_element(&header_hash)
        .await?
        .ok_or(DhtOpConvertError::MissingData)?
        .into_inner()
        .0
        .into_header_and_signature();
    match header.into_content() {
        Header::ElementDelete(u) => Ok((u, sig)),
        h => Err(DhtOpConvertError::HeaderMismatch(
            format!("{:?}", h),
            op_name,
        )),
    }
}

<<<<<<< HEAD
#[instrument(skip(op, cas))]
/// Returns the basis hash which determines which agents will receive this DhtOp
pub async fn dht_basis(op: &DhtOp, cas: &ElementBuf<'_>) -> DhtOpConvertResult<AnyDhtHash> {
    Ok(match op {
        DhtOp::StoreElement(_, header, _) => {
            let (_, hash): (_, HeaderHash) =
                HeaderHashed::from_content(header.clone()).await.into();
            hash.into()
        }
        DhtOp::StoreEntry(_, header, _) => header.entry().clone().into(),
        DhtOp::RegisterAgentActivity(_, header) => header.author().clone().into(),
        DhtOp::RegisterReplacedBy(_, header, _) => match &header.intended_for {
            IntendedFor::Header => header.replaces_address.clone().into(),
            IntendedFor::Entry => get_entry_hash_for_header(&header.replaces_address, &cas)
                .await?
                .into(),
        },
        DhtOp::RegisterDeletedBy(_, header) => header.removes_address.clone().into(),
        DhtOp::RegisterDeletedEntryHeader(_, header) => {
            get_entry_hash_for_header(&header.removes_address, &cas)
                .await?
                .into()
        }
        DhtOp::RegisterAddLink(_, header) => header.base_address.clone().into(),
        DhtOp::RegisterRemoveLink(_, header) => header.base_address.clone().into(),
    })
}

=======
>>>>>>> 61822b5a
#[instrument(skip(cas))]
async fn get_entry_hash_for_header(
    header_hash: &HeaderHash,
    cas: &ElementBuf<'_>,
) -> DhtOpConvertResult<EntryHash> {
    debug!(%header_hash);
    let entry = cas
        .get_header(header_hash)
        .await?
        .and_then(|e| e.header().entry_data().map(|(hash, _)| hash.clone()));
    entry.ok_or_else(|| DhtOpConvertError::MissingEntryDataForHeader(header_hash.clone()))
}<|MERGE_RESOLUTION|>--- conflicted
+++ resolved
@@ -16,70 +16,6 @@
 #[cfg(test)]
 mod tests;
 
-<<<<<<< HEAD
-/// A type for storing in databases that don't need the actual
-/// data. Everything is a hash of the type except the signatures.
-#[allow(missing_docs)]
-#[derive(Clone, Debug, Serialize, Deserialize, Eq, PartialEq)]
-pub enum DhtOpLight {
-    StoreElement(HeaderHash, Option<EntryHash>),
-    StoreEntry(HeaderHash, EntryHash),
-    RegisterAgentActivity(HeaderHash),
-    RegisterReplacedBy(HeaderHash, EntryHash),
-    RegisterDeletedBy(HeaderHash),
-    RegisterDeletedEntryHeader(HeaderHash),
-    RegisterAddLink(HeaderHash),
-    RegisterRemoveLink(HeaderHash),
-}
-
-#[instrument(skip(cas))]
-/// Convert a [DhtOp] to a [DhtOpLight] and basis
-pub async fn dht_op_to_light_basis(
-    op: DhtOp,
-    cas: &ElementBuf<'_>,
-) -> DhtOpConvertResult<(DhtOpLight, AnyDhtHash)> {
-    let basis = dht_basis(&op, &cas).await?;
-    match op {
-        DhtOp::StoreElement(_, h, _) => {
-            let e = h.entry_data().map(|(e, _)| e.clone());
-            let (_, h) = HeaderHashed::from_content(h).await.into();
-            Ok((DhtOpLight::StoreElement(h, e), basis))
-        }
-        DhtOp::StoreEntry(_, h, _) => {
-            let e = h.entry().clone();
-            let (_, h) = HeaderHashed::from_content(h.into()).await.into();
-            Ok((DhtOpLight::StoreEntry(h, e), basis))
-        }
-        DhtOp::RegisterAgentActivity(_, h) => {
-            let (_, h) = HeaderHashed::from_content(h).await.into();
-            Ok((DhtOpLight::RegisterAgentActivity(h), basis))
-        }
-        DhtOp::RegisterReplacedBy(_, h, _) => {
-            let e = h.entry_hash.clone();
-            let (_, h) = HeaderHashed::from_content(h.into()).await.into();
-            Ok((DhtOpLight::RegisterReplacedBy(h, e), basis))
-        }
-        DhtOp::RegisterDeletedBy(_, h) => {
-            let (_, h) = HeaderHashed::from_content(h.into()).await.into();
-            Ok((DhtOpLight::RegisterDeletedBy(h), basis))
-        }
-        DhtOp::RegisterDeletedEntryHeader(_, h) => {
-            let (_, h) = HeaderHashed::from_content(h.into()).await.into();
-            Ok((DhtOpLight::RegisterDeletedEntryHeader(h), basis))
-        }
-        DhtOp::RegisterAddLink(_, h) => {
-            let (_, h) = HeaderHashed::from_content(h.into()).await.into();
-            Ok((DhtOpLight::RegisterAddLink(h), basis))
-        }
-        DhtOp::RegisterRemoveLink(_, h) => {
-            let (_, h) = HeaderHashed::from_content(h.into()).await.into();
-            Ok((DhtOpLight::RegisterRemoveLink(h), basis))
-        }
-    }
-}
-
-=======
->>>>>>> 61822b5a
 /// Convert a DhtOpLight into a DhtOp (render all the hashes to values)
 /// This only checks the ElementVault so can only be used with ops that you are
 /// an authority or author of.
@@ -228,37 +164,6 @@
     }
 }
 
-<<<<<<< HEAD
-#[instrument(skip(op, cas))]
-/// Returns the basis hash which determines which agents will receive this DhtOp
-pub async fn dht_basis(op: &DhtOp, cas: &ElementBuf<'_>) -> DhtOpConvertResult<AnyDhtHash> {
-    Ok(match op {
-        DhtOp::StoreElement(_, header, _) => {
-            let (_, hash): (_, HeaderHash) =
-                HeaderHashed::from_content(header.clone()).await.into();
-            hash.into()
-        }
-        DhtOp::StoreEntry(_, header, _) => header.entry().clone().into(),
-        DhtOp::RegisterAgentActivity(_, header) => header.author().clone().into(),
-        DhtOp::RegisterReplacedBy(_, header, _) => match &header.intended_for {
-            IntendedFor::Header => header.replaces_address.clone().into(),
-            IntendedFor::Entry => get_entry_hash_for_header(&header.replaces_address, &cas)
-                .await?
-                .into(),
-        },
-        DhtOp::RegisterDeletedBy(_, header) => header.removes_address.clone().into(),
-        DhtOp::RegisterDeletedEntryHeader(_, header) => {
-            get_entry_hash_for_header(&header.removes_address, &cas)
-                .await?
-                .into()
-        }
-        DhtOp::RegisterAddLink(_, header) => header.base_address.clone().into(),
-        DhtOp::RegisterRemoveLink(_, header) => header.base_address.clone().into(),
-    })
-}
-
-=======
->>>>>>> 61822b5a
 #[instrument(skip(cas))]
 async fn get_entry_hash_for_header(
     header_hash: &HeaderHash,
