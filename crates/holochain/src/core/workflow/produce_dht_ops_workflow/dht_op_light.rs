use crate::core::state::element_buf::ElementBuf;
use error::{DhtOpConvertError, DhtOpConvertResult};
use holo_hash::{EntryHash, HeaderHash};
use holochain_keystore::Signature;
use holochain_types::{
    dht_op::{DhtOp, DhtOpLight},
    header::NewEntryHeader,
};
use holochain_zome_types::entry_def::EntryVisibility;
use holochain_zome_types::header::{self, Header};

pub mod error;

use holochain_state::prelude::PrefixType;
use tracing::*;

#[cfg(test)]
mod tests;

/// Convert a DhtOpLight into a DhtOp (render all the hashes to values)
/// This only checks the ElementVault so can only be used with ops that you are
/// an authority or author of.
pub async fn light_to_op<P: PrefixType>(
    op: DhtOpLight,
    cas: &ElementBuf<P>,
) -> DhtOpConvertResult<DhtOp> {
    let op_name = format!("{:?}", op);
    match op {
        DhtOpLight::StoreElement(h, _, _) => {
            let (header, entry) = cas
<<<<<<< HEAD
                .get_element(&h)
                .await?
                .ok_or_else(|| DhtOpConvertError::MissingData(h.into()))?
=======
                .get_element(&h)?
                .ok_or(DhtOpConvertError::MissingData)?
>>>>>>> 8f0e3a56
                .into_inner();
            // TODO: Could use this signature? Is it the same?
            // Should we not be storing the signature in the DhtOpLight?
            let (header, sig) = header.into_header_and_signature();
            let entry = entry.map(Box::new);
            Ok(DhtOp::StoreElement(sig, header.into_content(), entry))
        }
        DhtOpLight::StoreEntry(h, _, _) => {
            let (header, entry) = cas
<<<<<<< HEAD
                .get_element(&h)
                .await?
                .ok_or_else(|| DhtOpConvertError::MissingData(h.into()))?
=======
                .get_element(&h)?
                .ok_or(DhtOpConvertError::MissingData)?
>>>>>>> 8f0e3a56
                .into_inner();
            let (header, sig) = header.into_header_and_signature();
            let header = match header.into_content() {
                Header::EntryCreate(c) => NewEntryHeader::Create(c),
                Header::EntryUpdate(c) => NewEntryHeader::Update(c),
                _ => return Err(DhtOpConvertError::HeaderEntryMismatch),
            };

            let entry = match header.visibility() {
                // Entry must be here because it's a StoreEntry
                EntryVisibility::Public => entry
                    .ok_or_else(|| DhtOpConvertError::MissingData(header.entry().clone().into()))?,
                // If the entry is not here and you were meant to have access
                // it's because you were using a database without access to private entries
                // If not then you should handle this error
                EntryVisibility::Private => entry.ok_or(DhtOpConvertError::StoreEntryOnPrivate)?,
            };
            Ok(DhtOp::StoreEntry(sig, header, Box::new(entry)))
        }
        DhtOpLight::RegisterAgentActivity(h, _) => {
            let (header, sig) = cas
<<<<<<< HEAD
                .get_header(&h)
                .await?
                .ok_or_else(|| DhtOpConvertError::MissingData(h.into()))?
=======
                .get_element(&h)?
                .ok_or(DhtOpConvertError::MissingData)?
                .into_inner()
                .0
>>>>>>> 8f0e3a56
                .into_header_and_signature();
            Ok(DhtOp::RegisterAgentActivity(sig, header.into_content()))
        }
        DhtOpLight::RegisterUpdatedBy(h, _, _) => {
            let (header, sig) = cas
<<<<<<< HEAD
                .get_header(&h)
                .await?
                .ok_or_else(|| DhtOpConvertError::MissingData(h.into()))?
=======
                .get_header(&h)?
                .ok_or(DhtOpConvertError::MissingData)?
>>>>>>> 8f0e3a56
                .into_header_and_signature();
            let header = match header.into_content() {
                Header::EntryUpdate(u) => u,
                h => {
                    return Err(DhtOpConvertError::HeaderMismatch(
                        format!("{:?}", h),
                        op_name,
                    ));
                }
            };
            Ok(DhtOp::RegisterUpdatedBy(sig, header))
        }
        DhtOpLight::RegisterDeletedBy(header_hash, _) => {
            let (header, sig) = get_element_delete(header_hash, op_name.clone(), &cas).await?;
            Ok(DhtOp::RegisterDeletedBy(sig, header))
        }
        DhtOpLight::RegisterDeletedEntryHeader(header_hash, _) => {
            let (header, sig) = get_element_delete(header_hash, op_name.clone(), &cas).await?;
            Ok(DhtOp::RegisterDeletedEntryHeader(sig, header))
        }
        DhtOpLight::RegisterAddLink(h, _) => {
            let (header, sig) = cas
<<<<<<< HEAD
                .get_element(&h)
                .await?
                .ok_or_else(|| DhtOpConvertError::MissingData(h.into()))?
=======
                .get_element(&h)?
                .ok_or(DhtOpConvertError::MissingData)?
>>>>>>> 8f0e3a56
                .into_inner()
                .0
                .into_header_and_signature();
            let header = match header.into_content() {
                Header::LinkAdd(u) => u,
                h => {
                    return Err(DhtOpConvertError::HeaderMismatch(
                        format!("{:?}", h),
                        op_name,
                    ));
                }
            };
            Ok(DhtOp::RegisterAddLink(sig, header))
        }
        DhtOpLight::RegisterRemoveLink(h, _) => {
            let (header, sig) = cas
<<<<<<< HEAD
                .get_element(&h)
                .await?
                .ok_or_else(|| DhtOpConvertError::MissingData(h.into()))?
=======
                .get_element(&h)?
                .ok_or(DhtOpConvertError::MissingData)?
>>>>>>> 8f0e3a56
                .into_inner()
                .0
                .into_header_and_signature();
            let header = match header.into_content() {
                Header::LinkRemove(u) => u,
                h => {
                    return Err(DhtOpConvertError::HeaderMismatch(
                        format!("{:?}", h),
                        op_name,
                    ))
                }
            };
            Ok(DhtOp::RegisterRemoveLink(sig, header))
        }
    }
}

async fn get_element_delete<P: PrefixType>(
    header_hash: HeaderHash,
    op_name: String,
    cas: &ElementBuf<P>,
) -> DhtOpConvertResult<(header::ElementDelete, Signature)> {
    let (header, sig) = cas
<<<<<<< HEAD
        .get_header(&header_hash)
        .await?
        .ok_or_else(|| DhtOpConvertError::MissingData(header_hash.into()))?
=======
        .get_element(&header_hash)?
        .ok_or(DhtOpConvertError::MissingData)?
        .into_inner()
        .0
>>>>>>> 8f0e3a56
        .into_header_and_signature();
    match header.into_content() {
        Header::ElementDelete(u) => Ok((u, sig)),
        h => Err(DhtOpConvertError::HeaderMismatch(
            format!("{:?}", h),
            op_name,
        )),
    }
}

#[instrument(skip(cas))]
async fn get_entry_hash_for_header(
    header_hash: &HeaderHash,
    cas: &ElementBuf,
) -> DhtOpConvertResult<EntryHash> {
    debug!(%header_hash);
    let entry = cas
        .get_header(header_hash)?
        .and_then(|e| e.header().entry_data().map(|(hash, _)| hash.clone()));
    entry.ok_or_else(|| DhtOpConvertError::MissingEntryDataForHeader(header_hash.clone()))
}<|MERGE_RESOLUTION|>--- conflicted
+++ resolved
@@ -28,14 +28,8 @@
     match op {
         DhtOpLight::StoreElement(h, _, _) => {
             let (header, entry) = cas
-<<<<<<< HEAD
-                .get_element(&h)
-                .await?
+                .get_element(&h)?
                 .ok_or_else(|| DhtOpConvertError::MissingData(h.into()))?
-=======
-                .get_element(&h)?
-                .ok_or(DhtOpConvertError::MissingData)?
->>>>>>> 8f0e3a56
                 .into_inner();
             // TODO: Could use this signature? Is it the same?
             // Should we not be storing the signature in the DhtOpLight?
@@ -45,14 +39,8 @@
         }
         DhtOpLight::StoreEntry(h, _, _) => {
             let (header, entry) = cas
-<<<<<<< HEAD
-                .get_element(&h)
-                .await?
+                .get_element(&h)?
                 .ok_or_else(|| DhtOpConvertError::MissingData(h.into()))?
-=======
-                .get_element(&h)?
-                .ok_or(DhtOpConvertError::MissingData)?
->>>>>>> 8f0e3a56
                 .into_inner();
             let (header, sig) = header.into_header_and_signature();
             let header = match header.into_content() {
@@ -74,29 +62,15 @@
         }
         DhtOpLight::RegisterAgentActivity(h, _) => {
             let (header, sig) = cas
-<<<<<<< HEAD
-                .get_header(&h)
-                .await?
+                .get_header(&h)?
                 .ok_or_else(|| DhtOpConvertError::MissingData(h.into()))?
-=======
-                .get_element(&h)?
-                .ok_or(DhtOpConvertError::MissingData)?
-                .into_inner()
-                .0
->>>>>>> 8f0e3a56
                 .into_header_and_signature();
             Ok(DhtOp::RegisterAgentActivity(sig, header.into_content()))
         }
         DhtOpLight::RegisterUpdatedBy(h, _, _) => {
             let (header, sig) = cas
-<<<<<<< HEAD
-                .get_header(&h)
-                .await?
+                .get_header(&h)?
                 .ok_or_else(|| DhtOpConvertError::MissingData(h.into()))?
-=======
-                .get_header(&h)?
-                .ok_or(DhtOpConvertError::MissingData)?
->>>>>>> 8f0e3a56
                 .into_header_and_signature();
             let header = match header.into_content() {
                 Header::EntryUpdate(u) => u,
@@ -110,23 +84,17 @@
             Ok(DhtOp::RegisterUpdatedBy(sig, header))
         }
         DhtOpLight::RegisterDeletedBy(header_hash, _) => {
-            let (header, sig) = get_element_delete(header_hash, op_name.clone(), &cas).await?;
+            let (header, sig) = get_element_delete(header_hash, op_name, &cas)?;
             Ok(DhtOp::RegisterDeletedBy(sig, header))
         }
         DhtOpLight::RegisterDeletedEntryHeader(header_hash, _) => {
-            let (header, sig) = get_element_delete(header_hash, op_name.clone(), &cas).await?;
+            let (header, sig) = get_element_delete(header_hash, op_name, &cas)?;
             Ok(DhtOp::RegisterDeletedEntryHeader(sig, header))
         }
         DhtOpLight::RegisterAddLink(h, _) => {
             let (header, sig) = cas
-<<<<<<< HEAD
-                .get_element(&h)
-                .await?
+                .get_element(&h)?
                 .ok_or_else(|| DhtOpConvertError::MissingData(h.into()))?
-=======
-                .get_element(&h)?
-                .ok_or(DhtOpConvertError::MissingData)?
->>>>>>> 8f0e3a56
                 .into_inner()
                 .0
                 .into_header_and_signature();
@@ -143,14 +111,8 @@
         }
         DhtOpLight::RegisterRemoveLink(h, _) => {
             let (header, sig) = cas
-<<<<<<< HEAD
-                .get_element(&h)
-                .await?
+                .get_element(&h)?
                 .ok_or_else(|| DhtOpConvertError::MissingData(h.into()))?
-=======
-                .get_element(&h)?
-                .ok_or(DhtOpConvertError::MissingData)?
->>>>>>> 8f0e3a56
                 .into_inner()
                 .0
                 .into_header_and_signature();
@@ -168,22 +130,14 @@
     }
 }
 
-async fn get_element_delete<P: PrefixType>(
+fn get_element_delete<P: PrefixType>(
     header_hash: HeaderHash,
     op_name: String,
     cas: &ElementBuf<P>,
 ) -> DhtOpConvertResult<(header::ElementDelete, Signature)> {
     let (header, sig) = cas
-<<<<<<< HEAD
-        .get_header(&header_hash)
-        .await?
+        .get_header(&header_hash)?
         .ok_or_else(|| DhtOpConvertError::MissingData(header_hash.into()))?
-=======
-        .get_element(&header_hash)?
-        .ok_or(DhtOpConvertError::MissingData)?
-        .into_inner()
-        .0
->>>>>>> 8f0e3a56
         .into_header_and_signature();
     match header.into_content() {
         Header::ElementDelete(u) => Ok((u, sig)),
