--- conflicted
+++ resolved
@@ -172,37 +172,25 @@
         // return the full op as it's not consumed when making hashes
         match op.clone() {
             DhtOp::StoreElement(signature, header, maybe_entry) => {
-<<<<<<< HEAD
-                if integrate_element_data {
-                    let header = HeaderHashed::with_data(header).await?;
+                if integrate_element_data {
+                    let header = HeaderHashed::from_content(header).await;
                     let signed_header = SignedHeaderHashed::with_presigned(header, signature);
                     let maybe_entry_hashed = match maybe_entry {
-                        Some(entry) => Some(EntryHashed::with_data(*entry).await?),
+                        Some(entry) => Some(EntryHashed::from_content(*entry).await),
                         None => None,
                     };
                     // Store the entry
                     element_store.put(signed_header, maybe_entry_hashed)?;
                 }
-=======
-                let header = HeaderHashed::from_content(header).await;
-                let signed_header = SignedHeaderHashed::with_presigned(header, signature);
-                let entry_hashed = match maybe_entry {
-                    Some(entry) => Some(EntryHashed::from_content(*entry).await),
-                    None => None,
-                };
-                // Store the entry
-                workspace.cas.put(signed_header, entry_hashed)?;
->>>>>>> 53546b69
             }
             DhtOp::StoreEntry(signature, new_entry_header, entry) => {
                 // Reference to headers
                 meta_store.register_header(new_entry_header.clone()).await?;
 
-<<<<<<< HEAD
-                if integrate_element_data {
-                    let header = HeaderHashed::with_data(new_entry_header.into()).await?;
+                if integrate_element_data {
+                    let header = HeaderHashed::from_content(new_entry_header.into()).await;
                     let signed_header = SignedHeaderHashed::with_presigned(header, signature);
-                    let entry = EntryHashed::with_data(*entry).await?;
+                    let entry = EntryHashed::from_content(*entry).await;
                     // Store Header and Entry
                     element_store.put(signed_header, Some(entry))?;
                 }
@@ -210,24 +198,11 @@
             DhtOp::RegisterAgentActivity(signature, header) => {
                 if integrate_element_data {
                     // Store header
-                    let header_hashed = HeaderHashed::with_data(header.clone()).await?;
+                    let header_hashed = HeaderHashed::from_content(header.clone()).await;
                     let signed_header =
                         SignedHeaderHashed::with_presigned(header_hashed, signature);
                     element_store.put(signed_header, None)?;
                 }
-=======
-                let header = HeaderHashed::from_content(new_entry_header.into()).await;
-                let signed_header = SignedHeaderHashed::with_presigned(header, signature);
-                let entry = EntryHashed::from_content(*entry).await;
-                // Store Header and Entry
-                workspace.cas.put(signed_header, Some(entry))?;
-            }
-            DhtOp::RegisterAgentActivity(signature, header) => {
-                // Store header
-                let header_hashed = HeaderHashed::from_content(header.clone()).await;
-                let signed_header = SignedHeaderHashed::with_presigned(header_hashed, signature);
-                workspace.cas.put(signed_header, None)?;
->>>>>>> 53546b69
 
                 // register agent activity on this agents pub key
                 meta_store.register_activity(header).await?;
@@ -294,19 +269,12 @@
                     return Outcome::deferred(op, validation_status);
                 }
 
-<<<<<<< HEAD
                 if integrate_element_data {
                     // Store link delete Header
-                    let header = HeaderHashed::with_data(link_remove.clone().into()).await?;
+                    let header = HeaderHashed::from_content(link_remove.clone().into()).await;
                     let signed_header = SignedHeaderHashed::with_presigned(header, signature);
                     element_store.put(signed_header, None)?;
                 }
-=======
-                // Store link delete Header
-                let header = HeaderHashed::from_content(link_remove.clone().into()).await;
-                let signed_header = SignedHeaderHashed::with_presigned(header, signature);
-                workspace.cas.put(signed_header, None)?;
->>>>>>> 53546b69
 
                 // Remove the link
                 meta_store.remove_link(link_remove).await?;
