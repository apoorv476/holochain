//! The workflow and queue consumer for DhtOp integration

use super::*;
use crate::core::{
    queue_consumer::{OneshotWriter, WorkComplete},
    state::{
        dht_op_integration::{
            IntegratedDhtOpsStore, IntegratedDhtOpsValue, IntegrationLimboStore,
            IntegrationLimboValue,
        },
        element_buf::ElementBuf,
        metadata::{MetadataBuf, MetadataBufT},
        workspace::{Workspace, WorkspaceResult},
    },
};
use error::WorkflowResult;
use fallible_iterator::FallibleIterator;
use holo_hash::{DhtOpHash, HeaderHash};
use holochain_keystore::Signature;
use holochain_state::{
    buffer::BufferedStore,
    buffer::KvBuf,
    db::{INTEGRATED_DHT_OPS, INTEGRATION_LIMBO},
    error::DatabaseResult,
    prelude::{GetDb, Reader, Writer},
};
use holochain_types::{
    dht_op::{produce_op_lights_from_elements, DhtOp, DhtOpHashed, DhtOpLight},
    element::{Element, SignedHeaderHashed, SignedHeaderHashedExt},
    validate::ValidationStatus,
    Entry, EntryHashed, Timestamp,
};
use holochain_zome_types::{element::SignedHeader, Header};
use produce_dht_ops_workflow::dht_op_light::error::{DhtOpConvertError, DhtOpConvertResult};
use std::convert::TryInto;
use tracing::*;

mod tests;

<<<<<<< HEAD
#[instrument(skip(workspace, writer, trigger_publish, trigger_sys))]
pub async fn integrate_dht_ops_workflow(
    mut workspace: IntegrateDhtOpsWorkspace<'_>,
    writer: OneshotWriter,
    trigger_publish: &mut TriggerSender,
    trigger_sys: &mut TriggerSender,
=======
#[instrument(skip(workspace, writer))]
pub async fn integrate_dht_ops_workflow(
    mut workspace: IntegrateDhtOpsWorkspace<'_>,
    writer: OneshotWriter,
>>>>>>> 9d446bd2
) -> WorkflowResult<WorkComplete> {
    // Pull ops out of queue
    // TODO: PERF: we collect() only because this iterator cannot cross awaits,
    // but is there a way to do this without collect()?
    let ops: Vec<_> = workspace
        .integration_limbo
        .drain_iter()?
        .iterator()
        .collect();

    // Compute hashes for all dht_ops, include in tuples alongside db values
    let mut ops = futures::future::join_all(
        ops.into_iter()
            .map(|val| {
                val.map(|val| async move {
                    let IntegrationLimboValue {
                        op,
                        validation_status,
                    } = val;
                    let (op, op_hash) = DhtOpHashed::from_content(op).await.into_inner();
                    (
                        op_hash,
                        IntegrationLimboValue {
                            op,
                            validation_status,
                        },
                    )
                })
            })
            .collect::<Result<Vec<_>, _>>()?,
    )
    .await;

    let mut total_integrated: usize = 0;

    // Try to process the queue over and over again, until we either exhaust
    // the queue, or we can no longer integrate anything in the queue.
    // We do this because items in the queue may depend on one another but may
    // be out-of-order wrt. dependencies, so there is a chance that by repeating
    // integration, we may be able to integrate at least one more item.
    //
    // A less naive approach would be to intelligently reorder the queue to
    // guarantee that intra-queue dependencies are correctly ordered, but ain't
    // nobody got time for that right now! TODO: make time for this?
    while {
        let mut num_integrated: usize = 0;
        let mut next_ops = Vec::new();
        for (op_hash, value) in ops {
            // only integrate this op if it hasn't been integrated already!
            // TODO: test for this [ B-01894 ]
            if workspace.integrated_dht_ops.get(&op_hash)?.is_none() {
                match integrate_single_dht_op(value, &mut workspace.elements, &mut workspace.meta)
                    .await?
                {
                    Outcome::Integrated(integrated) => {
                        workspace.integrated_dht_ops.put(op_hash, integrated)?;
                        num_integrated += 1;
                        total_integrated += 1;
                    }
                    Outcome::Deferred(deferred) => next_ops.push((op_hash, deferred)),
                }
            }
        }
        ops = next_ops;
        ops.len() > 0 && num_integrated > 0
    } { /* NB: this is actually a do-while loop! */ }

    let result = if ops.len() == 0 {
        // There were no ops deferred, meaning we exhausted the queue
        WorkComplete::Complete
    } else {
        // Re-add the remaining ops to the queue, to be picked up next time.
        for (op_hash, value) in ops {
            // TODO: it may be desirable to retain the original timestamp
            // when re-adding items to the queue for later processing. This is
            // challenging for now since we don't have access to that original
            // key. Just a possible note for the future.
            workspace.integration_limbo.put(op_hash, value)?;
        }
        WorkComplete::Incomplete
    };

    // --- END OF WORKFLOW, BEGIN FINISHER BOILERPLATE ---

    // commit the workspace
    writer
        .with_writer(|writer| Ok(workspace.flush_to_txn(writer)?))
        .await?;

    // trigger other workflows

<<<<<<< HEAD
    // Only trigger publish if we have done any work during this workflow,
    // to prevent endless cascades of publishing. Ideally, we shouldn't trigger
    // publish unless we have integrated something we've authored, but this is
    // a step in that direction.
    // TODO: only trigger if we have integrated ops that we have authored
    if total_integrated > 0 {
        trigger_publish.trigger();
        trigger_sys.trigger();
    }
=======
    // TODO: Add trigger validation here
    if total_integrated > 0 {}
>>>>>>> 9d446bd2

    Ok(result)
}

/// Integrate a single DhtOp to the specified stores.
///
/// The two stores are intended to be either the pair of Vaults,
/// or the pair of Caches, but never a mixture of the two.
///
/// We can skip integrating element data when integrating data as an Author
/// rather than as an Authority, hence the last parameter.
#[instrument(skip(value, element_store, meta_store))]
async fn integrate_single_dht_op(
    value: IntegrationLimboValue,
    element_store: &mut ElementBuf<'_>,
    meta_store: &mut MetadataBuf<'_>,
) -> DhtOpConvertResult<Outcome> {
    match integrate_single_element(value, element_store).await? {
        Outcome::Integrated(v) => {
            integrate_single_metadata(v.op.clone(), element_store, meta_store).await?;
            debug!("integrating");
            Ok(Outcome::Integrated(v))
        }
        v @ Outcome::Deferred(_) => Ok(v),
    }
}

async fn integrate_single_element(
    value: IntegrationLimboValue,
    element_store: &mut ElementBuf<'_>,
) -> DhtOpConvertResult<Outcome> {
    {
        // Process each op
        let IntegrationLimboValue {
            op,
            validation_status,
        } = value;
        let light_op = op.to_light().await;

        async fn put_data(
            signature: Signature,
            header: Header,
            maybe_entry: Option<Entry>,
            element_store: &mut ElementBuf<'_>,
        ) -> DhtOpConvertResult<()> {
            let signed_header =
                SignedHeaderHashed::from_content(SignedHeader(header, signature)).await;
            let maybe_entry_hashed = match maybe_entry {
                Some(entry) => Some(EntryHashed::from_content(entry).await),
                None => None,
            };
            element_store.put(signed_header, maybe_entry_hashed)?;
            Ok(())
        }

        async fn header_with_entry_is_stored(
            hash: &HeaderHash,
            element_store: &ElementBuf<'_>,
        ) -> DhtOpConvertResult<bool> {
            match element_store.get_header(hash).await?.map(|e| {
                e.header()
                    .entry_data()
                    .map(|(h, _)| h.clone())
                    .ok_or_else(|| {
                        // This is not a NewEntryHeader: cannot continue
                        DhtOpConvertError::MissingEntryDataForHeader(hash.clone())
                    })
            }) {
                Some(r) => Ok(element_store.contains_entry(&r?)?),
                None => Ok(false),
            }
        }

        let entry_is_stored = |hash| element_store.contains_entry(hash);

        let header_is_stored = |hash| element_store.contains_header(hash);

        match op {
            DhtOp::StoreElement(signature, header, maybe_entry) => {
                put_data(signature, header, maybe_entry.map(|e| *e), element_store).await?;
            }
            DhtOp::StoreEntry(signature, new_entry_header, entry) => {
                put_data(
                    signature,
                    new_entry_header.into(),
                    Some(*entry),
                    element_store,
                )
                .await?;
            }
            DhtOp::RegisterAgentActivity(signature, header) => {
                put_data(signature, header, None, element_store).await?;
            }
            DhtOp::RegisterUpdatedBy(signature, entry_update) => {
                // Check if we have the header with entry that we are updating in the vault
                // or defer the op.
                if !header_with_entry_is_stored(
                    &entry_update.original_header_address,
                    element_store,
                )
                .await?
                {
                    let op = DhtOp::RegisterUpdatedBy(signature, entry_update);
                    return Outcome::deferred(op, validation_status);
                }
                put_data(signature, entry_update.into(), None, element_store).await?;
            }
            DhtOp::RegisterDeletedEntryHeader(signature, element_delete) => {
                // Check if we have the header with the entry that we are removing in the vault
                // or defer the op.
                if !header_with_entry_is_stored(&element_delete.removes_address, element_store)
                    .await?
                {
                    // Can't combine the two delete match arms without cloning the op
                    let op = DhtOp::RegisterDeletedEntryHeader(signature, element_delete);
                    return Outcome::deferred(op, validation_status);
                }
                put_data(signature, element_delete.into(), None, element_store).await?;
            }
            DhtOp::RegisterDeletedBy(signature, element_delete) => {
                // Check if we have the header with the entry that we are removing in the vault
                // or defer the op.
                if !header_with_entry_is_stored(&element_delete.removes_address, element_store)
                    .await?
                {
                    let op = DhtOp::RegisterDeletedBy(signature, element_delete);
                    return Outcome::deferred(op, validation_status);
                }
                put_data(signature, element_delete.into(), None, element_store).await?;
            }
            DhtOp::RegisterAddLink(signature, link_add) => {
                // Check whether we have the base address in the Vault.
                // If not then this should put the op back on the queue.
                if !entry_is_stored(&link_add.base_address)? {
                    let op = DhtOp::RegisterAddLink(signature, link_add);
                    return Outcome::deferred(op, validation_status);
                }

                put_data(signature, link_add.into(), None, element_store).await?;
            }
            DhtOp::RegisterRemoveLink(signature, link_remove) => {
                // Check whether we have the base address and link add address
                // are in the Vault.
                // If not then this should put the op back on the queue.
                if !entry_is_stored(&link_remove.base_address)?
                    || !header_is_stored(&link_remove.link_add_address)?
                {
                    let op = DhtOp::RegisterRemoveLink(signature, link_remove);
                    return Outcome::deferred(op, validation_status);
                }

                put_data(signature, link_remove.into(), None, element_store).await?;
            }
        }

        let value = IntegratedDhtOpsValue {
            validation_status,
            op: light_op,
            when_integrated: Timestamp::now(),
        };
        Ok(Outcome::Integrated(value))
    }
}

pub async fn integrate_single_metadata<C: MetadataBufT>(
    op: DhtOpLight,
    element_store: &ElementBuf<'_>,
    meta_store: &mut C,
) -> DhtOpConvertResult<()> {
    async fn get_header(
        hash: HeaderHash,
        element_store: &ElementBuf<'_>,
    ) -> DhtOpConvertResult<Header> {
        Ok(element_store
            .get_header(&hash)
            .await?
            .ok_or(DhtOpConvertError::MissingData)?
            .into_header_and_signature()
            .0
            .into_content())
    }

    match op {
        DhtOpLight::StoreElement(hash, _, _) => {
            let header = get_header(hash, element_store).await?;
            meta_store.register_element_header(&header).await?;
        }
        DhtOpLight::StoreEntry(hash, _, _) => {
            let new_entry_header = get_header(hash, element_store).await?.try_into()?;
            // Reference to headers
            meta_store.register_header(new_entry_header).await?;
        }
        DhtOpLight::RegisterAgentActivity(hash, _) => {
            let header = get_header(hash, element_store).await?;
            // register agent activity on this agents pub key
            meta_store.register_activity(header).await?;
        }
        DhtOpLight::RegisterUpdatedBy(hash, _, _) => {
            let header = get_header(hash, element_store).await?.try_into()?;
            meta_store.register_update(header).await?;
        }
        DhtOpLight::RegisterDeletedEntryHeader(hash, _)
        | DhtOpLight::RegisterDeletedBy(hash, _) => {
            let header = get_header(hash, element_store).await?.try_into()?;
            meta_store.register_delete(header).await?
        }
        DhtOpLight::RegisterAddLink(hash, _) => {
            let header = get_header(hash, element_store).await?.try_into()?;
            meta_store.add_link(header).await?;
        }
        DhtOpLight::RegisterRemoveLink(hash, _) => {
            let header = get_header(hash, element_store).await?.try_into()?;
            meta_store.remove_link(header).await?;
        }
    }
    debug!("made it");
    Ok(())
}

/// After writing an Element to our chain, we want to integrate the meta ops
/// inline, so that they are immediately available in the meta cache.
/// NB: We skip integrating the element data, since it is already available in
/// our vault.
pub async fn integrate_to_cache<C: MetadataBufT>(
    element: &Element,
    element_store: &ElementBuf<'_>,
    meta_store: &mut C,
) -> DhtOpConvertResult<()> {
    // Produce the light directly
    for op in produce_op_lights_from_elements(vec![element]).await? {
        // we don't integrate element data, because it is already in our vault.
        integrate_single_metadata(op, element_store, meta_store).await?
    }
    Ok(())
}

/// The outcome of integrating a single DhtOp: either it was, or it wasn't
enum Outcome {
    Integrated(IntegratedDhtOpsValue),
    Deferred(IntegrationLimboValue),
}

impl Outcome {
    fn deferred(op: DhtOp, validation_status: ValidationStatus) -> DhtOpConvertResult<Self> {
        Ok(Outcome::Deferred(IntegrationLimboValue {
            op,
            validation_status,
        }))
    }
}

pub struct IntegrateDhtOpsWorkspace<'env> {
    // integration queue
    pub integration_limbo: IntegrationLimboStore<'env>,
    // integrated ops
    pub integrated_dht_ops: IntegratedDhtOpsStore<'env>,
    // Cas for storing
    pub elements: ElementBuf<'env>,
    // metadata store
    pub meta: MetadataBuf<'env>,
}

impl<'env> Workspace<'env> for IntegrateDhtOpsWorkspace<'env> {
    /// Constructor
    fn new(reader: &'env Reader<'env>, dbs: &impl GetDb) -> WorkspaceResult<Self> {
        let db = dbs.get_db(&*INTEGRATED_DHT_OPS)?;
        let integrated_dht_ops = KvBuf::new(reader, db)?;

        let db = dbs.get_db(&*INTEGRATION_LIMBO)?;
        let integration_limbo = KvBuf::new(reader, db)?;

        let elements = ElementBuf::vault(reader, dbs, false)?;
        let meta = MetadataBuf::vault(reader, dbs)?;

        Ok(Self {
            integration_limbo,
            integrated_dht_ops,
            elements,
            meta,
        })
    }
    fn flush_to_txn(self, writer: &mut Writer) -> WorkspaceResult<()> {
        // flush elements
        self.elements.flush_to_txn(writer)?;
        // flush metadata store
        self.meta.flush_to_txn(writer)?;
        // flush integrated
        self.integrated_dht_ops.flush_to_txn(writer)?;
        // flush integration queue
        self.integration_limbo.flush_to_txn(writer)?;
        Ok(())
    }
}

impl<'env> IntegrateDhtOpsWorkspace<'env> {
    pub fn op_exists(&self, hash: &DhtOpHash) -> DatabaseResult<bool> {
        Ok(self.integrated_dht_ops.contains(&hash)? || self.integration_limbo.contains(&hash)?)
    }
}<|MERGE_RESOLUTION|>--- conflicted
+++ resolved
@@ -2,7 +2,7 @@
 
 use super::*;
 use crate::core::{
-    queue_consumer::{OneshotWriter, WorkComplete},
+    queue_consumer::{OneshotWriter, TriggerSender, WorkComplete},
     state::{
         dht_op_integration::{
             IntegratedDhtOpsStore, IntegratedDhtOpsValue, IntegrationLimboStore,
@@ -37,19 +37,11 @@
 
 mod tests;
 
-<<<<<<< HEAD
-#[instrument(skip(workspace, writer, trigger_publish, trigger_sys))]
+#[instrument(skip(workspace, writer, trigger_sys))]
 pub async fn integrate_dht_ops_workflow(
     mut workspace: IntegrateDhtOpsWorkspace<'_>,
     writer: OneshotWriter,
-    trigger_publish: &mut TriggerSender,
     trigger_sys: &mut TriggerSender,
-=======
-#[instrument(skip(workspace, writer))]
-pub async fn integrate_dht_ops_workflow(
-    mut workspace: IntegrateDhtOpsWorkspace<'_>,
-    writer: OneshotWriter,
->>>>>>> 9d446bd2
 ) -> WorkflowResult<WorkComplete> {
     // Pull ops out of queue
     // TODO: PERF: we collect() only because this iterator cannot cross awaits,
@@ -141,20 +133,9 @@
 
     // trigger other workflows
 
-<<<<<<< HEAD
-    // Only trigger publish if we have done any work during this workflow,
-    // to prevent endless cascades of publishing. Ideally, we shouldn't trigger
-    // publish unless we have integrated something we've authored, but this is
-    // a step in that direction.
-    // TODO: only trigger if we have integrated ops that we have authored
     if total_integrated > 0 {
-        trigger_publish.trigger();
         trigger_sys.trigger();
     }
-=======
-    // TODO: Add trigger validation here
-    if total_integrated > 0 {}
->>>>>>> 9d446bd2
 
     Ok(result)
 }
