[package]
name = "holochain"
version = "0.0.102"
description = "Holochain, a framework for distributed applications"
license-file = "LICENSE_CAL-1.0"
homepage = "https://github.com/holochain/holochain"
documentation = "https://github.com/holochain/holochain"
authors = [ "Holochain Core Dev Team <devcore@holochain.org>" ]
edition = "2018"

[dependencies]
anyhow = "1.0.26"
async-trait = "0.1"
base64 = "0.13"
byteorder = "1.3.4"
cfg-if = "0.1"
chrono = "0.4.6"
derive_more = "0.99.3"
directories = "2.0.2"
either = "1.5.0"
fallible-iterator = "0.2.0"
fixt = { version = "0.0.4", path = "../fixt" }
futures = "0.3.1"
<<<<<<< HEAD
ghost_actor = "=0.3.0-alpha.2"
holo_hash = { version = "0.0.4-dev.0", path = "../holo_hash", features = ["full"] }
holochain_cascade = { version = "0.0.2-dev.0", path = "../holochain_cascade" }
holochain_conductor_api = { version = "0.0.2-dev.0", path = "../holochain_conductor_api" }
holochain_keystore = { version = "0.0.2-dev.0", path = "../holochain_keystore" }
holochain_p2p = { version = "0.0.2-dev.0", path = "../holochain_p2p" }
holochain_sqlite = { version = "0.0.2-dev.0", path = "../holochain_sqlite" }
=======
ghost_actor = "0.3.0-alpha.1"
holo_hash = { version = "0.0.4", path = "../holo_hash", features = ["full"] }
holochain_cascade = { version = "0.0.2", path = "../holochain_cascade" }
holochain_conductor_api = { version = "0.0.2", path = "../holochain_conductor_api" }
holochain_keystore = { version = "0.0.2", path = "../holochain_keystore" }
holochain_p2p = { version = "0.0.2", path = "../holochain_p2p" }
holochain_sqlite = { version = "0.0.2", path = "../holochain_sqlite" }
>>>>>>> 7f15dfbb
holochain_serialized_bytes = "=0.0.51"
holochain_state = { version = "0.0.2", path = "../holochain_state" }
holochain_types = { version = "0.0.2", path = "../holochain_types" }
holochain_wasmer_host = "=0.0.73"
holochain_websocket = { version = "0.0.2", path = "../holochain_websocket" }
holochain_zome_types = { version = "0.0.4", path = "../holochain_zome_types" }
human-panic = "1.0.3"
kitsune_p2p = { version = "0.0.2", path = "../kitsune_p2p/kitsune_p2p" }
kitsune_p2p_types = { version = "0.0.2", path = "../kitsune_p2p/types" }
lazy_static = "1.4.0"
mockall = "0.8"
mr_bundle = { version = "0.0.2", path = "../mr_bundle" }
must_future = "0.1.1"
nanoid = "0.3"
num_cpus = "1.8"
observability = "0.1.3"
once_cell = "1.4.1"
parking_lot = "0.10"
predicates = "1.0.4"
rand = "0.7"
ring = "0.16"
rusqlite = { version = "0.25" }
serde = { version = "1.0", features = [ "derive" ] }
serde_json = { version = "1.0.51", features = [ "preserve_order" ] }
serde_yaml = "0.8"
shrinkwraprs = "0.3.0"
structopt = "0.3.11"
strum = "0.18.0"
tempdir = "0.3.7"
thiserror = "1.0.22"
tokio = { version = "1.3", features = [ "full" ] }
tokio-stream = "0.1"
holochain_util = { version = "0.0.2", path = "../holochain_util" }
toml = "0.5.6"
tracing = "0.1.26"
tracing-futures = "0.2.5"
tracing-subscriber = "0.2.19"
url = "1.7.2"
url2 = "0.0.6"
url_serde = "0.2.0"
uuid = { version = "0.7", features = [ "serde", "v4" ] }
xsalsa20poly1305 = "0.6.0"
holochain_wasm_test_utils = { version = "0.0.2", path = "../test_utils/wasm" }

# Dependencies for test_utils: keep in sync with below
hdk = { version = "0.0.102", path = "../hdk", optional = true }
matches = {version = "0.1.8", optional = true }
holochain_test_wasm_common = { version = "0.0.2", path = "../test_utils/wasm_common", optional = true  }
unwrap_to = { version = "0.1.0", optional = true }
itertools = { version = "0.10", optional = true }

[target.'cfg(unix)'.dependencies]
sd-notify = "0.3.0"


[dev-dependencies]
anyhow = "1.0.26"
assert_cmd = "1.0.1"
criterion = "0.3"
maplit = "1"
pretty_assertions = "0.6.1"
serial_test = "0.4.0"
test-case = "1.0.0"

# Dependencies for test_utils: keep in sync with above
hdk = { version = "0.0.102", path = "../hdk", optional = false }
matches = {version = "0.1.8", optional = false }
holochain_test_wasm_common = { version = "0.0.2", path = "../test_utils/wasm_common", optional = false  }
unwrap_to = { version = "0.1.0", optional = false }


[[bench]]
name = "bench"
harness = false

[[bench]]
name = "consistency"
harness = false

[lib]
name = "holochain"
path = "src/lib.rs"

[[bin]]
name = "holochain"
path = "src/bin/holochain/main.rs"

[features]
default = ["slow_tests", "test_utils", "no-deps"]

# Exposes additional functionality only needed for integration tests.
# This feature should be turned off for production builds.
test_utils = [
  "hdk",
  "holochain_sqlite/test_utils",
  "holochain_state/test_utils",
  "holochain_types/test_utils",
  "holochain_zome_types/test_utils",
  "kitsune_p2p_types/test_utils",
  "itertools",
  "matches",
  "holochain_test_wasm_common",
  "unwrap_to"
]

# Wasm ribosome tests take > 60 seconds - let's only run them in CI
slow_tests = []

# Includes the wasm build script, which we don't need when not building wasms
build_wasms = ['holochain_wasm_test_utils/build']
only_check_wasms = ['holochain_wasm_test_utils/only_check']

# Enables at-rest encryption of the SQLite database.
# Incompatible with "no-deps".
db-encryption = ['holochain_sqlite/db-encryption']

# Compile SQLite from source rather than depending on a library.
# Incompatible with "db-encryption"
no-deps = ['holochain_sqlite/no-deps']<|MERGE_RESOLUTION|>--- conflicted
+++ resolved
@@ -21,23 +21,13 @@
 fallible-iterator = "0.2.0"
 fixt = { version = "0.0.4", path = "../fixt" }
 futures = "0.3.1"
-<<<<<<< HEAD
-ghost_actor = "=0.3.0-alpha.2"
-holo_hash = { version = "0.0.4-dev.0", path = "../holo_hash", features = ["full"] }
-holochain_cascade = { version = "0.0.2-dev.0", path = "../holochain_cascade" }
-holochain_conductor_api = { version = "0.0.2-dev.0", path = "../holochain_conductor_api" }
-holochain_keystore = { version = "0.0.2-dev.0", path = "../holochain_keystore" }
-holochain_p2p = { version = "0.0.2-dev.0", path = "../holochain_p2p" }
-holochain_sqlite = { version = "0.0.2-dev.0", path = "../holochain_sqlite" }
-=======
-ghost_actor = "0.3.0-alpha.1"
+ghost_actor = "0.3.0-alpha.2"
 holo_hash = { version = "0.0.4", path = "../holo_hash", features = ["full"] }
 holochain_cascade = { version = "0.0.2", path = "../holochain_cascade" }
 holochain_conductor_api = { version = "0.0.2", path = "../holochain_conductor_api" }
 holochain_keystore = { version = "0.0.2", path = "../holochain_keystore" }
 holochain_p2p = { version = "0.0.2", path = "../holochain_p2p" }
 holochain_sqlite = { version = "0.0.2", path = "../holochain_sqlite" }
->>>>>>> 7f15dfbb
 holochain_serialized_bytes = "=0.0.51"
 holochain_state = { version = "0.0.2", path = "../holochain_state" }
 holochain_types = { version = "0.0.2", path = "../holochain_types" }
