--- conflicted
+++ resolved
@@ -70,12 +70,6 @@
 test-case = "1.0.0"
 test_wasm_common = { version = "0.0.1", path = "../test_utils/wasm_common" }
 unwrap_to = "0.1.0"
-<<<<<<< HEAD
-pretty_assertions = "0.6.1"
-criterion = "0.3"
-hdk3 = { path = "../hdk" }
-=======
->>>>>>> 1660ebde
 
 [[bench]]
 name = "bench"
