--- conflicted
+++ resolved
@@ -287,7 +287,6 @@
 }
 
 #[tokio::test(flavor = "multi_thread")]
-<<<<<<< HEAD
 async fn test_multiple_integrity_zomes() {
     let mut conductor = SweetConductor::from_config(Default::default()).await;
     let mut coordinator: CoordinatorZome = TestCoordinatorWasm::CoordinatorZomeUpdate.into();
@@ -307,11 +306,20 @@
     )
     .await
     .unwrap();
-=======
+
+    let _hash: ActionHash = conductor
+    .call(
+        &cells[0].zome(TestCoordinatorWasm::CoordinatorZomeUpdate),
+        "create_post",
+        Post("Hey".to_string()),
+    )
+    .await;
+}
+
+#[tokio::test(flavor = "multi_thread")]
 async fn test_wasm_memory() {
     let mut conductor = SweetConductor::from_standard_config().await;
     let (dna, _, _) = SweetDnaFile::unique_from_test_wasms(vec![TestWasm::Create]).await;
->>>>>>> 3266a8c0
 
     let app = conductor.setup_app("app", &[dna]).await.unwrap();
     let cells = app.into_cells();
@@ -319,15 +327,6 @@
     #[derive(Debug, Serialize)]
     struct Post(String);
 
-<<<<<<< HEAD
-    let _hash: ActionHash = conductor
-        .call(
-            &cells[0].zome(TestCoordinatorWasm::CoordinatorZomeUpdate),
-            "create_post",
-            Post("Hey".to_string()),
-        )
-        .await;
-=======
     let data = String::from_utf8(vec![0u8; 10_000_000]).unwrap();
 
     let mut cum = 0;
@@ -342,5 +341,4 @@
             )
             .await;
     }
->>>>>>> 3266a8c0
 }