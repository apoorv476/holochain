--- conflicted
+++ resolved
@@ -1,17 +1,6 @@
 use hdk3::prelude::*;
-<<<<<<< HEAD
-use holochain::{
-    conductor::Conductor,
-    test_utils::{test_agents::TestAgents, test_handle::TestConductorHandle},
-=======
-use holochain::conductor::{api::ZomeCall, Conductor};
-use holochain_keystore::KeystoreSender;
-use holochain_state::test_utils::test_environments;
-use holochain_types::{
-    app::InstalledCell,
-    dna::{zome::inline_zome::InlineZome, DnaFile},
->>>>>>> 05d0d0bc
-};
+use holochain::conductor::Conductor;
+use holochain::test_utils::{test_agents::TestAgents, test_handle::TestConductorHandle};
 use holochain_state::test_utils::test_environments;
 use holochain_types::dna::{zome::inline_zome::InlineZome, DnaFile};
 use holochain_zome_types::element::ElementEntry;
@@ -53,6 +42,7 @@
 
     let (dna_file, zome) = DnaFile::unique_from_inline_zome("zome1", simple_crud_zome()).await?;
     let dna_hash = dna_file.dna_hash().clone();
+    let zome_name = zome.zome_name();
 
     // Get two agents
 
@@ -75,31 +65,10 @@
         .await;
 
     // Call the "create" zome fn on Alice's app
-<<<<<<< HEAD
 
     let hash: HeaderHash = conductor
-        .call_zome_ok_flat(&alice_cell_id, &zome, "create", None, None, ())
+        .call_zome_ok_flat(&alice_cell_id, zome_name, "create", None, None, ())
         .await;
-=======
-    // TODO: develop tools to make zome calls much less verbose
-
-    let hash: HeaderHash = {
-        let response = conductor
-            .call_zome(ZomeCall {
-                cell_id: alice_cell_id.clone(),
-                zome_name: zome.zome_name().clone(),
-                fn_name: "create".into(),
-                payload: ExternInput::new(().try_into().unwrap()),
-                cap: None,
-                provenance: alice.clone(),
-            })
-            .await??;
-        unwrap_to!(response => ZomeCallResponse::Ok)
-            .clone()
-            .into_inner()
-            .try_into()?
-    };
->>>>>>> 05d0d0bc
 
     // Wait long enough for Bob to receive gossip
 
@@ -107,32 +76,12 @@
 
     // Verify that bob can run "read" on his app and get alice's Header
 
-<<<<<<< HEAD
     let element: MaybeElement = conductor
-        .call_zome_ok_flat(&bobbo_cell_id, &zome, "read", None, None, hash)
+        .call_zome_ok_flat(&bobbo_cell_id, zome_name, "read", None, None, hash)
         .await;
     let element = element
         .0
         .expect("Element was None: bobbo couldn't `get` it");
-=======
-    let element: Element = {
-        let response = conductor
-            .call_zome(ZomeCall {
-                cell_id: bobbo_cell_id.clone(),
-                zome_name: zome.zome_name().clone(),
-                fn_name: "read".into(),
-                payload: ExternInput::new(hash.try_into().unwrap()),
-                cap: None,
-                provenance: bobbo.clone(),
-            })
-            .await??;
-        let sb = unwrap_to!(response => ZomeCallResponse::Ok)
-            .clone()
-            .into_inner();
-        holochain_serialized_bytes::decode(sb.bytes())
-            .expect("Element was None: bobbo couldn't `get` it")
-    };
->>>>>>> 05d0d0bc
 
     // Assert that the Element bob sees matches what Alice committed
 
