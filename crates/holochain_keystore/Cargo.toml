[package]
name = "holochain_keystore"
<<<<<<< HEAD
version = "0.2.0-beta-rc.2"
=======
version = "0.2.0-beta-rc.3"
>>>>>>> 9a6f8cf0
description = "keystore for libsodium keypairs"
license = "CAL-1.0"
homepage = "https://github.com/holochain/holochain"
documentation = "https://docs.rs/holochain_keystore"
authors = [ "Holochain Core Dev Team <devcore@holochain.org>" ]
keywords = [ "holochain", "holo", "nacl", "libsodium", "cryptography" ]
categories = [ "cryptography" ]
edition = "2021"

[features]
default = [ "no-deps" ]

db-encryption = [ "lair_keystore/rusqlite-bundled-sqlcipher-vendored-openssl" ]
no-deps = [ "lair_keystore/rusqlite-bundled" ]

[dependencies]
base64 = "0.13.0"
futures = "0.3.23"
<<<<<<< HEAD
holo_hash = { version = "^0.2.0-beta-rc.2", path = "../holo_hash", features = ["full"] }
holochain_serialized_bytes = "=0.0.51"
holochain_zome_types = { path = "../holochain_zome_types", version = "^0.2.0-beta-rc.2"}
kitsune_p2p_types = { version = "^0.2.0-beta-rc.1", path = "../kitsune_p2p/types" }
=======
holo_hash = { version = "^0.2.0-beta-rc.3", path = "../holo_hash", features = ["full"] }
holochain_serialized_bytes = "=0.0.51"
holochain_zome_types = { path = "../holochain_zome_types", version = "^0.2.0-beta-rc.3"}
kitsune_p2p_types = { version = "^0.2.0-beta-rc.2", path = "../kitsune_p2p/types" }
>>>>>>> 9a6f8cf0
lair_keystore = { version = "0.2.3", default-features = false }
must_future = "0.1.2"
nanoid = "0.4.0"
one_err = "0.0.8"
parking_lot = "0.11"
serde = { version = "1.0", features = [ "derive" ] }
serde_bytes = "0.11"
sodoken = "=0.0.7"
thiserror = "1.0.22"
tokio = { version = "1.11", features = [ "full" ] }
tracing = "0.1"

# This is a redundant dependency.
# It's included only to set the proper feature flag for database encryption.
<<<<<<< HEAD
holochain_sqlite = { version = "^0.2.0-beta-rc.2", path = "../holochain_sqlite" }
=======
holochain_sqlite = { version = "^0.2.0-beta-rc.3", path = "../holochain_sqlite" }
>>>>>>> 9a6f8cf0

[dev-dependencies]
assert_cmd = "2.0.4"
serde_yaml = "0.9.10"
tempdir = "0.3.7"<|MERGE_RESOLUTION|>--- conflicted
+++ resolved
@@ -1,10 +1,6 @@
 [package]
 name = "holochain_keystore"
-<<<<<<< HEAD
-version = "0.2.0-beta-rc.2"
-=======
 version = "0.2.0-beta-rc.3"
->>>>>>> 9a6f8cf0
 description = "keystore for libsodium keypairs"
 license = "CAL-1.0"
 homepage = "https://github.com/holochain/holochain"
@@ -23,17 +19,10 @@
 [dependencies]
 base64 = "0.13.0"
 futures = "0.3.23"
-<<<<<<< HEAD
-holo_hash = { version = "^0.2.0-beta-rc.2", path = "../holo_hash", features = ["full"] }
-holochain_serialized_bytes = "=0.0.51"
-holochain_zome_types = { path = "../holochain_zome_types", version = "^0.2.0-beta-rc.2"}
-kitsune_p2p_types = { version = "^0.2.0-beta-rc.1", path = "../kitsune_p2p/types" }
-=======
 holo_hash = { version = "^0.2.0-beta-rc.3", path = "../holo_hash", features = ["full"] }
 holochain_serialized_bytes = "=0.0.51"
 holochain_zome_types = { path = "../holochain_zome_types", version = "^0.2.0-beta-rc.3"}
 kitsune_p2p_types = { version = "^0.2.0-beta-rc.2", path = "../kitsune_p2p/types" }
->>>>>>> 9a6f8cf0
 lair_keystore = { version = "0.2.3", default-features = false }
 must_future = "0.1.2"
 nanoid = "0.4.0"
@@ -48,11 +37,7 @@
 
 # This is a redundant dependency.
 # It's included only to set the proper feature flag for database encryption.
-<<<<<<< HEAD
-holochain_sqlite = { version = "^0.2.0-beta-rc.2", path = "../holochain_sqlite" }
-=======
 holochain_sqlite = { version = "^0.2.0-beta-rc.3", path = "../holochain_sqlite" }
->>>>>>> 9a6f8cf0
 
 [dev-dependencies]
 assert_cmd = "2.0.4"
