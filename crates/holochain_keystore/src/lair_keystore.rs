//! Keystore backed by legacy_lair_client.

use crate::*;
<<<<<<< HEAD
use kitsune_p2p_types::dependencies::{new_lair_api, url2};
use legacy_lair_api::*;
use new_lair_api::LairResult;
=======
use lair_keystore_api_0_0::*;
>>>>>>> ebf9b1c0

/// Spawn a new keystore backed by legacy_lair_client.
pub async fn spawn_lair_keystore(
    lair_dir: Option<&std::path::Path>,
    passphrase: sodoken::BufRead,
) -> KeystoreApiResult<MetaLairClient> {
    let mut config = Config::builder();
    if let Some(lair_dir) = lair_dir {
        config = config.set_root_path(lair_dir);
    }
    let config = config.build();

    let api = lair_keystore_client_0_0::assert_running_lair_and_connect(config, passphrase).await?;

    Ok(MetaLairClient::Legacy(api))
}

/// Spawn a new keystore backed by new_lair_api.
pub async fn spawn_new_lair_keystore(
    connection_url: url2::Url2,
    passphrase: sodoken::BufRead,
) -> LairResult<MetaLairClient> {
    use new_lair_api::ipc_keystore::*;
    let opts = IpcKeystoreClientOptions {
        connection_url: connection_url.into(),
        passphrase,
        exact_client_server_version_match: true,
    };
    let client = ipc_keystore_connect_options(opts).await?;
    Ok(MetaLairClient::NewLair(client))
}<|MERGE_RESOLUTION|>--- conflicted
+++ resolved
@@ -1,13 +1,10 @@
 //! Keystore backed by legacy_lair_client.
 
 use crate::*;
-<<<<<<< HEAD
-use kitsune_p2p_types::dependencies::{new_lair_api, url2};
-use legacy_lair_api::*;
-use new_lair_api::LairResult;
-=======
+use kitsune_p2p_types::dependencies::{lair_keystore_api, url2};
 use lair_keystore_api_0_0::*;
->>>>>>> ebf9b1c0
+
+use lair_keystore_api::LairResult;
 
 /// Spawn a new keystore backed by legacy_lair_client.
 pub async fn spawn_lair_keystore(
@@ -25,12 +22,12 @@
     Ok(MetaLairClient::Legacy(api))
 }
 
-/// Spawn a new keystore backed by new_lair_api.
+/// Spawn a new keystore backed by lair_keystore_api.
 pub async fn spawn_new_lair_keystore(
     connection_url: url2::Url2,
     passphrase: sodoken::BufRead,
 ) -> LairResult<MetaLairClient> {
-    use new_lair_api::ipc_keystore::*;
+    use lair_keystore_api::ipc_keystore::*;
     let opts = IpcKeystoreClientOptions {
         connection_url: connection_url.into(),
         passphrase,
