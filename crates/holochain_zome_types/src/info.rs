use crate::header::ZomeId;
use crate::zome::ZomeName;
use crate::Timestamp;
use holo_hash::AgentPubKey;
use holo_hash::DnaHash;
use holo_hash::HeaderHash;
use holochain_serialized_bytes::prelude::*;

/// The properties of the current dna/zome being called.
#[allow(missing_docs)]
#[derive(Clone, Debug, Serialize, Deserialize, SerializedBytes, PartialEq)]
pub struct ZomeInfo {
    pub name: ZomeName,
    /// The position of this zome in the `dna.json`
    pub id: ZomeId,
}

impl ZomeInfo {
    pub fn new(name: ZomeName, id: ZomeId) -> Self {
        Self { name, id }
    }
}

/// The struct containing all information about the executing agent's identity.
#[allow(missing_docs)]
#[derive(Clone, Debug, Serialize, Deserialize, SerializedBytes, PartialEq)]
pub struct AgentInfo {
    /// The current agent's pubkey at genesis.
    /// Always found at index 2 in the source chain.
    pub agent_initial_pubkey: AgentPubKey,
    /// The current agent's current pubkey.
    /// Same as the initial pubkey if it has never been changed.
    /// The agent can revoke an old key and replace it with a new one, the latest appears here.
    pub agent_latest_pubkey: AgentPubKey,
}

impl AgentInfo {
    pub fn new(agent_initial_pubkey: AgentPubKey, agent_latest_pubkey: AgentPubKey) -> Self {
        Self {
            agent_initial_pubkey,
            agent_latest_pubkey,
        }
    }
}

#[derive(Debug, Serialize, Deserialize)]
pub struct AppInfo;

#[derive(Debug, Serialize, Deserialize)]
pub struct DnaInfo {
    pub name: String,
    pub hash: DnaHash,
    pub properties: SerializedBytes,
<<<<<<< HEAD
    // In ZomeId order as to match corresponding `ZomeInfo` for each.
    pub zome_names: Vec<ZomeName>,
=======
>>>>>>> 0b551b17
}

#[derive(Debug, Serialize, Deserialize)]
pub struct CallInfo {
    /// Chain head as at the call start.
    /// This will not change within a call even if the chain is written to.
    pub as_at: (HeaderHash, u32, Timestamp),
}<|MERGE_RESOLUTION|>--- conflicted
+++ resolved
@@ -51,11 +51,8 @@
     pub name: String,
     pub hash: DnaHash,
     pub properties: SerializedBytes,
-<<<<<<< HEAD
     // In ZomeId order as to match corresponding `ZomeInfo` for each.
     pub zome_names: Vec<ZomeName>,
-=======
->>>>>>> 0b551b17
 }
 
 #[derive(Debug, Serialize, Deserialize)]
