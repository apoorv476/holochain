--- conflicted
+++ resolved
@@ -5,21 +5,13 @@
 pub use crate::call::*;
 pub use crate::call_remote::*;
 pub use crate::capability::*;
-<<<<<<< HEAD
-pub use crate::cell::*;
-=======
->>>>>>> 35f06274
 pub use crate::cell::*;
 pub use crate::crdt::*;
 pub use crate::element::*;
 pub use crate::entry::*;
-<<<<<<< HEAD
 pub use crate::entry::*;
 pub use crate::entry_def::*;
-=======
-pub use crate::entry_def::*;
 pub use crate::genesis::*;
->>>>>>> 35f06274
 pub use crate::header::conversions::*;
 pub use crate::header::*;
 pub use crate::info::*;
