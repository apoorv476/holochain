//! Defines a Element, the basic unit of Holochain data.

use crate::entry_def::EntryVisibility;
use crate::header::conversions::WrongHeaderError;
use crate::header::CreateLink;
use crate::header::DeleteLink;
use crate::header::HeaderHashed;
use crate::signature::Signature;
use crate::Entry;
use crate::Header;
use holo_hash::hash_type;
use holo_hash::HasHash;
use holo_hash::HashableContent;
use holo_hash::HashableContentBytes;
use holo_hash::HeaderHash;
use holo_hash::HoloHashed;
use holochain_serialized_bytes::prelude::*;

#[cfg(feature = "test_utils")]
pub mod facts;

/// a chain element which is a triple containing the signature of the header along with the
/// entry if the header type has one.
#[derive(Clone, Debug, PartialEq, Serialize, Deserialize, SerializedBytes)]
#[cfg_attr(feature = "arbitrary", derive(arbitrary::Arbitrary))]
pub struct Element {
    /// The signed header for this element
    signed_header: SignedHeaderHashed,
    /// If there is an entry associated with this header it will be here.
    /// If not, there will be an enum variant explaining the reason.
    entry: ElementEntry,
}

impl Element {
    /// Raw element constructor.  Used only when we know that the values are valid.
    pub fn new(signed_header: SignedHeaderHashed, maybe_entry: Option<Entry>) -> Self {
        let maybe_visibilty = signed_header
            .header()
            .entry_data()
            .map(|(_, entry_type)| entry_type.visibility());
        let entry = match (maybe_entry, maybe_visibilty) {
            (Some(entry), Some(_)) => ElementEntry::Present(entry),
            (None, Some(EntryVisibility::Private)) => ElementEntry::Hidden,
            (None, None) => ElementEntry::NotApplicable,
            (Some(_), None) => {
                unreachable!("Entry is present for a Header type which has no entry reference")
            }
            (None, Some(EntryVisibility::Public)) => ElementEntry::NotStored,
        };
        Self {
            signed_header,
            entry,
        }
    }

    /// Break this element into its components
    pub fn into_inner(self) -> (SignedHeaderHashed, ElementEntry) {
        (self.signed_header, self.entry)
    }

    /// The inner signed header
    pub fn signed_header(&self) -> &SignedHeaderHashed {
        &self.signed_header
    }

    /// Access the signature portion of this triple.
    pub fn signature(&self) -> &Signature {
        self.signed_header.signature()
    }

    /// Access the header address
    pub fn header_address(&self) -> &HeaderHash {
        self.signed_header.header_address()
    }

    /// Access the Header portion of this triple.
    pub fn header(&self) -> &Header {
        self.signed_header.header()
    }

    /// Access the HeaderHashed portion.
    pub fn header_hashed(&self) -> &HeaderHashed {
        self.signed_header.header_hashed()
    }

    /// Access the Entry portion of this triple as a ElementEntry,
    /// which includes the context around the presence or absence of the entry.
    pub fn entry(&self) -> &ElementEntry {
        &self.entry
    }
}

/// Represents the different ways the entry_address reference within a Header
/// can be intepreted
#[derive(Clone, Debug, PartialEq, Eq, Serialize, Deserialize, SerializedBytes)]
#[cfg_attr(feature = "arbitrary", derive(arbitrary::Arbitrary))]
pub enum ElementEntry {
    /// The Header has an entry_address reference, and the Entry is accessible.
    Present(Entry),
    /// The Header has an entry_address reference, but we are in a public
    /// context and the entry is private.
    Hidden,
    /// The Header does not contain an entry_address reference.
    NotApplicable,
    /// The Header has an entry but was stored without it.
    /// This can happen when you receive gossip of just a header
    /// when the header type is a [NewEntryHeader]
    NotStored,
}

impl ElementEntry {
    /// Provides entry data by reference if it exists
    ///
    /// Collapses the enum down to the two possibilities of
    /// extant or nonextant Entry data
    pub fn as_option(&self) -> Option<&Entry> {
        if let ElementEntry::Present(ref entry) = self {
            Some(entry)
        } else {
            None
        }
    }
    /// Provides entry data as owned value if it exists.
    ///
    /// Collapses the enum down to the two possibilities of
    /// extant or nonextant Entry data
    pub fn into_option(self) -> Option<Entry> {
        if let ElementEntry::Present(entry) = self {
            Some(entry)
        } else {
            None
        }
    }

    /// Provides deserialized app entry if it exists
    ///
    /// same as as_option but handles deserialization
    /// anything other than ElementEntry::Present returns None
    /// a present entry that fails to deserialize cleanly is an error
    /// a present entry that deserializes cleanly is returned as the provided type A
    pub fn to_app_option<A: TryFrom<SerializedBytes, Error = SerializedBytesError>>(
        &self,
    ) -> Result<Option<A>, SerializedBytesError> {
        match self.as_option() {
            Some(Entry::App(eb)) => Ok(Some(A::try_from(SerializedBytes::from(eb.to_owned()))?)),
            _ => Ok(None),
        }
    }

    /// Provides CapGrantEntry if it exists
    ///
    /// same as as_option but handles cap grants
    /// anything other than ElementEntry::Present for a Entry::CapGrant returns None
    pub fn to_grant_option(&self) -> Option<crate::entry::CapGrantEntry> {
        match self.as_option() {
            Some(Entry::CapGrant(cap_grant_entry)) => Some(cap_grant_entry.to_owned()),
            _ => None,
        }
    }
}

/// A combination of a Header and its signature.
///
/// Has implementations From and Into its tuple form.
<<<<<<< HEAD
#[derive(Clone, Debug, PartialEq, Eq, Serialize, Deserialize, SerializedBytes)]
=======
#[derive(Clone, Debug, PartialEq, Serialize, Deserialize, SerializedBytes)]
#[cfg_attr(feature = "arbitrary", derive(arbitrary::Arbitrary))]
>>>>>>> 2d1e8c01
pub struct SignedHeader(pub Header, pub Signature);

impl SignedHeader {
    /// Accessor for the Header
    pub fn header(&self) -> &Header {
        &self.0
    }

    /// Accessor for the Signature
    pub fn signature(&self) -> &Signature {
        &self.1
    }
}

impl HashableContent for SignedHeader {
    type HashType = hash_type::Header;

    fn hash_type(&self) -> Self::HashType {
        hash_type::Header
    }

    fn hashable_content(&self) -> HashableContentBytes {
        HashableContentBytes::Content(
            (&self.0)
                .try_into()
                .expect("Could not serialize HashableContent"),
        )
    }
}

/// The header and the signature that signed it
<<<<<<< HEAD
#[derive(Clone, Debug, Eq, Serialize, Deserialize)]
=======
#[derive(Clone, Debug, PartialEq, Serialize, Deserialize)]
#[cfg_attr(feature = "arbitrary", derive(arbitrary::Arbitrary))]
>>>>>>> 2d1e8c01
pub struct SignedHeaderHashed {
    header: HeaderHashed,
    signature: Signature,
}

impl std::hash::Hash for SignedHeaderHashed {
    fn hash<H: std::hash::Hasher>(&self, state: &mut H) {
        self.signature.hash(state);
        self.as_hash().hash(state);
    }
}

impl PartialEq for SignedHeaderHashed {
    fn eq(&self, other: &Self) -> bool {
        self.signature.eq(&other.signature) && self.as_hash() == other.as_hash()
    }
}

#[allow(missing_docs)]
impl SignedHeaderHashed {
    /// Unwrap the complete contents of this "Hashed" wrapper.
    pub fn into_inner(self) -> (SignedHeader, HeaderHash) {
        let (header, hash) = self.header.into_inner();
        ((header, self.signature).into(), hash)
    }

    /// Access the already-calculated hash stored in this wrapper type.
    pub fn as_hash(&self) -> &HeaderHash {
        self.header.as_hash()
    }

    pub fn with_presigned(header: HeaderHashed, signature: Signature) -> Self {
        Self { header, signature }
    }

    /// Break apart into a HeaderHashed and a Signature
    pub fn into_header_and_signature(self) -> (HeaderHashed, Signature) {
        (self.header, self.signature)
    }

    /// Access the Header Hash.
    pub fn header_address(&self) -> &HeaderHash {
        self.header.as_hash()
    }

    /// Access the Header portion.
    pub fn header(&self) -> &Header {
        &self.header
    }

    /// Access the HeaderHashed portion.
    pub fn header_hashed(&self) -> &HeaderHashed {
        &self.header
    }

    /// Access the signature portion.
    pub fn signature(&self) -> &Signature {
        &self.signature
    }
}

impl From<(Header, Signature)> for SignedHeader {
    fn from((h, s): (Header, Signature)) -> Self {
        Self(h, s)
    }
}

impl From<SignedHeader> for (Header, Signature) {
    fn from(s: SignedHeader) -> Self {
        (s.0, s.1)
    }
}

impl From<HoloHashed<SignedHeader>> for SignedHeaderHashed {
    fn from(hashed: HoloHashed<SignedHeader>) -> SignedHeaderHashed {
        let (signed_header, hash) = hashed.into_inner();
        let SignedHeader(header, signature) = signed_header;
        SignedHeaderHashed {
            header: HeaderHashed::with_pre_hashed(header, hash),
            signature,
        }
    }
}

impl From<SignedHeaderHashed> for HoloHashed<SignedHeader> {
    fn from(shh: SignedHeaderHashed) -> HoloHashed<SignedHeader> {
        let (signed_header, hash) = shh.into_inner();
        HoloHashed::with_pre_hashed(signed_header, hash)
    }
}

impl From<SignedHeaderHashed> for SignedHeader {
    fn from(shh: SignedHeaderHashed) -> SignedHeader {
        let (signed_header, _) = shh.into_inner();
        signed_header
    }
}

impl From<Element> for Option<Entry> {
    fn from(e: Element) -> Self {
        e.entry.into_option()
    }
}

impl TryFrom<Element> for CreateLink {
    type Error = WrongHeaderError;
    fn try_from(value: Element) -> Result<Self, Self::Error> {
        value
            .into_inner()
            .0
            .into_header_and_signature()
            .0
            .into_content()
            .try_into()
    }
}

impl TryFrom<Element> for DeleteLink {
    type Error = WrongHeaderError;
    fn try_from(value: Element) -> Result<Self, Self::Error> {
        value
            .into_inner()
            .0
            .into_header_and_signature()
            .0
            .into_content()
            .try_into()
    }
}<|MERGE_RESOLUTION|>--- conflicted
+++ resolved
@@ -162,12 +162,8 @@
 /// A combination of a Header and its signature.
 ///
 /// Has implementations From and Into its tuple form.
-<<<<<<< HEAD
 #[derive(Clone, Debug, PartialEq, Eq, Serialize, Deserialize, SerializedBytes)]
-=======
-#[derive(Clone, Debug, PartialEq, Serialize, Deserialize, SerializedBytes)]
 #[cfg_attr(feature = "arbitrary", derive(arbitrary::Arbitrary))]
->>>>>>> 2d1e8c01
 pub struct SignedHeader(pub Header, pub Signature);
 
 impl SignedHeader {
@@ -199,12 +195,8 @@
 }
 
 /// The header and the signature that signed it
-<<<<<<< HEAD
 #[derive(Clone, Debug, Eq, Serialize, Deserialize)]
-=======
-#[derive(Clone, Debug, PartialEq, Serialize, Deserialize)]
 #[cfg_attr(feature = "arbitrary", derive(arbitrary::Arbitrary))]
->>>>>>> 2d1e8c01
 pub struct SignedHeaderHashed {
     header: HeaderHashed,
     signature: Signature,
