[package]
name = "holochain_cli_sandbox"
<<<<<<< HEAD
version = "0.2.0-beta-rc.1"
=======
version = "0.2.0-beta-rc.2"
>>>>>>> 9a6f8cf0
homepage = "https://github.com/holochain/holochain"
documentation = "https://docs.rs/holochain_cli_sandbox"
authors = [ "Holochain Core Dev Team <devcore@holochain.org>" ]
keywords = [ "holochain", "holo" ]
categories = [ "command-line-utilities", "development-tools::build-utils", "filesystem" ]
edition = "2021"
license = "Apache-2.0"
description = "A library and CLI to help create, run and interact with sandboxed Holochain conductor environments, for testing and development purposes."

[[bin]]
name = "hc-sandbox"
path = "src/bin/hc-sandbox.rs"

[dependencies]
anyhow = "1.0"
ansi_term = "0.12"
chrono = { version = "0.4.22", default-features = false, features = ["clock", "std", "oldtime", "serde"] }
futures = "0.3"
<<<<<<< HEAD
holochain_conductor_api = { path = "../holochain_conductor_api", version = "^0.2.0-beta-rc.2"}
holochain_types = { path = "../holochain_types", version = "^0.2.0-beta-rc.2"}
holochain_websocket = { path = "../holochain_websocket", version = "^0.2.0-beta-rc.1"}
holochain_p2p = { path = "../holochain_p2p", version = "^0.2.0-beta-rc.2"}
=======
holochain_conductor_api = { path = "../holochain_conductor_api", version = "^0.2.0-beta-rc.3"}
holochain_types = { path = "../holochain_types", version = "^0.2.0-beta-rc.3"}
holochain_websocket = { path = "../holochain_websocket", version = "^0.2.0-beta-rc.1"}
holochain_p2p = { path = "../holochain_p2p", version = "^0.2.0-beta-rc.3"}
>>>>>>> 9a6f8cf0
holochain_util = { version = "^0.2.0-beta-rc.0", path = "../holochain_util", features = [ "pw" ] }
nanoid = "0.3"
holochain_trace = { version = "^0.2.0-beta-rc.1", path = "../holochain_trace" }
once_cell = "1.13.0"
serde = { version = "1.0", features = [ "derive" ] }
serde_yaml = "0.9"
sodoken = "=0.0.7"
tokio = { version = "1.11", features = [ "full" ] }
structopt = "0.3"
tracing = "0.1"
url2 = "0.0.6"
walkdir = "2"

[dev-dependencies]
assert_cmd = "1.0.1"
matches = "0.1"
portpicker = "0.1.0"<|MERGE_RESOLUTION|>--- conflicted
+++ resolved
@@ -1,10 +1,6 @@
 [package]
 name = "holochain_cli_sandbox"
-<<<<<<< HEAD
-version = "0.2.0-beta-rc.1"
-=======
 version = "0.2.0-beta-rc.2"
->>>>>>> 9a6f8cf0
 homepage = "https://github.com/holochain/holochain"
 documentation = "https://docs.rs/holochain_cli_sandbox"
 authors = [ "Holochain Core Dev Team <devcore@holochain.org>" ]
@@ -23,17 +19,10 @@
 ansi_term = "0.12"
 chrono = { version = "0.4.22", default-features = false, features = ["clock", "std", "oldtime", "serde"] }
 futures = "0.3"
-<<<<<<< HEAD
-holochain_conductor_api = { path = "../holochain_conductor_api", version = "^0.2.0-beta-rc.2"}
-holochain_types = { path = "../holochain_types", version = "^0.2.0-beta-rc.2"}
-holochain_websocket = { path = "../holochain_websocket", version = "^0.2.0-beta-rc.1"}
-holochain_p2p = { path = "../holochain_p2p", version = "^0.2.0-beta-rc.2"}
-=======
 holochain_conductor_api = { path = "../holochain_conductor_api", version = "^0.2.0-beta-rc.3"}
 holochain_types = { path = "../holochain_types", version = "^0.2.0-beta-rc.3"}
 holochain_websocket = { path = "../holochain_websocket", version = "^0.2.0-beta-rc.1"}
 holochain_p2p = { path = "../holochain_p2p", version = "^0.2.0-beta-rc.3"}
->>>>>>> 9a6f8cf0
 holochain_util = { version = "^0.2.0-beta-rc.0", path = "../holochain_util", features = [ "pw" ] }
 nanoid = "0.3"
 holochain_trace = { version = "^0.2.0-beta-rc.1", path = "../holochain_trace" }
