--- conflicted
+++ resolved
@@ -8,15 +8,13 @@
 
 ## Unreleased
 
-<<<<<<< HEAD
-- Fixed `hdk::query`, which was showing some incorrect behavior:
-  - When using `ChainQueryFilterRange::HeaderHashRange`, extraneous elements from other authors could be returned.
-  - Certain combinations of filters, like hash-bounded ranges and header type filters, are currently implemented incorrectly and lead to undefined behavior. Filter combinations which are unsupported now result in `SourceChainError::UnsupportedQuery`.
-=======
 - **BREAKING CHANGE:** Anchor functions, `TypedPath` and `create_link` take `ScopedLinkType: TryFrom<T>` instead of `LinkType: From<T>`.
 - **BREAKING CHANGE:** `create_entry` takes `ScopedEntryDefIndex: TryFrom<T>` instead of `EntryDefIndex: TryFrom<T>`.
 - **BREAKING CHANGE:** `get_links` and `get_link_details` take `impl LinkTypeFilterExt` instead of `TryInto<LinkTypeRanges>`.
 - hdk: **BREAKING CHANGE** `x_salsa20_poly1305_*` functions have been properly implemented. Any previous `KeyRef`s will no longer work. These new functions DO NOT work with legacy lair `v0.0.z`, you must use NEW lair `v0.y.z` (v0.2.0 as of this PR). [\#1446](https://github.com/holochain/holochain/pull/1446)
+- Fixed `hdk::query`, which was showing some incorrect behavior:
+  - When using `ChainQueryFilterRange::ActionHashRange`, extraneous elements from other authors could be returned.
+  - Certain combinations of filters, like hash-bounded ranges and header type filters, are currently implemented incorrectly and lead to undefined behavior. Filter combinations which are unsupported now result in `SourceChainError::UnsupportedQuery`.
 
 ## 0.0.138
 
@@ -52,7 +50,6 @@
 
 ## 0.0.136
 
->>>>>>> 7ea416af
 - Docs: Crate README generated from crate level doc comments [\#1392](https://github.com/holochain/holochain/pull/1392).
 
 ## 0.0.135
