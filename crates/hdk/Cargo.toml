--- conflicted
+++ resolved
@@ -17,11 +17,7 @@
 [dependencies]
 hdk3_derive = { version = "0.0.1", path = "../hdk_derive" }
 holo_hash = { path = "../holo_hash" }
-<<<<<<< HEAD
-holochain_wasmer_guest = "=0.0.51"
-=======
 holochain_wasmer_guest = "=0.0.52"
->>>>>>> 6bd822cf
 holochain_zome_types = { path = "../zome_types" }
 paste = "=1.0.3"
 serde = "1.0.104"
