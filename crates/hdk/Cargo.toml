--- conflicted
+++ resolved
@@ -20,18 +20,10 @@
 test_utils = [ "holochain_zome_types/test_utils" ]
 
 [dependencies]
-<<<<<<< HEAD
-hdk_derive = { version = "^0.0.2-alpha.1", path = "../hdk_derive" }
-holo_hash = { version = "0.0.2-alpha.1", path = "../holo_hash" }
-# holochain_wasmer_guest = "0.0.71"
-holochain_wasmer_guest = { git = "https://github.com/holochain/holochain-wasmer.git", branch = "btreemap_cache" }
-holochain_zome_types = { version = "0.0.2-alpha.1", path = "../holochain_zome_types" }
-=======
 hdk_derive = { version = "0.0.4-dev.0", path = "../hdk_derive" }
 holo_hash = { version = "0.0.4-dev.0", path = "../holo_hash" }
 holochain_wasmer_guest = "0.0.71"
 holochain_zome_types = { version = "0.0.4-dev.0", path = "../holochain_zome_types" }
->>>>>>> 8431d6e2
 paste = "=1.0.5"
 serde = "1.0"
 serde_bytes = "0.11"
