---
default_semver_increment_mode: !pre_minor beta-dev
---
# Changelog

The format is based on [Keep a Changelog](https://keepachangelog.com/en/1.0.0/). This project adheres to [Semantic Versioning](https://semver.org/spec/v2.0.0.html).

## Unreleased

<<<<<<< HEAD
## 0.3.0-beta-dev.0
=======
- Improved documentation in README, code comments, help text, and error messages.
- Updated from structopt 0.3 to clap 4. [#2125](https://github.com/holochain/holochain/pull/2125)
- `hc signal-srv` is now `hc run-local-services` and runs both a webrtc signaling server, and the holochain bootstrap server locally. [\#2353](https://github.com/holochain/holochain/pull/2353)
>>>>>>> faca0bb8

## 0.2.0

## 0.2.0-beta-rc.7

- Adds a new `hc signal-srv` command to run a local holochain webrtc signal server that can be passed into a command like `hc sandbox generate network webrtc ws://127.0.0.1:xxx`. [\#2265](https://github.com/holochain/holochain/pull/2265)

## 0.2.0-beta-rc.6

## 0.2.0-beta-rc.5

## 0.2.0-beta-rc.4

## 0.2.0-beta-rc.3

- Adds new commands to the `hc` CLI which print out JSON schemas for DNA, hApp and web hApps. Use `hc dna schema`, `hc app schema` and `hc web-app schema` to print schemas which can be saved and used as editing aids in your IDE.

## 0.2.0-beta-rc.2

## 0.2.0-beta-rc.1

## 0.2.0-beta-rc.0

## 0.1.0

## 0.1.0-beta-rc.4

## 0.1.0-beta-rc.3

## 0.1.0-beta-rc.2

## 0.1.0-beta-rc.1

## 0.1.0-beta-rc.0

## 0.0.71

- Added handling of `hc` extensions. This allows for existing executables in the system whose names match `hc-<COMMAND>` to be executed with `hc <COMMAND>`.

## 0.0.70

## 0.0.69

## 0.0.68

## 0.0.67

## 0.0.66

## 0.0.65

## 0.0.64

## 0.0.63

## 0.0.62

## 0.0.61

## 0.0.60

## 0.0.59

## 0.0.58

## 0.0.57

## 0.0.56

## 0.0.55

## 0.0.54

## 0.0.53

## 0.0.52

## 0.0.51

## 0.0.50

## 0.0.49

## 0.0.48

## 0.0.47

## 0.0.46

## 0.0.45

## 0.0.44

## 0.0.43

## 0.0.42

## 0.0.41

## 0.0.40

## 0.0.39

## 0.0.38

## 0.0.37

## 0.0.36

## 0.0.35

## 0.0.34

## 0.0.33

## 0.0.32

- Fixed broken links in Rust docs [\#1284](https://github.com/holochain/holochain/pull/1284)

## 0.0.31

## 0.0.30

## 0.0.29

## 0.0.28

## 0.0.27

## 0.0.26

## 0.0.25

## 0.0.24

## 0.0.23

## 0.0.22

## 0.0.21

## 0.0.20

## 0.0.19

## 0.0.18

## 0.0.17

## 0.0.16

## 0.0.15

## 0.0.14

## 0.0.13

## 0.0.12

## 0.0.11

## 0.0.10

## 0.0.9

## 0.0.8

## 0.0.7

- Added the `hc web-app` sub-command for bundling up a UI with a previously created hApp bundle.  It uses the same same behavior as `hc dna` and `hc app` to specify the .yaml manifest file.

## 0.0.6

## 0.0.5

## 0.0.4

## 0.0.3

## 0.0.2

### Removed

- temporarily removed `install_app` from `hc`: its not clear if we should restore yet as mostly should be using `install_app_bundle` [\#665](https://github.com/holochain/holochain/pull/665)<|MERGE_RESOLUTION|>--- conflicted
+++ resolved
@@ -7,13 +7,11 @@
 
 ## Unreleased
 
-<<<<<<< HEAD
-## 0.3.0-beta-dev.0
-=======
 - Improved documentation in README, code comments, help text, and error messages.
 - Updated from structopt 0.3 to clap 4. [#2125](https://github.com/holochain/holochain/pull/2125)
 - `hc signal-srv` is now `hc run-local-services` and runs both a webrtc signaling server, and the holochain bootstrap server locally. [\#2353](https://github.com/holochain/holochain/pull/2353)
->>>>>>> faca0bb8
+
+## 0.3.0-beta-dev.0
 
 ## 0.2.0
 
