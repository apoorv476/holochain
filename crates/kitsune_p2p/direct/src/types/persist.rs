--- conflicted
+++ resolved
@@ -42,7 +42,6 @@
     /// Query agent info
     fn query_agent_info(&self, root: KdHash) -> BoxFuture<'static, KdResult<Vec<KdAgentInfo>>>;
 
-<<<<<<< HEAD
     /// Query agent info near basis
     fn query_agent_info_near_basis(
         &self,
@@ -50,13 +49,12 @@
         basis_loc: u32,
         limit: u32,
     ) -> BoxFuture<'static, KdResult<Vec<KdAgentInfo>>>;
-=======
+
     /// Store agent info
     fn put_metric_datum(&self, datum: MetricDatum) -> BoxFuture<'static, KdResult<()>>;
 
     /// Store agent info
     fn query_metrics(&self, query: MetricQuery) -> BoxFuture<'static, KdResult<MetricQueryAnswer>>;
->>>>>>> 222cd5e2
 
     /// Store entry
     fn store_entry(
@@ -165,7 +163,6 @@
         AsKdPersist::query_agent_info(&*self.0, root)
     }
 
-<<<<<<< HEAD
     /// Query agent info near basis
     pub fn query_agent_info_near_basis(
         &self,
@@ -174,7 +171,8 @@
         limit: u32,
     ) -> impl Future<Output = KdResult<Vec<KdAgentInfo>>> + 'static + Send {
         AsKdPersist::query_agent_info_near_basis(&*self.0, root, basis_loc, limit)
-=======
+    }
+
     /// Store agent info
     pub fn store_metric_datum(
         &self,
@@ -189,7 +187,6 @@
         query: MetricQuery,
     ) -> impl Future<Output = KdResult<MetricQueryAnswer>> + 'static + Send {
         AsKdPersist::query_metrics(&*self.0, query)
->>>>>>> 222cd5e2
     }
 
     /// Store entry
