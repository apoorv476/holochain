--- conflicted
+++ resolved
@@ -13,29 +13,18 @@
 # See more keys and their definitions at https://doc.rust-lang.org/cargo/reference/manifest.html
 
 [dependencies]
-<<<<<<< HEAD
 tokio = { version = "1.7", features = ["full"] }
 warp = "0.3"
-rmp-serde = "0.15"
-=======
 futures = "0.3.15"
 kitsune_p2p_types = { version = "0.0.1", path = "../types" }
 once_cell = "1.7.2"
->>>>>>> ccc7c90f
 parking_lot = "0.11"
 rand = "0.7"
 rmp-serde = "0.15"
 serde = { version = "1", features = [ "derive", "rc" ] }
 serde_bytes = "0.11"
+structopt = "0.3.21"
 serde_json = { version = "1", features = [ "preserve_order" ] }
-<<<<<<< HEAD
-structopt = "0.3.21"
-once_cell = "1.7.2"
-kitsune_p2p_types = { version = "0.0.1", path = "../types" }
-=======
-tokio = { version = "1", features = ["full"] }
-warp = "0.3"
->>>>>>> ccc7c90f
 
 [dev-dependencies]
 kitsune_p2p = { version = "0.0.1", path = "../kitsune_p2p" }
