use gcollections::ops::*;
use interval::{interval_set::*, IntervalSet};
use std::{borrow::Borrow, collections::VecDeque, fmt::Debug};

use crate::DhtLocation;

// For u32, IntervalSet excludes MAX from its set of valid values due to its
// need to be able to express the width of an interval using a u32.
// This min and max are set accordingly.
const MIN: u32 = u32::MIN;
const MAX: u32 = u32::MAX - 1;

#[derive(Clone, PartialEq, Eq)]
pub enum DhtArcSet {
    /// Full coverage.
    /// This needs a special representation because the underlying IntervalSet
    /// implementation excludes `u32::MAX` from its set of valid bounds
    Full,
    /// Any coverage other than full, including empty
    Partial(IntervalSet<DhtLocation>),
}

impl std::fmt::Debug for DhtArcSet {
    fn fmt(&self, f: &mut std::fmt::Formatter<'_>) -> std::fmt::Result {
        match self {
            Self::Full => f.write_fmt(format_args!("DhtArcSet(Full)",)),
            Self::Partial(intervals) => f.write_fmt(format_args!(
                "DhtArcSet({:#?})",
                intervals.iter().collect::<Vec<_>>()
            )),
        }
    }
}

impl DhtArcSet {
    pub fn new_empty() -> Self {
        Self::Partial(vec![].to_interval_set())
    }

    pub fn new_full() -> Self {
        Self::Full
    }

    pub fn normalized(self) -> Self {
        let make_full = if let Self::Partial(intervals) = &self {
            intervals
                .iter()
                .any(|i| is_full(i.lower().into(), i.upper().into()))
        } else {
            false
        };

        if make_full {
            Self::Full
        } else {
            self
        }
    }

    pub fn from_bounds(start: DhtLocation, end: DhtLocation) -> Self {
        if is_full(start.into(), end.into()) {
            Self::new_full()
        } else {
            Self::Partial(
                if start <= end {
                    vec![(start, end)]
                } else {
                    vec![(MIN.into(), end), (start, MAX.into())]
                }
                .to_interval_set(),
            )
        }
    }

    pub fn from_interval<A: Borrow<ArcInterval>>(arc: A) -> Self {
        match arc.borrow() {
            ArcInterval::Full => Self::new_full(),
            ArcInterval::Empty => Self::new_empty(),
            ArcInterval::Bounded(start, end) => Self::from_bounds(*start, *end),
        }
    }

    pub fn intervals(&self) -> Vec<ArcInterval> {
        match self {
            Self::Full => vec![ArcInterval::Full],
            Self::Partial(intervals) => {
                let mut intervals: VecDeque<(DhtLocation, DhtLocation)> =
                    intervals.iter().map(|i| (i.lower(), i.upper())).collect();
                let wrapping = match (intervals.front(), intervals.back()) {
                    (Some(first), Some(last)) => {
                        // if there is an interval at the very beginning and one
                        // at the very end, let's interpret it as a single
                        // wrapping interval.
                        //
                        // NB: this checks for values greater than the MAX,
                        // because MAX is not u32::MAX. We don't expect values
                        // greater than MAX, but it's no harm if we do see one.
                        if first.0.as_u32() == MIN && last.1.as_u32() >= MAX {
                            Some((last.0, first.1))
                        } else {
                            None
                        }
                    }
                    _ => None,
                };
                // Condense the two bookend intervals into single wrapping interval
                if let Some(wrapping) = wrapping {
                    intervals.pop_front();
                    intervals.pop_back();
                    intervals.push_back(wrapping);
                }
                intervals
                    .into_iter()
                    .map(ArcInterval::from_bounds)
                    .collect()
            }
        }
    }

    pub fn is_empty(&self) -> bool {
        match self {
            Self::Full => false,
            Self::Partial(intervals) => intervals.is_empty(),
        }
    }

    pub fn contains(&self, t: DhtLocation) -> bool {
        self.overlap(&DhtArcSet::from(vec![(t, t)]))
    }

    /// Cheap check if the two sets have a non-null intersection
    pub fn overlap(&self, other: &Self) -> bool {
        match (self, other) {
            (this, Self::Full) => !this.is_empty(),
            (Self::Full, that) => !that.is_empty(),
            (Self::Partial(this), Self::Partial(that)) => this.overlap(that),
        }
    }

    pub fn union(&self, other: &Self) -> Self {
        match (self, other) {
            (_, Self::Full) => Self::Full,
            (Self::Full, _) => Self::Full,
            (Self::Partial(this), Self::Partial(that)) => {
                Self::Partial(this.union(that)).normalized()
            }
        }
    }

    pub fn intersection(&self, other: &Self) -> Self {
        match (self, other) {
            (this, Self::Full) => this.clone(),
            (Self::Full, that) => that.clone(),
            (Self::Partial(this), Self::Partial(that)) => {
                Self::Partial(this.intersection(that)).normalized()
            }
        }
    }

    pub fn size(&self) -> u32 {
        match self {
            Self::Full => u32::MAX,
            Self::Partial(intervals) => intervals.size(),
        }
    }
}

impl From<&ArcInterval> for DhtArcSet {
    fn from(arc: &ArcInterval) -> Self {
        Self::from_interval(arc)
    }
}

impl From<ArcInterval> for DhtArcSet {
    fn from(arc: ArcInterval) -> Self {
        Self::from_interval(arc)
    }
}

impl From<&[ArcInterval]> for DhtArcSet {
    fn from(arcs: &[ArcInterval]) -> Self {
        arcs.iter()
            .map(Self::from)
            .fold(Self::new_empty(), |a, b| a.union(&b))
    }
}

impl From<Vec<ArcInterval>> for DhtArcSet {
    fn from(arcs: Vec<ArcInterval>) -> Self {
        arcs.iter()
            .map(Self::from)
            .fold(Self::new_empty(), |a, b| a.union(&b))
    }
}

impl From<Vec<(DhtLocation, DhtLocation)>> for DhtArcSet {
    fn from(pairs: Vec<(DhtLocation, DhtLocation)>) -> Self {
        pairs
            .into_iter()
            .map(|(a, b)| Self::from(&ArcInterval::new(a, b)))
            .fold(Self::new_empty(), |a, b| a.union(&b))
    }
}

impl From<Vec<(u32, u32)>> for DhtArcSet {
    fn from(pairs: Vec<(u32, u32)>) -> Self {
        Self::from(
            pairs
                .into_iter()
                .map(|(a, b)| (DhtLocation::new(a), DhtLocation::new(b)))
                .collect::<Vec<_>>(),
        )
    }
}

#[test]
fn fullness() {
    assert_eq!(DhtArcSet::from(vec![(0, u32::MAX),]), DhtArcSet::Full,);
    assert_eq!(DhtArcSet::from(vec![(0, u32::MAX - 1),]), DhtArcSet::Full,);
    assert_ne!(DhtArcSet::from(vec![(0, u32::MAX - 2),]), DhtArcSet::Full,);

    assert_eq!(DhtArcSet::from(vec![(11, 10),]), DhtArcSet::Full,);

    assert_eq!(
        DhtArcSet::from(vec![(u32::MAX - 1, u32::MAX - 2),]),
        DhtArcSet::Full,
    );

    assert_eq!(
        DhtArcSet::from(vec![(u32::MAX, u32::MAX - 1),]),
        DhtArcSet::Full,
    );
}

/// An alternate implementation of `ArcRange`
#[derive(Clone, Debug, PartialEq, Eq, Hash, serde::Serialize, serde::Deserialize)]
<<<<<<< HEAD
pub enum ArcInterval {
=======
pub enum ArcInterval<T = DhtLocation> {
>>>>>>> 14d3456c
    Empty,
    Full,
    Bounded(T, T),
}

impl<T: PartialOrd + num_traits::Num + num_traits::AsPrimitive<u32>> ArcInterval<T> {
    pub fn new(start: T, end: T) -> ArcInterval<DhtLocation> {
        let start = start.as_();
        let end = end.as_();
        if is_full(start, end) {
            ArcInterval::Full
        } else {
            ArcInterval::Bounded(DhtLocation::new(start), DhtLocation::new(end))
        }
    }

    pub fn new_generic(start: T, end: T) -> Self {
        if is_full(start.as_(), end.as_()) {
            Self::Full
        } else {
            Self::Bounded(start, end)
        }
    }

    pub fn canonical(self) -> ArcInterval {
        match self {
            ArcInterval::Empty => ArcInterval::Empty,
            ArcInterval::Full => ArcInterval::Full,
            ArcInterval::Bounded(lo, hi) => {
                ArcInterval::new(DhtLocation::new(lo.as_()), DhtLocation::new(hi.as_()))
            }
        }
    }

    pub fn contains<B: std::borrow::Borrow<T>>(&self, t: B) -> bool {
        match self {
            Self::Empty => false,
            Self::Full => true,
            Self::Bounded(lo, hi) => {
                let t = t.borrow();
                if lo <= hi {
                    lo <= t && t <= hi
                } else {
                    lo <= t || t <= hi
                }
            }
        }
    }
}

impl ArcInterval<DhtLocation> {
    /// Constructor
    pub fn new_empty() -> Self {
        Self::Empty
    }

    pub fn from_bounds(bounds: (DhtLocation, DhtLocation)) -> Self {
        Self::Bounded(bounds.0, bounds.1)
    }

    /// Shift the bounds so that an integer half-length is achieved. Always
    /// increase the half-length, so that the resulting quantized interval is
    /// a superset of the original
    pub fn quantized(&self) -> Self {
        if let Self::Bounded(lo, hi) = self {
            if lo < hi && (*hi - *lo) % 2.into() == 1.into() {
                Self::Bounded(*lo - 1.into(), *hi)
            } else if lo > hi && (*lo - *hi) % 2.into() == 1.into() {
                Self::Bounded(*lo, *hi + 1.into())
            } else {
                self.clone()
            }
        } else {
            self.clone()
        }
    }

    /// Represent an arc as an optional range of inclusive endpoints.
    /// If none, the arc length is 0
    pub fn to_bounds_grouped(&self) -> Option<(DhtLocation, DhtLocation)> {
        match self {
            Self::Empty => None,
            Self::Full => Some((u32::MIN.into(), u32::MAX.into())),
            &Self::Bounded(lo, hi) => Some((lo, hi)),
        }
    }

    /// Same as primitive_range, but with the return type "inside-out"
    pub fn primitive_range_detached(&self) -> (Option<DhtLocation>, Option<DhtLocation>) {
        self.to_bounds_grouped()
            .map(|(a, b)| (Some(a), Some(b)))
            .unwrap_or_default()
    }

    /// Check if this arc is empty.
    pub fn is_empty(&self) -> bool {
        matches!(self, Self::Empty)
    }

    /// Amount of intersection between two arcs
    pub fn overlap_coverage(&self, other: &Self) -> f64 {
        let a = DhtArcSet::from(self);
        let b = DhtArcSet::from(other);
        let c = a.intersection(&b);
        c.size() as f64 / a.size() as f64
    }

    #[cfg(any(test, feature = "test_utils"))]
    pub fn to_ascii(&self, len: usize) -> String {
        match self {
            Self::Full => "(FULL)".to_string(),
            Self::Empty => "(EMPTY)".to_string(),
            Self::Bounded(lo, hi) => {
                let factor = len as f64 / u32::MAX as f64;
                let lo = (factor * lo.as_u32() as f64) as usize;
                let hi = (factor * hi.as_u32() as f64) as usize;
                if lo <= hi {
                    vec![
                        " ".repeat(lo),
                        "-".repeat(hi - lo + 1),
                        " ".repeat(usize::max(len - hi - 1, 0)),
                    ]
                } else {
                    vec![
                        "-".repeat(hi + 1),
                        " ".repeat(usize::max(lo - hi - 1, 0)),
                        "-".repeat(len - lo),
                    ]
                }
                .join("")
            }
        }
    }
}

/// Check whether a bounded interval is equivalent to the Full interval
fn is_full(start: u32, end: u32) -> bool {
    (start == MIN && end >= MAX) || end == start.wrapping_sub(1)
}

#[cfg(test)]
mod tests {
    use super::*;

    #[test]
    fn arc_contains() {
        let convergent = ArcInterval::Bounded(10, 20);
        let divergent = ArcInterval::Bounded(20, 10);

        assert!(!convergent.contains(0));
        assert!(!convergent.contains(5));
        assert!(convergent.contains(10));
        assert!(convergent.contains(15));
        assert!(convergent.contains(20));
        assert!(!convergent.contains(25));
        assert!(!convergent.contains(u32::MAX));

        assert!(divergent.contains(0));
        assert!(divergent.contains(5));
        assert!(divergent.contains(10));
        assert!(!divergent.contains(15));
        assert!(divergent.contains(20));
        assert!(divergent.contains(25));
        assert!(divergent.contains(u32::MAX));
    }

    #[test]
    fn test_ascii() {
        let cent = u32::MAX / 100 + 1;
        assert_eq!(
            ArcInterval::new(cent * 30, cent * 60).to_ascii(10),
            "   ----   ".to_string()
        );
        assert_eq!(
            ArcInterval::new(cent * 33, cent * 63).to_ascii(10),
            "   ----   ".to_string()
        );
        assert_eq!(
            ArcInterval::new(cent * 29, cent * 59).to_ascii(10),
            "  ----    ".to_string()
        );

        assert_eq!(
            ArcInterval::new(cent * 60, cent * 30).to_ascii(10),
            "----  ----".to_string()
        );
        assert_eq!(
            ArcInterval::new(cent * 63, cent * 33).to_ascii(10),
            "----  ----".to_string()
        );
        assert_eq!(
            ArcInterval::new(cent * 59, cent * 29).to_ascii(10),
            "---  -----".to_string()
        );

        assert_eq!(
            ArcInterval::new(cent * 99, cent * 0).to_ascii(10),
            "-        -".to_string()
        );
    }
}<|MERGE_RESOLUTION|>--- conflicted
+++ resolved
@@ -234,11 +234,7 @@
 
 /// An alternate implementation of `ArcRange`
 #[derive(Clone, Debug, PartialEq, Eq, Hash, serde::Serialize, serde::Deserialize)]
-<<<<<<< HEAD
-pub enum ArcInterval {
-=======
 pub enum ArcInterval<T = DhtLocation> {
->>>>>>> 14d3456c
     Empty,
     Full,
     Bounded(T, T),
