[package]
name = "kitsune_p2p"
version = "0.0.28"
description = "p2p / dht communication framework"
license = "Apache-2.0"
homepage = "https://github.com/holochain/holochain"
documentation = "https://docs.rs/kitsune_p2p"
authors = ["Holochain Core Dev Team <devcore@holochain.org>"]
keywords = ["holochain", "holo", "p2p", "dht", "networking"]
categories = ["network-programming"]
edition = "2021"

[dependencies]
arrayref = "0.3.6"
base64 = "0.13"
bloomfilter = { version = "1.0.5", features = ["serde"] }
derive_more = "0.99.11"
futures = "0.3"
ghost_actor = "=0.3.0-alpha.4"
governor = "0.3.2"
itertools = "0.10"
kitsune_p2p_mdns = { version = "0.0.3", path = "../mdns" }
kitsune_p2p_proxy = { version = "0.0.22", path = "../proxy" }
kitsune_p2p_timestamp = { version = "0.0.7", path = "../timestamp", features = ["now"] }
kitsune_p2p_transport_quic = { version = "0.0.22", path = "../transport_quic" }
kitsune_p2p_types = { version = "0.0.22", path = "../types" }
must_future = "0.1.1"
num-traits = "0.2"
observability = "0.1.3"
once_cell = "1.4.1"
parking_lot = "0.11.1"
rand = "0.7"
reqwest = "0.11.2"
serde = { version = "1.0", features = ["derive"] }
serde_bytes = "0.11"
serde_json = { version = "1.0.51", features = [ "preserve_order" ] }
shrinkwraprs = "0.3.0"
thiserror = "1.0.22"
tokio = { version = "1.11", features = ["full"] }
tokio-stream = "0.1"
url2 = "0.0.6"
fixt = { path = "../../fixt", version = "0.0.10"}

# arbitrary could be made optional
arbitrary = { version = "1.0", features = ["derive"] }

blake2b_simd = { version = "0.5.10", optional = true }
derive_builder = { version = "0.9", optional = true }
maplit = { version = "1", optional = true }
mockall = { version = "0.10.2", optional = true }

[dev-dependencies]
<<<<<<< HEAD
# include self with test_utils feature, to allow integration tests to run properly
kitsune_p2p = { path = ".", features = ["test_utils"]}

=======
kitsune_p2p = {path = ".", features = ["test_utils"]}
kitsune_p2p_bootstrap = { path = "../bootstrap" }
>>>>>>> 5f9acd15
contrafact = { version = "0.1.0-dev.1" }
kitsune_p2p_bootstrap = { path = "../bootstrap" }
kitsune_p2p_timestamp = { version = "0.0.7", path = "../timestamp", features = ["now", "arbitrary"] }
kitsune_p2p_types = { version = "0.0.22", path = "../types", features = ["test_utils"] }
maplit = "1"
mockall = "0.10.2"
pretty_assertions = "0.7"
test-case = "1.0.0"
tokio = { version = "1.11", features = ["full", "test-util"] }
tracing = "0.1"
tracing-subscriber = "0.2"

[features]
test_utils = [
  "blake2b_simd",
  "tokio/test-util",
  "ghost_actor/test_utils",
  "kitsune_p2p_types/test_utils",
  "derive_builder",
  "maplit",
  "mockall",
  "kitsune_p2p_timestamp/arbitrary",
]
mock_network = [
  "kitsune_p2p_types/test_utils",
  "mockall",
]

# [workspace]<|MERGE_RESOLUTION|>--- conflicted
+++ resolved
@@ -50,14 +50,9 @@
 mockall = { version = "0.10.2", optional = true }
 
 [dev-dependencies]
-<<<<<<< HEAD
 # include self with test_utils feature, to allow integration tests to run properly
 kitsune_p2p = { path = ".", features = ["test_utils"]}
 
-=======
-kitsune_p2p = {path = ".", features = ["test_utils"]}
-kitsune_p2p_bootstrap = { path = "../bootstrap" }
->>>>>>> 5f9acd15
 contrafact = { version = "0.1.0-dev.1" }
 kitsune_p2p_bootstrap = { path = "../bootstrap" }
 kitsune_p2p_timestamp = { version = "0.0.7", path = "../timestamp", features = ["now", "arbitrary"] }
