--- conflicted
+++ resolved
@@ -318,7 +318,6 @@
         }
         unit_ok_fut()
     }
-
 }
 
 struct UpdateAgentInfoInput<'borrow> {
@@ -721,14 +720,13 @@
         .boxed()
         .into())
     }
-<<<<<<< HEAD
-    
+
     fn handle_new_integrated_data(&mut self, _: KSpace) -> InternalHandlerResult<()> {
         for module in self.gossip_mod.values() {
             module.new_integrated_data();
         }
         unit_ok_fut()
-=======
+    }
 
     fn handle_authority_for_hash(
         &mut self,
@@ -741,7 +739,6 @@
             None => false,
         };
         Ok(async move { Ok(r) }.boxed().into())
->>>>>>> 6706064a
     }
 }
 
