--- conflicted
+++ resolved
@@ -1,105 +1,3 @@
-<<<<<<< HEAD
-// use futures::stream::StreamExt;
-// use kitsune_p2p::actor::*;
-// use kitsune_p2p::*;
-// use kitsune_p2p_proxy::tx2::*;
-// use kitsune_p2p_proxy::*;
-// use kitsune_p2p_transport_quic::tx2::*;
-// use kitsune_p2p_types::config::*;
-// use kitsune_p2p_types::tls::*;
-// use kitsune_p2p_types::tx2::tx2_pool_promote::*;
-
-// #[tokio::test(flavor = "multi_thread")]
-// async fn test_integrated_proxy_list() {
-//     let tuning_params = KitsuneP2pTuningParams::default();
-
-//     // -- set up proxy -- //
-
-//     let p_tls = TlsConfig::new_ephemeral().await.unwrap();
-//     let mut conf = QuicConfig::default();
-//     conf.tls = Some(p_tls.clone());
-//     conf.tuning_params = Some(tuning_params.clone());
-
-//     let f = QuicBackendAdapt::new(conf).await.unwrap();
-//     let f = tx2_pool_promote(f, Default::default());
-//     let mut conf = kitsune_p2p_proxy::tx2::ProxyConfig::default();
-//     conf.tuning_params = Some(tuning_params.clone());
-//     conf.allow_proxy_fwd = true;
-//     let f = tx2_proxy(f, conf).unwrap();
-//     let mut proxy = f
-//         .bind(
-//             "kitsune-quic://127.0.0.1:0".into(),
-//             tuning_params.implicit_timeout(),
-//         )
-//         .await
-//         .unwrap();
-
-//     let hnd = proxy.handle().clone();
-//     let proxy_url = hnd.local_addr().unwrap();
-
-//     tokio::task::spawn(async move { while proxy.next().await.is_some() {} });
-
-//     println!("proxy_url: {}", proxy_url);
-
-//     // -- set up bootstrap -- //
-
-//     let (driver, bootstrap_url) =
-//         kitsune_p2p_bootstrap::run(([127, 0, 0, 1], 0), vec![proxy_url.as_str().into()])
-//             .await
-//             .unwrap();
-//     let bootstrap_url = url2::Url2::parse(format!("http://{}", bootstrap_url));
-
-//     tokio::task::spawn(driver);
-
-//     println!("bootstrap_url: {}", bootstrap_url);
-
-//     // -- start kitsune -- //
-
-//     let k_tls = TlsConfig::new_ephemeral().await.unwrap();
-//     let mut kconf = KitsuneP2pConfig::default();
-//     kconf.tuning_params = tuning_params.clone();
-//     kconf.bootstrap_service = Some(bootstrap_url.clone());
-//     kconf.transport_pool = vec![TransportConfig::Proxy {
-//         sub_transport: Box::new(TransportConfig::Quic {
-//             bind_to: Some(url2::Url2::parse("kitsune-quic://127.0.0.1:0")),
-//             override_host: None,
-//             override_port: None,
-//         }),
-//         proxy_config: kitsune_p2p::ProxyConfig::RemoteProxyClientFromBootstrap {
-//             bootstrap_url,
-//             fallback_proxy_url: None,
-//         },
-//     }];
-
-//     let (actor, mut evt) = spawn_kitsune_p2p(kconf, k_tls, HostStub::new())
-//         .await
-//         .unwrap();
-
-//     tokio::task::spawn(async move {
-//         while let Some(e) = evt.next().await {
-//             println!("{:?}", e);
-//         }
-//     });
-
-//     let url = actor.list_transport_bindings().await.unwrap().remove(0);
-//     println!("Bound to: {}", url);
-
-//     // make sure this is not just a clone of the proxy address
-//     assert_ne!(
-//         ProxyUrl::from(proxy_url.as_str()).digest(),
-//         ProxyUrl::from(url.as_str()).digest()
-//     );
-//     // make sure it *is* pointing at the proxy's port
-//     assert_eq!(proxy_url.port(), url.port());
-
-//     // -- shutdown -- //
-
-//     use kitsune_p2p_types::dependencies::ghost_actor::GhostControlSender;
-//     actor.ghost_actor_shutdown_immediate().await.unwrap();
-//     // TODO: shutdown bootstrap server
-//     hnd.close(0, "").await;
-// }
-=======
 use futures::stream::StreamExt;
 use kitsune_p2p::actor::*;
 use kitsune_p2p::*;
@@ -200,5 +98,4 @@
     bootstrap_shutdown();
     bootstrap_task.await.unwrap();
     hnd.close(0, "").await;
-}
->>>>>>> f8aae944
+}