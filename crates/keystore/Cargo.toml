--- conflicted
+++ resolved
@@ -13,12 +13,7 @@
 [dependencies]
 ghost_actor = "0.2.1"
 holo_hash = { version = "0.0.1", path = "../holo_hash", features = ["full"] }
-<<<<<<< HEAD
-holochain_crypto = { version = "0.0.1", path = "../crypto" }
 holochain_serialized_bytes = "=0.0.45"
-=======
-holochain_serialized_bytes = "=0.0.43"
->>>>>>> 1f87989a
 holochain_zome_types = { path = "../zome_types" }
 lair_keystore_api = "=0.0.1-alpha.4"
 lair_keystore_client = "=0.0.1-alpha.4"
