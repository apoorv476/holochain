[package]
name = "holochain_p2p"
version = "0.0.2"
description = "holochain specific wrapper around more generic p2p module"
license-file = "LICENSE_CAL-1.0"
homepage = "https://github.com/holochain/holochain"
documentation = "https://github.com/holochain/holochain"
authors = [ "Holochain Core Dev Team <devcore@holochain.org>" ]
keywords = [ "holochain", "holo", "p2p", "dht", "networking" ]
categories = [ "network-programming" ]
edition = "2018"

[dependencies]
async-trait = "0.1"
fixt = { path = "../fixt", version = "0.0.4"}
futures = "0.3"
<<<<<<< HEAD
ghost_actor = "=0.3.0-alpha.2"
holo_hash = { version = "0.0.4-dev.0", path = "../holo_hash" }
holochain_keystore = { version = "0.0.2-dev.0", path = "../holochain_keystore" }
=======
ghost_actor = "0.3.0-alpha.1"
holo_hash = { version = "0.0.4", path = "../holo_hash" }
holochain_keystore = { version = "0.0.2", path = "../holochain_keystore" }
>>>>>>> 7f15dfbb
holochain_serialized_bytes = "=0.0.51"
holochain_types = { version = "0.0.2", path = "../holochain_types" }
holochain_zome_types = { version = "0.0.4", path = "../holochain_zome_types" }
kitsune_p2p = { version = "0.0.2", path = "../kitsune_p2p/kitsune_p2p" }
kitsune_p2p_types = { version = "0.0.2", path = "../kitsune_p2p/types" }
mockall = "0.8"
observability = "0.1.3"
serde = { version = "1.0", features = [ "derive" ] }
serde_bytes = "0.11"
thiserror = "1.0.22"
tokio = { version = "1.3", features = [ "full" ] }
tokio-stream = "0.1"
holochain_util = { version = "0.0.2", path = "../holochain_util" }<|MERGE_RESOLUTION|>--- conflicted
+++ resolved
@@ -14,15 +14,9 @@
 async-trait = "0.1"
 fixt = { path = "../fixt", version = "0.0.4"}
 futures = "0.3"
-<<<<<<< HEAD
-ghost_actor = "=0.3.0-alpha.2"
-holo_hash = { version = "0.0.4-dev.0", path = "../holo_hash" }
-holochain_keystore = { version = "0.0.2-dev.0", path = "../holochain_keystore" }
-=======
-ghost_actor = "0.3.0-alpha.1"
+ghost_actor = "0.3.0-alpha.2"
 holo_hash = { version = "0.0.4", path = "../holo_hash" }
 holochain_keystore = { version = "0.0.2", path = "../holochain_keystore" }
->>>>>>> 7f15dfbb
 holochain_serialized_bytes = "=0.0.51"
 holochain_types = { version = "0.0.2", path = "../holochain_types" }
 holochain_zome_types = { version = "0.0.4", path = "../holochain_zome_types" }
