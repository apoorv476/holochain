--- conflicted
+++ resolved
@@ -29,8 +29,7 @@
 thiserror = "1.0.22"
 tokio = { version = "1.3", features = [ "full" ] }
 tokio-stream = "0.1"
-<<<<<<< HEAD
-holochain_util = { version = "0.0.2", path = "../holochain_util" }
+holochain_util = { version = "0.0.3", path = "../holochain_util" }
 
 [features]
 test_utils = [
@@ -39,7 +38,4 @@
   "holochain_zome_types/test_utils",
   "kitsune_p2p/test_utils",
   "kitsune_p2p_types/test_utils",
-]
-=======
-holochain_util = { version = "0.0.3", path = "../holochain_util" }
->>>>>>> 3202f618
+]