--- conflicted
+++ resolved
@@ -12,12 +12,8 @@
 
 [dependencies]
 async-trait = "0.1"
-<<<<<<< HEAD
 derive_more = "0.99"
-fixt = { path = "../fixt", version = "0.0.9"}
-=======
 fixt = { path = "../fixt", version = "0.0.10"}
->>>>>>> 5f9acd15
 futures = "0.3"
 ghost_actor = "=0.3.0-alpha.4"
 holo_hash = { version = "0.0.22", path = "../holo_hash" }
