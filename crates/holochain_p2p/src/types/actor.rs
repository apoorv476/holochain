//! Module containing the HolochainP2p actor definition.
#![allow(clippy::too_many_arguments)]

use crate::event::GetRequest;
use crate::*;
use holochain_types::activity::AgentActivityResponse;
use kitsune_p2p::actor::TestBackdoor;

#[cfg(feature = "test_utils")]
use kitsune_p2p::actor::TestBackdoor;

/// Request a validation package.
#[derive(Clone, Debug)]
pub struct GetValidationPackage {
    /// The dna_hash / space_hash context.
    pub dna_hash: DnaHash,
    /// The agent_id / agent_pub_key context.
    pub agent_pub_key: AgentPubKey,
    /// Request the package from this agent.
    pub request_from: AgentPubKey,
    /// Request the package for this Header
    pub header_hash: HeaderHash,
}

#[derive(Clone, Debug)]
/// Get options help control how the get is processed at various levels.
/// Fields tagged with `[Network]` are network-level controls.
/// Fields tagged with `[Remote]` are controls that will be forwarded to the
/// remote agent processing this `Get` request.
pub struct GetOptions {
    /// [Network]
    /// How many remote nodes should we make requests of / aggregate.
    /// Set to `None` for a default "best-effort".
    pub remote_agent_count: Option<u8>,

    /// [Network]
    /// Timeout to await responses for aggregation.
    /// Set to `None` for a default "best-effort".
    /// Note - if all requests time-out you will receive an empty result,
    /// not a timeout error.
    pub timeout_ms: Option<u64>,

    /// [Network]
    /// We are interested in speed. If `true` and we have any results
    /// when `race_timeout_ms` is expired, those results will be returned.
    /// After `race_timeout_ms` and before `timeout_ms` the first result
    /// received will be returned.
    pub as_race: bool,

    /// [Network]
    /// See `as_race` for details.
    /// Set to `None` for a default "best-effort" race.
    pub race_timeout_ms: Option<u64>,

    /// [Remote]
    /// Whether the remote-end should follow redirects or just return the
    /// requested entry.
    pub follow_redirects: bool,

    /// [Remote]
    /// Return all live headers even if there is deletes.
    /// Useful for metadata calls.
    pub all_live_headers_with_metadata: bool,

    /// [Remote]
    /// The type of data this get request requires.
    pub request_type: GetRequest,
}

impl Default for GetOptions {
    fn default() -> Self {
        Self {
            remote_agent_count: None,
            timeout_ms: None,
            as_race: true,
            race_timeout_ms: None,
            follow_redirects: true,
            all_live_headers_with_metadata: false,
            request_type: Default::default(),
        }
    }
}

impl From<holochain_zome_types::entry::GetOptions> for GetOptions {
    fn from(_: holochain_zome_types::entry::GetOptions) -> Self {
        Self::default()
    }
}

/// Get metadata from the DHT.
/// Fields tagged with `[Network]` are network-level controls.
/// Fields tagged with `[Remote]` are controls that will be forwarded to the
/// remote agent processing this `GetLinks` request.
#[derive(Clone, Debug)]
pub struct GetMetaOptions {
    /// [Network]
    /// How many remote nodes should we make requests of / aggregate.
    /// Set to `None` for a default "best-effort".
    pub remote_agent_count: Option<u8>,

    /// [Network]
    /// Timeout to await responses for aggregation.
    /// Set to `None` for a default "best-effort".
    /// Note - if all requests time-out you will receive an empty result,
    /// not a timeout error.
    pub timeout_ms: Option<u64>,

    /// [Network]
    /// We are interested in speed. If `true` and we have any results
    /// when `race_timeout_ms` is expired, those results will be returned.
    /// After `race_timeout_ms` and before `timeout_ms` the first result
    /// received will be returned.
    pub as_race: bool,

    /// [Network]
    /// See `as_race` for details.
    /// Set to `None` for a default "best-effort" race.
    pub race_timeout_ms: Option<u64>,

    /// [Remote]
    /// Tells the remote-end which metadata to return
    pub metadata_request: MetadataRequest,
}

impl Default for GetMetaOptions {
    fn default() -> Self {
        Self {
            remote_agent_count: None,
            timeout_ms: None,
            as_race: true,
            race_timeout_ms: None,
            metadata_request: MetadataRequest::default(),
        }
    }
}

#[derive(Debug, Clone)]
/// Get links from the DHT.
/// Fields tagged with `[Network]` are network-level controls.
/// Fields tagged with `[Remote]` are controls that will be forwarded to the
/// remote agent processing this `GetLinks` request.
pub struct GetLinksOptions {
    /// [Network]
    /// Timeout to await responses for aggregation.
    /// Set to `None` for a default "best-effort".
    /// Note - if all requests time-out you will receive an empty result,
    /// not a timeout error.
    pub timeout_ms: Option<u64>,
}

impl Default for GetLinksOptions {
    fn default() -> Self {
        Self { timeout_ms: None }
    }
}

#[derive(Debug, Clone)]
/// Get agent activity from the DHT.
/// Fields tagged with `[Network]` are network-level controls.
/// Fields tagged with `[Remote]` are controls that will be forwarded to the
/// remote agent processing this `GetLinks` request.
pub struct GetActivityOptions {
    /// [Network]
    /// Timeout to await responses for aggregation.
    /// Set to `None` for a default "best-effort".
    /// Note - if all requests time-out you will receive an empty result,
    /// not a timeout error.
    pub timeout_ms: Option<u64>,
    /// Number of times to retry getting elements in parallel.
    /// For a small dht a large parallel get can overwhelm a single
    /// agent and it can be worth retrying the elements that didn't
    /// get found.
    pub retry_gets: u8,
    /// [Remote]
    /// Include the all valid activity headers in the response.
    /// If this is false the call becomes a lightweight response with
    /// just the chain status and highest observed header.
    /// This is useful when you want to ask an authority about the
    /// status of a chain but do not need all the headers.
    pub include_valid_activity: bool,
    /// Include any rejected headers in the response.
    pub include_rejected_activity: bool,
    /// Include the full signed headers and hashes in the response
    /// instead of just the hashes.
    pub include_full_headers: bool,
}

impl Default for GetActivityOptions {
    fn default() -> Self {
        Self {
            timeout_ms: None,
            retry_gets: 0,
            include_valid_activity: true,
            include_rejected_activity: false,
            include_full_headers: false,
        }
    }
}

// Import type aliases to get around mockall::automock shortcomings
use crate::types::event::*;

ghost_actor::ghost_chan! {
    /// The HolochainP2pSender struct allows controlling the HolochainP2p
    /// actor instance.
    pub chan HolochainP2p<HolochainP2pError> {
        /// The p2p module must be informed at runtime which dna/agent pairs it should be tracking.
        fn join(dna_hash: DnaHash, agent_pub_key: AgentPubKey) -> ();

        /// If a cell is disabled, we'll need to \"leave\" the network module as well.
        fn leave(dna_hash: DnaHash, agent_pub_key: AgentPubKey) -> ();

        /// Invoke a zome function on a remote node (if you have been granted the capability).
        fn call_remote(
            dna_hash: DnaHash,
            from_agent: AgentPubKey,
            to_agent: AgentPubKey,
            zome_name: ZomeName,
            fn_name: FunctionName,
            cap: CapSecretOption,
            payload: ExternIO,
        ) -> SerializedBytes;

        /// Publish data to the correct neighborhood.
        fn publish(
            dna_hash: DnaHash,
            from_agent: AgentPubKey,
            request_validation_receipt: bool,
            countersigning_session: bool,
            dht_hash: holo_hash::AnyDhtHash,
            ops: PublishOps,
            timeout_ms: OptionU64,
        ) -> ();

        /// Request a validation package.
        fn get_validation_package(input: GetValidationPackage) -> ValidationPackageResponse;

        /// Get an entry from the DHT.
        fn get(
            dna_hash: DnaHash,
            from_agent: AgentPubKey,
            dht_hash: holo_hash::AnyDhtHash,
            options: GetOptions,
        ) -> Vec<WireOps>;

        /// Get metadata from the DHT.
        fn get_meta(
            dna_hash: DnaHash,
            from_agent: AgentPubKey,
            dht_hash: holo_hash::AnyDhtHash,
            options: GetMetaOptions,
        ) -> Vec<MetadataSet>;

        /// Get links from the DHT.
        fn get_links(
            dna_hash: DnaHash,
            from_agent: AgentPubKey,
            link_key: WireLinkKey,
            options: GetLinksOptions,
        ) -> Vec<WireLinkOps>;

        /// Get agent activity from the DHT.
        fn get_agent_activity(
            dna_hash: DnaHash,
            from_agent: AgentPubKey,
            agent: AgentPubKey,
            query: ChainQueryFilter,
            options: GetActivityOptions,
        ) -> Vec<AgentActivityResponse<HeaderHash>>;

        /// Send a validation receipt to a remote node.
        fn send_validation_receipt(dna_hash: DnaHash, to_agent: AgentPubKey, from_agent: AgentPubKey, receipt: SerializedBytes) -> ();

        /// New data has been integrated and is ready for gossiping.
        fn new_integrated_data(dna_hash: DnaHash) -> ();

        /// Check if an agent is an authority for a hash.
        fn authority_for_hash(dna_hash: DnaHash, from_agent: AgentPubKey, dht_hash: AnyDhtHash) -> bool;

        /// Response from an authority to agents that are
        /// part of a session.
        fn countersigning_authority_response(
            dna_hash: DnaHash,
            from_agent: AgentPubKey,
            agents: AgentPubKeyVec,
            signed_headers: SignedHeaderVec,
        ) -> ();

        /// Run "backdoor" methods, used only during testing
<<<<<<< HEAD
        #[cfg(any(test, feature = "test_utils"))]
=======
        #[cfg(feature = "test_utils")]
>>>>>>> e4cde4fc
        fn test_backdoor(dna_hash: DnaHash, action: TestBackdoor) -> ();
    }
}

/// Convenience type for referring to the HolochainP2p GhostSender
pub type HolochainP2pRef = ghost_actor::GhostSender<HolochainP2p>;

/// Extension trait for converting GhostSender<HolochainP2p> into HolochainP2pCell
pub trait HolochainP2pRefToCell {
    /// Partially apply dna_hash && agent_pub_key to this sender,
    /// binding it to a specific cell context.
    fn into_cell(self, dna_hash: DnaHash, from_agent: AgentPubKey) -> crate::HolochainP2pCell;

    /// Clone and partially apply dna_hash && agent_pub_key to this sender,
    /// binding it to a specific cell context.
    fn to_cell(&self, dna_hash: DnaHash, from_agent: AgentPubKey) -> crate::HolochainP2pCell;
}

impl HolochainP2pRefToCell for HolochainP2pRef {
    fn into_cell(self, dna_hash: DnaHash, from_agent: AgentPubKey) -> crate::HolochainP2pCell {
        crate::HolochainP2pCell {
            sender: self,
            dna_hash: Arc::new(dna_hash),
            from_agent: Arc::new(from_agent),
        }
    }

    fn to_cell(&self, dna_hash: DnaHash, from_agent: AgentPubKey) -> crate::HolochainP2pCell {
        self.clone().into_cell(dna_hash, from_agent)
    }
}<|MERGE_RESOLUTION|>--- conflicted
+++ resolved
@@ -4,7 +4,6 @@
 use crate::event::GetRequest;
 use crate::*;
 use holochain_types::activity::AgentActivityResponse;
-use kitsune_p2p::actor::TestBackdoor;
 
 #[cfg(feature = "test_utils")]
 use kitsune_p2p::actor::TestBackdoor;
@@ -287,11 +286,7 @@
         ) -> ();
 
         /// Run "backdoor" methods, used only during testing
-<<<<<<< HEAD
-        #[cfg(any(test, feature = "test_utils"))]
-=======
         #[cfg(feature = "test_utils")]
->>>>>>> e4cde4fc
         fn test_backdoor(dna_hash: DnaHash, action: TestBackdoor) -> ();
     }
 }
