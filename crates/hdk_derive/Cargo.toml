[package]
name = "hdk_derive"
<<<<<<< HEAD
version = "0.2.0-beta-rc.2"
=======
version = "0.2.0-beta-rc.3"
>>>>>>> 9a6f8cf0
description = "derive macros for the holochain hdk"
license = "Apache-2.0"
homepage = "https://github.com/holochain/holochain"
documentation = "https://docs.rs/hdk_derive"
authors = [ "Holochain Core Dev Team <devcore@holochain.org>" ]
keywords = [ "holochain", "holo", "hdk" ]
categories = [ "cryptography" ]
edition = "2021"

[lib]
proc-macro = true

[dependencies]
syn = { version = "1", features = ["full", "extra-traits"] }
quote = "1"
proc-macro2 = "1"
paste = "1.0"
darling = "0.14.1"
heck = "0.4"
# it's important that we depend on holochain_zome_types with no default
# features, both here AND in hdi, to reduce code bloat
<<<<<<< HEAD
holochain_integrity_types = { version = "^0.2.0-beta-rc.2", path = "../holochain_integrity_types", default-features = false }
=======
holochain_integrity_types = { version = "^0.2.0-beta-rc.3", path = "../holochain_integrity_types", default-features = false }
>>>>>>> 9a6f8cf0
proc-macro-error = "1.0.4"

[features]
default = []
mock = []<|MERGE_RESOLUTION|>--- conflicted
+++ resolved
@@ -1,10 +1,6 @@
 [package]
 name = "hdk_derive"
-<<<<<<< HEAD
-version = "0.2.0-beta-rc.2"
-=======
 version = "0.2.0-beta-rc.3"
->>>>>>> 9a6f8cf0
 description = "derive macros for the holochain hdk"
 license = "Apache-2.0"
 homepage = "https://github.com/holochain/holochain"
@@ -26,11 +22,7 @@
 heck = "0.4"
 # it's important that we depend on holochain_zome_types with no default
 # features, both here AND in hdi, to reduce code bloat
-<<<<<<< HEAD
-holochain_integrity_types = { version = "^0.2.0-beta-rc.2", path = "../holochain_integrity_types", default-features = false }
-=======
 holochain_integrity_types = { version = "^0.2.0-beta-rc.3", path = "../holochain_integrity_types", default-features = false }
->>>>>>> 9a6f8cf0
 proc-macro-error = "1.0.4"
 
 [features]
