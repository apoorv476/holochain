# Changelog

The format is based on [Keep a Changelog](https://keepachangelog.com/en/1.0.0/). This project adheres to [Semantic Versioning](https://semver.org/spec/v2.0.0.html).

## \[Unreleased\]

<<<<<<< HEAD
- **BREAKING CHANGE:** The `AddRecords` admin api method has been changed to `GraftRecords`, and the functionality has changed accordingly. See the docs for that method to understand the changes. 
  - In short, the `truncate` parameter has been removed. If you desire that functionality, simply pass a fully valid chain in for "grafting", which will have the effect of removing all existing records. If you just want to append records to the existing chain, just pass in a collection of new records, with the first one pointing to the last existing record.
=======
- Include cloned cells in App API call `AppInfo`. [\#1547](https://github.com/holochain/holochain/pull/1547)
>>>>>>> 9b36ad50

## 0.0.58

## 0.0.57

## 0.0.56

## 0.0.55

## 0.0.54

## 0.0.53

## 0.0.52

## 0.0.51

## 0.0.50

## 0.0.49

## 0.0.48

## 0.0.47

## 0.0.46

## 0.0.45

## 0.0.44

## 0.0.43

## 0.0.42

## 0.0.41

- Docs: Unify and clean up docs for admin and app interface and conductor config. [\#1391](https://github.com/holochain/holochain/pull/1391)

## 0.0.40

## 0.0.39

## 0.0.38

## 0.0.37

- Docs: Fix intra-doc links in crates `holochain_conductor_api` and `holochain_state` [\#1323](https://github.com/holochain/holochain/pull/1323)

## 0.0.36

## 0.0.35

## 0.0.34

## 0.0.33

## 0.0.32

## 0.0.31

## 0.0.30

## 0.0.29

## 0.0.28

## 0.0.27

## 0.0.26

## 0.0.25

## 0.0.24

## 0.0.23

## 0.0.22

- Adds the ability to manually insert elements into a source chain using the `AdminRequest::AddElements` command. Please check the docs and PR for more details / warnings on proper usage. [\#1166](https://github.com/holochain/holochain/pull/1166)

## 0.0.21

## 0.0.20

## 0.0.19

## 0.0.18

## 0.0.17

- **BREAKING CHANGES**: db\_sync\_level changes to db\_sync\_strategy. Options are now `Fast` and `Resilient`. Default is `Fast` and should be the standard choice for most use cases. [\#1130](https://github.com/holochain/holochain/pull/1130)

## 0.0.16

## 0.0.15

## 0.0.14

## 0.0.13

## 0.0.12

## 0.0.11

## 0.0.10

## 0.0.9

## 0.0.8

## 0.0.7

## 0.0.6

## 0.0.5

## 0.0.4

## 0.0.3

- BREAKING: CONDUCTOR CONFIG CHANGE–related to update to lair 0.0.3
  - `passphrase_service` is now required
    - The only implemented option is `danger_insecure_from_config`

#### Example

``` yaml
---
passphrase_service:
  type: danger_insecure_from_config
  passphrase: "foobar"
```

## 0.0.2

## 0.0.1<|MERGE_RESOLUTION|>--- conflicted
+++ resolved
@@ -4,12 +4,9 @@
 
 ## \[Unreleased\]
 
-<<<<<<< HEAD
+- Include cloned cells in App API call `AppInfo`. [\#1547](https://github.com/holochain/holochain/pull/1547)
 - **BREAKING CHANGE:** The `AddRecords` admin api method has been changed to `GraftRecords`, and the functionality has changed accordingly. See the docs for that method to understand the changes. 
   - In short, the `truncate` parameter has been removed. If you desire that functionality, simply pass a fully valid chain in for "grafting", which will have the effect of removing all existing records. If you just want to append records to the existing chain, just pass in a collection of new records, with the first one pointing to the last existing record.
-=======
-- Include cloned cells in App API call `AppInfo`. [\#1547](https://github.com/holochain/holochain/pull/1547)
->>>>>>> 9b36ad50
 
 ## 0.0.58
 
