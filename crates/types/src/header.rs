--- conflicted
+++ resolved
@@ -7,7 +7,7 @@
 #![allow(missing_docs)]
 
 use crate::composite_hash::{AnyDhtHash, EntryHash, HeaderAddress};
-use crate::prelude::*;
+use crate::{link::Tag, prelude::*};
 
 pub mod builder;
 pub use builder::{HeaderBuilder, HeaderBuilderCommon};
@@ -180,11 +180,6 @@
 // TODO: Check this can never be written to > 255
 pub type ZomeId = u8;
 
-<<<<<<< HEAD
-=======
-use crate::{link::Tag, prelude::*};
-
->>>>>>> bc6752e4
 /// header for a DNA entry
 #[derive(Debug, Clone, Serialize, Deserialize, PartialEq, Eq, SerializedBytes)]
 pub struct Dna {
