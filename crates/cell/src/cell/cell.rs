--- conflicted
+++ resolved
@@ -35,7 +35,7 @@
 pub type ZomeId = (CellId, ZomeName);
 pub type ZomeName = String;
 
-impl<'env, Api: ConductorCellApiT> Hash for Cell<'env, Api> {
+impl<Api: ConductorCellApiT> Hash for Cell<Api> {
     fn hash<H>(&self, state: &mut H)
     where
         H: Hasher,
@@ -44,29 +44,20 @@
     }
 }
 
-impl<'env, Api: ConductorCellApiT> PartialEq for Cell<'env, Api> {
+impl<Api: ConductorCellApiT> PartialEq for Cell<Api> {
     fn eq(&self, other: &Self) -> bool {
         self.id == other.id
     }
 }
 
-<<<<<<< HEAD
-#[derive(Clone)]
-pub struct Cell<'env, Api: ConductorCellApiT> {
-    id: CellId,
-    state_env: &'env RkvEnv,
-=======
 // #[derive(Clone)]
 pub struct Cell<Api: ConductorCellApiT> {
     id: CellId,
     db_manager: DbManager,
-    chain_persistence: SourceChainPersistence,
->>>>>>> f030cdad
-    dht_persistence: DhtPersistence,
     conductor_api: Api,
 }
 
-impl<'env, Api: ConductorCellApiT> Cell<'env, Api> {
+impl<Api: ConductorCellApiT> Cell<Api> {
     fn dna_address(&self) -> &DnaAddress {
         &self.id.dna_address()
     }
@@ -110,7 +101,7 @@
     }
 }
 
-// im'env, pl<Api: ConductorCellApiT> Cell<'env, Api> {
+// impl<Api: ConductorCellApiT> Cell<Api> {
 //     /// Checks if Cell has been initialized already
 //     pub fn from_id(id: CellId) -> CellResult<Self> {
 //         let chain_persistence = SourceChainPersistence::new(id.clone());
@@ -156,8 +147,7 @@
 //         self
 //     }
 
-<<<<<<< HEAD
-//   'env,   pub fn build(self) -> Cell<'env, Api> {
+//     pub fn build(self) -> Cell<Api> {
 //         let id = self.id.clone();
 //         Cell {
 //             id: self.id,
@@ -168,26 +158,10 @@
 //                 .dht_persistence
 //                 .unwrap_or_else(|| DhtPersistence::new(id.clone())),
 //             conductor_api: self.conductor_api,
+//             db_manager: DbManager::new(create_lmdb_env(DatabasePath::from(id).as_ref())),
 //         }
 //     }
 // }
-=======
-    pub fn build(self) -> Cell<Api> {
-        let id = self.id.clone();
-        Cell {
-            id: self.id,
-            chain_persistence: self
-                .chain_persistence
-                .unwrap_or_else(|| SourceChainPersistence::new(id.clone())),
-            dht_persistence: self
-                .dht_persistence
-                .unwrap_or_else(|| DhtPersistence::new(id.clone())),
-            conductor_api: self.conductor_api,
-            db_manager: DbManager::new(create_lmdb_env(DatabasePath::from(id).as_ref())),
-        }
-    }
-}
->>>>>>> f030cdad
 
 // These are possibly composable traits that describe how to get a resource,
 // so instead of explicitly building resources, we can downcast a Cell to exactly
