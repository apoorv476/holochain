--- conflicted
+++ resolved
@@ -1,14 +1,11 @@
 use crate::GlobalZomeTypeId;
 use holochain_serialized_bytes::prelude::*;
 
-<<<<<<< HEAD
 /// 1kb limit on LinkTags.
 /// Tags are used as keys to the database to allow
 /// fast lookup so they should be small.
 pub const MAX_TAG_SIZE: usize = 1000;
 
-=======
->>>>>>> f97c4478
 #[derive(
     Debug,
     Copy,
