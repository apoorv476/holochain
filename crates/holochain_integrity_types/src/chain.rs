//! # Source Chain Filtering
//! Types for filtering the source chain.

use std::collections::HashSet;

use holo_hash::ActionHash;
use holochain_serialized_bytes::prelude::*;

#[cfg(test)]
mod test;

#[derive(Serialize, Deserialize, SerializedBytes, Debug, PartialEq, Eq, Clone)]
/// Filter source chain items.
/// Starting from some chain position given as an [`ActionHash`]
/// the chain is walked backwards to genesis.
/// The filter can stop early by specifying the number of
/// chain items to take and / or an [`ActionHash`] to consume until.
pub struct ChainFilter<H: Eq + std::hash::Hash = ActionHash> {
    /// The starting position of the filter.
<<<<<<< HEAD
    pub position: H,
=======
    pub chain_top: ActionHash,
>>>>>>> 2307a016
    /// The filters that have been applied.
    /// Defaults to [`ChainFilters::ToGenesis`].
    pub filters: ChainFilters<H>,
}

#[derive(Serialize, Deserialize, Debug, PartialEq, Eq, Clone)]
/// Specify which [`Action`](crate::action::Action)s to allow through
/// this filter.
pub enum ChainFilters<H: Eq + std::hash::Hash = ActionHash> {
    /// Allow all up to genesis.
    ToGenesis,
    /// Take this many (inclusive of the starting position).
    Take(u32),
    /// Continue until one of these hashes is found.
    Until(HashSet<H>),
    /// Combination of both take and until.
    /// Whichever is the smaller set.
    Both(u32, HashSet<H>),
}

impl<H: Eq + std::hash::Hash> ChainFilter<H> {
    /// Create a new filter using this [`ActionHash`] as
    /// the starting position and walking the chain
    /// towards the genesis [`Action`](crate::action::Action).
<<<<<<< HEAD
    pub fn new(position: H) -> Self {
=======
    pub fn new(chain_top: ActionHash) -> Self {
>>>>>>> 2307a016
        Self {
            chain_top,
            filters: Default::default(),
        }
    }

    /// Take up to `n` actions including the starting position.
    /// This may return less then `n` actions.
    pub fn take(mut self, n: u32) -> Self {
        self.filters = match self.filters {
            ChainFilters::ToGenesis => ChainFilters::Take(n),
            ChainFilters::Take(old_n) => ChainFilters::Take(old_n.min(n)),
            ChainFilters::Until(u) => ChainFilters::Both(n, u),
            ChainFilters::Both(old_n, u) => ChainFilters::Both(old_n.min(n), u),
        };
        self
    }

    /// Take all actions until this action hash is found.
    /// Note that all actions specified as `until` hashes must be
    /// found so this filter can produce deterministic results.
    /// It is invalid to specify an until hash that is on a different
    /// fork then the starting position.
    pub fn until(mut self, action_hash: H) -> Self {
        self.filters = match self.filters {
            ChainFilters::ToGenesis => ChainFilters::Until(Some(action_hash).into_iter().collect()),
            ChainFilters::Take(n) => ChainFilters::Both(n, Some(action_hash).into_iter().collect()),
            ChainFilters::Until(mut u) => {
                u.insert(action_hash);
                ChainFilters::Until(u)
            }
            ChainFilters::Both(n, mut u) => {
                u.insert(action_hash);
                ChainFilters::Both(n, u)
            }
        };
        self
    }

    /// Get the until hashes if there are any.
    pub fn get_until(&self) -> Option<&HashSet<H>> {
        match &self.filters {
            ChainFilters::Until(u) => Some(u),
            ChainFilters::Both(_, u) => Some(u),
            _ => None,
        }
    }

    /// Get the take number if there is one.
    pub fn get_take(&self) -> Option<u32> {
        match &self.filters {
            ChainFilters::Take(s) => Some(*s),
            ChainFilters::Both(s, _) => Some(*s),
            _ => None,
        }
    }
}

impl<H: Eq + std::hash::Hash> Default for ChainFilters<H> {
    fn default() -> Self {
        Self::ToGenesis
    }
}<|MERGE_RESOLUTION|>--- conflicted
+++ resolved
@@ -17,11 +17,7 @@
 /// chain items to take and / or an [`ActionHash`] to consume until.
 pub struct ChainFilter<H: Eq + std::hash::Hash = ActionHash> {
     /// The starting position of the filter.
-<<<<<<< HEAD
-    pub position: H,
-=======
-    pub chain_top: ActionHash,
->>>>>>> 2307a016
+    pub chain_top: H,
     /// The filters that have been applied.
     /// Defaults to [`ChainFilters::ToGenesis`].
     pub filters: ChainFilters<H>,
@@ -46,11 +42,7 @@
     /// Create a new filter using this [`ActionHash`] as
     /// the starting position and walking the chain
     /// towards the genesis [`Action`](crate::action::Action).
-<<<<<<< HEAD
-    pub fn new(position: H) -> Self {
-=======
-    pub fn new(chain_top: ActionHash) -> Self {
->>>>>>> 2307a016
+    pub fn new(chain_top: H) -> Self {
         Self {
             chain_top,
             filters: Default::default(),
