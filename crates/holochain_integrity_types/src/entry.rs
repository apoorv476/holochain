--- conflicted
+++ resolved
@@ -46,17 +46,13 @@
     }
 }
 
-<<<<<<< HEAD
-/// Structure holding the entry portion of a chain element.
+/// Structure holding the entry portion of a chain record.
 pub type Entry = EntryImpl<AppEntryBytes>;
 
-/// Data for building a [`Element`](crate::element::Element).
-pub type ElementBuilder = EntryImpl<AppEntry>;
+/// Data for building a [`Record`](crate::record::Record).
+pub type RecordBuilder = EntryImpl<AppEntry>;
 
 /// Inner implementation of an [`Entry`].
-=======
-/// Structure holding the entry portion of a chain record.
->>>>>>> 7d8decf4
 #[derive(Clone, Debug, Serialize, Deserialize, PartialEq, Eq, SerializedBytes)]
 #[cfg_attr(feature = "arbitrary", derive(arbitrary::Arbitrary))]
 #[serde(tag = "entry_type", content = "entry")]
@@ -215,8 +211,8 @@
     }
 }
 
-impl From<ElementBuilder> for Entry {
-    fn from(b: ElementBuilder) -> Self {
+impl From<RecordBuilder> for Entry {
+    fn from(b: RecordBuilder) -> Self {
         match b {
             EntryImpl::Agent(a) => Entry::Agent(a),
             EntryImpl::App(a) => Entry::App(a.entry),
