--- conflicted
+++ resolved
@@ -4,9 +4,8 @@
 
 ## Unreleased
 
-<<<<<<< HEAD
 - Adds the ability to enable the feature flag `no-externs` on any zome to disable all exported functions. This is useful for importing a zome into another zome as a rust dependency without getting linker symbol collisions. If the feature flag `no-externs` is enabled on a zome then all exports will be disabled. The functions will still exist though and if they are not marked `pub` will given unused warnings. To fix this, make the functions `pub`.
-=======
+
 ## 0.1.7
 
 ## 0.1.6
@@ -34,7 +33,6 @@
 ## 0.0.19
 
 ## 0.0.18
->>>>>>> 3266a8c0
 
 ## 0.0.17
 
