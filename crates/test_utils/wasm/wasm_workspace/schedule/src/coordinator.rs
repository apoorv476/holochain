--- conflicted
+++ resolved
@@ -5,19 +5,12 @@
 fn scheduled_fn(_: Option<Schedule>) -> Option<Schedule> {
     if HDK
         .with(|h| {
-<<<<<<< HEAD
             h.borrow().create(CreateInput {
                 input: EntryInput::App(AppEntry {
-                    entry_def_index: EntryDefIndex::try_from(EntryTypesUnit::Tick)?,
+                    entry_def_index: ScopedEntryDefIndex::try_from(EntryTypesUnit::Tick)?,
                     visibility: EntryVisibility::Public,
                     entry: Tick.try_into().unwrap(),
                 }),
-=======
-            h.borrow().create(CreateInput::new(
-                ScopedEntryDefIndex::try_from(EntryTypesUnit::Tick)?,
-                EntryVisibility::Public,
-                Tick.try_into().unwrap(),
->>>>>>> 48980593
                 // This will be running concurrently with cron_scheduled_fn.
                 chain_top_ordering: ChainTopOrdering::Relaxed,
             })
@@ -43,17 +36,11 @@
 fn cron_scheduled_fn(_: Option<Schedule>) -> Option<Schedule> {
     HDK.with(|h| {
         h.borrow().create(CreateInput::new(
-<<<<<<< HEAD
             EntryInput::App(AppEntry {
-                entry_def_index: EntryDefIndex::try_from(EntryTypesUnit::Tock)?,
+                entry_def_index: ScopedEntryDefIndex::try_from(EntryTypesUnit::Tock)?,
                 visibility: EntryVisibility::Public,
                 entry: Tock.try_into().unwrap(),
             }),
-=======
-            ScopedEntryDefIndex::try_from(EntryTypesUnit::Tock)?,
-            EntryVisibility::Public,
-            Tock.try_into().unwrap(),
->>>>>>> 48980593
             // This will be running concurrently with scheduled_fn.
             ChainTopOrdering::Relaxed,
         )?)
