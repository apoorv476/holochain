[package]
name = "holochain_wasm_test_utils"
<<<<<<< HEAD
version = "0.2.0-beta-rc.2"
=======
version = "0.2.0-beta-rc.3"
>>>>>>> 9a6f8cf0
authors = [ "thedavidmeister", "thedavidmeister@gmail.com" ]
edition = "2021"
description = "Utilities for Wasm testing for Holochain"
license = "Apache-2.0"
documentation = "https://docs.rs/holochain_wasm_test_utils"

[lib]
name = "holochain_wasm_test_utils"
crate-type = [ "cdylib", "rlib" ]
path = "./src/lib.rs"

[features]
default = []
build = []
only_check = []


[dependencies]
<<<<<<< HEAD
holochain_types = { path = "../../holochain_types", version = "^0.2.0-beta-rc.2"}
=======
holochain_types = { path = "../../holochain_types", version = "^0.2.0-beta-rc.3"}
>>>>>>> 9a6f8cf0
strum = "0.18.0"
strum_macros = "0.18.0"
holochain_util = { version = "^0.2.0-beta-rc.0", path = "../../holochain_util" }

[build-dependencies]
toml = "0.5"
walkdir = "2.3.1"<|MERGE_RESOLUTION|>--- conflicted
+++ resolved
@@ -1,10 +1,6 @@
 [package]
 name = "holochain_wasm_test_utils"
-<<<<<<< HEAD
-version = "0.2.0-beta-rc.2"
-=======
 version = "0.2.0-beta-rc.3"
->>>>>>> 9a6f8cf0
 authors = [ "thedavidmeister", "thedavidmeister@gmail.com" ]
 edition = "2021"
 description = "Utilities for Wasm testing for Holochain"
@@ -23,11 +19,7 @@
 
 
 [dependencies]
-<<<<<<< HEAD
-holochain_types = { path = "../../holochain_types", version = "^0.2.0-beta-rc.2"}
-=======
 holochain_types = { path = "../../holochain_types", version = "^0.2.0-beta-rc.3"}
->>>>>>> 9a6f8cf0
 strum = "0.18.0"
 strum_macros = "0.18.0"
 holochain_util = { version = "^0.2.0-beta-rc.0", path = "../../holochain_util" }
