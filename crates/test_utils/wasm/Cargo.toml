[package]
name = "holochain_wasm_test_utils"
<<<<<<< HEAD
version = "0.0.47"
=======
version = "0.0.49"
>>>>>>> 5104b41e
authors = [ "thedavidmeister", "thedavidmeister@gmail.com" ]
edition = "2021"
description = "Utilities for Wasm testing for Holochain"
license = "Apache-2.0"
documentation = "https://docs.rs/holochain_wasm_test_utils"

[lib]
name = "holochain_wasm_test_utils"
crate-type = [ "cdylib", "rlib" ]
path = "./src/lib.rs"

[features]
default = []
build = []
only_check = []


[dependencies]
<<<<<<< HEAD
holochain_types = { path = "../../holochain_types", version = "0.0.46"}
=======
holochain_types = { path = "../../holochain_types", version = "0.0.48"}
>>>>>>> 5104b41e
strum = "0.18.0"
strum_macros = "0.18.0"
holochain_util = { version = "0.0.10", path = "../../holochain_util" }

[build-dependencies]
toml = "0.5"
walkdir = "2.3.1"<|MERGE_RESOLUTION|>--- conflicted
+++ resolved
@@ -1,10 +1,6 @@
 [package]
 name = "holochain_wasm_test_utils"
-<<<<<<< HEAD
-version = "0.0.47"
-=======
 version = "0.0.49"
->>>>>>> 5104b41e
 authors = [ "thedavidmeister", "thedavidmeister@gmail.com" ]
 edition = "2021"
 description = "Utilities for Wasm testing for Holochain"
@@ -23,11 +19,7 @@
 
 
 [dependencies]
-<<<<<<< HEAD
-holochain_types = { path = "../../holochain_types", version = "0.0.46"}
-=======
 holochain_types = { path = "../../holochain_types", version = "0.0.48"}
->>>>>>> 5104b41e
 strum = "0.18.0"
 strum_macros = "0.18.0"
 holochain_util = { version = "0.0.10", path = "../../holochain_util" }
